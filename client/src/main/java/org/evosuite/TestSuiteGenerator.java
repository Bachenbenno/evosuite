/**
 * Copyright (C) 2010-2016 Gordon Fraser, Andrea Arcuri and EvoSuite
 * contributors
 *
 * This file is part of EvoSuite.
 *
 * EvoSuite is free software: you can redistribute it and/or modify it
 * under the terms of the GNU Lesser General Public License as published
 * by the Free Software Foundation, either version 3.0 of the License, or
 * (at your option) any later version.
 *
 * EvoSuite is distributed in the hope that it will be useful, but
 * WITHOUT ANY WARRANTY; without even the implied warranty of
 * MERCHANTABILITY or FITNESS FOR A PARTICULAR PURPOSE. See the GNU
 * Lesser Public License for more details.
 *
 * You should have received a copy of the GNU Lesser General Public
 * License along with EvoSuite. If not, see <http://www.gnu.org/licenses/>.
 */
package org.evosuite;
 
import org.evosuite.Properties.AssertionStrategy;
import org.evosuite.Properties.Criterion;
import org.evosuite.Properties.TestFactory;
import org.evosuite.assertion.AssertionGenerator;
import org.evosuite.assertion.CompleteAssertionGenerator;
import org.evosuite.assertion.SimpleMutationAssertionGenerator;
import org.evosuite.assertion.UnitAssertionGenerator;
import org.evosuite.classpath.ClassPathHandler;
import org.evosuite.contracts.ContractChecker;
import org.evosuite.contracts.FailingTestSet;
import org.evosuite.coverage.CoverageCriteriaAnalyzer;
import org.evosuite.coverage.FitnessFunctions;
import org.evosuite.coverage.TestFitnessFactory;
import org.evosuite.coverage.branch.Branch;
import org.evosuite.coverage.branch.BranchPool;
import org.evosuite.coverage.dataflow.DefUseCoverageSuiteFitness;
import org.evosuite.ga.metaheuristics.GeneticAlgorithm;
import org.evosuite.ga.stoppingconditions.StoppingCondition;
import org.evosuite.graphs.cfg.CFGMethodAdapter;
import org.evosuite.junit.JUnitAnalyzer;
import org.evosuite.junit.writer.TestSuiteWriter;
import org.evosuite.regression.RegressionSearchListener;
import org.evosuite.regression.RegressionSuiteMinimizer;
import org.evosuite.result.TestGenerationResult;
import org.evosuite.result.TestGenerationResultBuilder;
import org.evosuite.rmi.ClientServices;
import org.evosuite.rmi.service.ClientState;
import org.evosuite.runtime.LoopCounter;
import org.evosuite.runtime.sandbox.PermissionStatistics;
import org.evosuite.runtime.sandbox.Sandbox;
import org.evosuite.seeding.ObjectPool;
import org.evosuite.seeding.ObjectPoolManager;
import org.evosuite.setup.DependencyAnalysis;
import org.evosuite.setup.TestCluster;
import org.evosuite.statistics.RuntimeVariable;
import org.evosuite.statistics.StatisticsSender;
import org.evosuite.strategy.*;
import org.evosuite.symbolic.DSEStats;
import org.evosuite.testcase.*;
import org.evosuite.testcase.execution.ExecutionResult;
import org.evosuite.testcase.execution.ExecutionTraceImpl;
import org.evosuite.testcase.execution.TestCaseExecutor;
import org.evosuite.testsuite.RegressionTestSuiteSerialization;
import org.evosuite.testsuite.TestSuiteChromosome;
import org.evosuite.testsuite.TestSuiteFitnessFunction;
import org.evosuite.testsuite.TestSuiteMinimizer;
import org.evosuite.testsuite.TestSuiteSerialization;
import org.evosuite.utils.ArrayUtil;
import org.evosuite.utils.LoggingUtils;
import org.objectweb.asm.Opcodes;
import org.slf4j.Logger;
import org.slf4j.LoggerFactory;

import java.io.File;
import java.text.NumberFormat;
import java.util.*;

/**
 * Main entry point.
 * Does all the static analysis, invokes a test generation strategy,
 * and then applies postprocessing.
 * 
 * @author Gordon Fraser
 */
public class TestSuiteGenerator {

	private static Logger logger = LoggerFactory.getLogger(TestSuiteGenerator.class);

	/**
	 * Generate a test suite for the target class
	 * 
	 * @return a {@link java.lang.String} object.
	 */
	public TestGenerationResult generateTestSuite() {

		LoggingUtils.getEvoLogger().info("* Analyzing classpath: ");

		ClientServices.getInstance().getClientNode().changeState(ClientState.INITIALIZATION);

		// Deactivate loop counter to make sure classes initizlie properly
		LoopCounter.getInstance().setActive(false);

		TestCaseExecutor.initExecutor();
		Sandbox.goingToExecuteSUTCode();
        TestGenerationContext.getInstance().goingToExecuteSUTCode();
		Sandbox.goingToExecuteUnsafeCodeOnSameThread();
		try {
			String cp = ClassPathHandler.getInstance().getTargetProjectClasspath();
			DependencyAnalysis.analyzeClass(Properties.TARGET_CLASS,
			                           Arrays.asList(cp.split(File.pathSeparator)));
			LoggingUtils.getEvoLogger().info("* Finished analyzing classpath");

		} catch (Throwable e) {
			LoggingUtils.getEvoLogger().error("* Error while initializing target class: "
			                                          + (e.getMessage() != null ? e.getMessage()
			                                                  : e.toString()));
			logger.error("Problem for " + Properties.TARGET_CLASS + ". Full stack:", e);
			return TestGenerationResultBuilder.buildErrorResult(
			          e.getMessage() != null ? e.getMessage() : e.toString());
		} finally {
			Sandbox.doneWithExecutingUnsafeCodeOnSameThread();
			Sandbox.doneWithExecutingSUTCode();
            TestGenerationContext.getInstance().doneWithExecutingSUTCode();
			// Once class loading is complete we can start checking loops
			// without risking to interfere with class initialisation
			LoopCounter.getInstance().setActive(true);
		}
		
        /*
         * Initialises the object pool with objects carved from SELECTED_JUNIT classes
         */
		// TODO: Do parts of this need to be wrapped into sandbox statements?
		ObjectPoolManager.getInstance();




		LoggingUtils.getEvoLogger().info("* Generating tests for class "
		                                         + Properties.TARGET_CLASS);
		printTestCriterion();

		if (Properties.getTargetClass() == null)
		    return TestGenerationResultBuilder.buildErrorResult("Could not load target class");

		TestSuiteChromosome testCases = generateTests();

		postProcessTests(testCases);
        ClientServices.getInstance().getClientNode().publishPermissionStatistics();
		PermissionStatistics.getInstance().printStatistics(LoggingUtils.getEvoLogger());
		
		// progressMonitor.setCurrentPhase("Writing JUnit test cases");
		TestGenerationResult result = writeJUnitTestsAndCreateResult(testCases);

		TestCaseExecutor.pullDown();
		/*
		 * TODO: when we will have several processes running in parallel, we ll
		 * need to handle the gathering of the statistics.
		 */
		ClientServices.getInstance().getClientNode().changeState(ClientState.WRITING_STATISTICS);
		
		LoggingUtils.getEvoLogger().info("* Done!");
		LoggingUtils.getEvoLogger().info("");

		return result;
	}

	/**
	 * Apply any readability optimizations and other techniques
	 * that should use or modify the generated tests
	 *  
	 * @param testSuite
	 */
	protected void postProcessTests(TestSuiteChromosome testSuite) {

        // If overall time is short, the search might not have had enough time
        // to come up with a suite without timeouts. However, they will slow down
        // the rest of the process, and may lead to invalid tests
        testSuite.getTestChromosomes().removeIf(t -> t.getLastExecutionResult() != null && t.getLastExecutionResult().hasTimeout());

        if (Properties.CTG_SEEDS_FILE_OUT != null) {
            TestSuiteSerialization.saveTests(testSuite, new File(Properties.CTG_SEEDS_FILE_OUT));
        } else if (Properties.TEST_FACTORY == TestFactory.SERIALIZATION) {
        	TestSuiteSerialization.saveTests(testSuite, new File(Properties.SEED_DIR + File.separator + Properties.TARGET_CLASS));
        }

		/*
		 * Remove covered goals that are not part of the minimization targets, as they
		 * might screw up coverage analysis when a minimization timeout occurs.
		 * This may happen e.g. when MutationSuiteFitness calls BranchCoverageSuiteFitness
		 * which adds branch goals.
		 */
		// TODO: This creates an inconsistency between suite.getCoveredGoals().size() and suite.getNumCoveredGoals()
		//       but it is not clear how to update numcoveredgoals
		List<TestFitnessFunction> goals = new ArrayList<>();
		for (TestFitnessFactory<?> ff : getFitnessFactories()) {
			goals.addAll(ff.getCoverageGoals());
		}
		for(TestFitnessFunction f : testSuite.getCoveredGoals()) {
			if(!goals.contains(f)) {
				testSuite.removeCoveredGoal(f);
			}
		}

		if (Properties.MINIMIZE) {
            ClientServices.getInstance().getClientNode().changeState(ClientState.MINIMIZATION);
            // progressMonitor.setCurrentPhase("Minimizing test cases");
            if (!TimeController.getInstance().hasTimeToExecuteATestCase()) {
                LoggingUtils.getEvoLogger().info("* Skipping minimization because not enough time is left");
                ClientServices.getInstance().getClientNode().trackOutputVariable(RuntimeVariable.Result_Size, testSuite.size());
                ClientServices.getInstance().getClientNode().trackOutputVariable(RuntimeVariable.Minimized_Size, testSuite.size());
                ClientServices.getInstance().getClientNode().trackOutputVariable(RuntimeVariable.Result_Length, testSuite.totalLengthOfTestCases());
                ClientServices.getInstance().getClientNode().trackOutputVariable(RuntimeVariable.Minimized_Length, testSuite.totalLengthOfTestCases());
            } else if(Properties.isRegression()){
				RegressionSuiteMinimizer minimizer = new RegressionSuiteMinimizer();
				minimizer.minimize(testSuite);
			} else {

				double before = testSuite.getFitness();

				TestSuiteMinimizer minimizer = new TestSuiteMinimizer(getFitnessFactories());

				LoggingUtils.getEvoLogger().info("* Minimizing test suite");
				minimizer.minimize(testSuite, true);

				double after = testSuite.getFitness();
				if(after > before + 0.01d) { //assume minimization
					throw new Error("EvoSuite bug: minimization lead fitness from "+before + " to "+after);
				}
			}
		} else {
            if(!TimeController.getInstance().hasTimeToExecuteATestCase()) {
                LoggingUtils.getEvoLogger().info("* Skipping minimization because not enough time is left");
            }

            ClientServices.getInstance().getClientNode().trackOutputVariable(RuntimeVariable.Result_Size, testSuite.size());
		    ClientServices.getInstance().getClientNode().trackOutputVariable(RuntimeVariable.Minimized_Size, testSuite.size());
		    ClientServices.getInstance().getClientNode().trackOutputVariable(RuntimeVariable.Result_Length, testSuite.totalLengthOfTestCases());
            ClientServices.getInstance().getClientNode().trackOutputVariable(RuntimeVariable.Minimized_Length, testSuite.totalLengthOfTestCases());
		}

		if (Properties.INLINE) {
			ClientServices.getInstance().getClientNode().changeState(ClientState.INLINING);
			ConstantInliner inliner = new ConstantInliner();
			// progressMonitor.setCurrentPhase("Inlining constants");

			//Map<FitnessFunction<? extends TestSuite<?>>, Double> fitnesses = testSuite.getFitnesses();

			inliner.inline(testSuite);
		}

		if (Properties.COVERAGE) {
			ClientServices.getInstance().getClientNode().changeState(ClientState.COVERAGE_ANALYSIS);
			CoverageCriteriaAnalyzer.analyzeCoverage(testSuite);
		}

        double coverage = testSuite.getCoverage();

        if (ArrayUtil.contains(Properties.CRITERION, Criterion.MUTATION)
                || ArrayUtil.contains(Properties.CRITERION, Criterion.STRONGMUTATION)) {
		    //SearchStatistics.getInstance().mutationScore(coverage);
		}

		StatisticsSender.executedAndThenSendIndividualToMaster(testSuite);
		LoggingUtils.getEvoLogger().info("* Generated " + testSuite.size()
		                                         + " tests with total length "
		                                         + testSuite.totalLengthOfTestCases());

		// TODO: In the end we will only need one analysis technique
		if (!Properties.ANALYSIS_CRITERIA.isEmpty()) {
		    //SearchStatistics.getInstance().addCoverage(Properties.CRITERION.toString(), coverage);
		    CoverageCriteriaAnalyzer.analyzeCriteria(testSuite, Properties.ANALYSIS_CRITERIA); // FIXME: can we send all bestSuites?
		}
        if (Properties.CRITERION.length > 1)
            LoggingUtils.getEvoLogger().info("* Resulting test suite's coverage: "
                    + NumberFormat.getPercentInstance().format(coverage) + " (average coverage for all fitness functions)");
        else
            LoggingUtils.getEvoLogger().info("* Resulting test suite's coverage: "
                    + NumberFormat.getPercentInstance().format(coverage));

		// printBudget(ga); // TODO - need to move this somewhere else
		if (ArrayUtil.contains(Properties.CRITERION, Criterion.DEFUSE)
		        && Properties.ANALYSIS_CRITERIA.isEmpty())
			DefUseCoverageSuiteFitness.printCoverage();

        DSEStats.getInstance().trackConstraintTypes();

        DSEStats.getInstance().trackSolverStatistics();
        
        if (Properties.DSE_PROBABILITY > 0.0 && Properties.LOCAL_SEARCH_RATE > 0 && Properties.LOCAL_SEARCH_PROBABILITY > 0.0) {
                DSEStats.getInstance().logStatistics();
        }
        
		if (Properties.FILTER_SANDBOX_TESTS) {
			for (TestChromosome test : testSuite.getTestChromosomes()) {
				// delete all statements leading to security exceptions
				ExecutionResult result = test.getLastExecutionResult();
				if (result == null) {
					result = TestCaseExecutor.runTest(test.getTestCase());
				}
				if (result.hasSecurityException()) {
					int position = result.getFirstPositionOfThrownException();
					if (position > 0) {
						test.getTestCase().chop(position);
						result = TestCaseExecutor.runTest(test.getTestCase());
						test.setLastExecutionResult(result);
					}
				}
		    }
		}
		
		if (Properties.ASSERTIONS && !Properties.isRegression()) {
            LoggingUtils.getEvoLogger().info("* Generating assertions");
            // progressMonitor.setCurrentPhase("Generating assertions");
            ClientServices.getInstance().getClientNode().changeState(ClientState.ASSERTION_GENERATION);
            if(!TimeController.getInstance().hasTimeToExecuteATestCase()) {
                LoggingUtils.getEvoLogger().info("* Skipping assertion generation because not enough time is left");
            } else {
                addAssertions(testSuite);
            }
			StatisticsSender.sendIndividualToMaster(testSuite); // FIXME: can we pass the list of testsuitechromosomes?
		}

		if (Properties.CHECK_CONTRACTS) {
			for (TestCase failing_test : FailingTestSet.getFailingTests()) {
				testSuite.addTest(failing_test);    			
		    }
			FailingTestSet.sendStatistics();
		}

		if (Properties.JUNIT_TESTS && Properties.JUNIT_CHECK) {
			compileAndCheckTests(testSuite);
		}

		if (Properties.SERIALIZE_REGRESSION_TEST_SUITE) {
			RegressionTestSuiteSerialization.performRegressionAnalysis(testSuite);
		}
	}

	 /**
     * Compile and run the given tests. Remove from input list all tests that do not compile, and handle the
     * cases of instability (either remove tests or comment out failing assertions)
     *
     * @param chromosome
     */
    private void compileAndCheckTests(TestSuiteChromosome chromosome) {
        LoggingUtils.getEvoLogger().info("* Compiling and checking tests");

        if(!JUnitAnalyzer.isJavaCompilerAvailable()) {
            String msg = "No Java compiler is available. Make sure to run EvoSuite with the JDK and not the JRE." +
					"You can try to setup the JAVA_HOME system variable to point to it, as well as to make sure that the PATH " +
					"variable points to the JDK before any JRE.";
            logger.error(msg);
            throw new RuntimeException(msg);
        }

        ClientServices.getInstance().getClientNode().changeState(ClientState.JUNIT_CHECK);

        // Store this value; if this option is true then the JUnit check
        // would not succeed, as the JUnit classloader wouldn't find the class
        boolean junitSeparateClassLoader = Properties.USE_SEPARATE_CLASSLOADER;
        Properties.USE_SEPARATE_CLASSLOADER = false;

        int numUnstable = 0;

        //note: compiling and running JUnit tests can be very time consuming
        if(!TimeController.getInstance().isThereStillTimeInThisPhase()) {
			Properties.USE_SEPARATE_CLASSLOADER = junitSeparateClassLoader;
        	return;
        }

        List<TestCase> testCases = chromosome.getTests(); // make copy of current tests

        //first, let's just get rid of all the tests that do not compile
        JUnitAnalyzer.removeTestsThatDoNotCompile(testCases);

        //compile and run each test one at a time. and keep track of total time
        long start = java.lang.System.currentTimeMillis();
        Iterator<TestCase> iter = testCases.iterator();
        while(iter.hasNext()){
        	if(!TimeController.getInstance().hasTimeToExecuteATestCase()) {
        		break;
        	}
        	TestCase tc = iter.next();
        	List<TestCase> list = new ArrayList<>();
        	list.add(tc);
        	numUnstable += JUnitAnalyzer.handleTestsThatAreUnstable(list);
        	if(list.isEmpty()){
        		//if the test was unstable and deleted, need to remove it from final testSuite
        		iter.remove();
        	}
        }
        /*
                compiling and running each single test individually will take more than
                compiling/running everything in on single suite. so it can be used as an
                upper bound
         */
        long delta = java.lang.System.currentTimeMillis() - start;

        numUnstable += checkAllTestsIfTime(testCases, delta);

        //second passage on reverse order, this is to spot dependencies among tests
        if (testCases.size() > 1) {
        	Collections.reverse(testCases);
        	numUnstable += checkAllTestsIfTime(testCases, delta);
        }

        chromosome.clearTests(); //remove all tests
        for (TestCase testCase : testCases) {
        	chromosome.addTest(testCase); //add back the filtered tests
        }

        boolean unstable = (numUnstable > 0);

        if(!TimeController.getInstance().isThereStillTimeInThisPhase()){
        	logger.warn("JUnit checking timed out");
        }

        ClientServices.getInstance().getClientNode().trackOutputVariable(RuntimeVariable.HadUnstableTests, unstable);
        ClientServices.getInstance().getClientNode().trackOutputVariable(RuntimeVariable.NumUnstableTests, numUnstable);
        Properties.USE_SEPARATE_CLASSLOADER = junitSeparateClassLoader;

    }

    private int checkAllTestsIfTime(List<TestCase> testCases, long delta) {
    	if(TimeController.getInstance().hasTimeToExecuteATestCase() &&
    			TimeController.getInstance().isThereStillTimeInThisPhase(delta)) {
    		return JUnitAnalyzer.handleTestsThatAreUnstable(testCases);
    	}
        return 0;
    }
    
	
	
	
	private int getBytecodeCount(RuntimeVariable v, Map<RuntimeVariable,Set<Integer>> m){
		Set<Integer> branchSet = m.get(v);
		return (branchSet==null) ? 0 : branchSet.size();
	}

	private TestSuiteChromosome generateTests() {
		// Make sure target class is loaded at this point
		TestCluster.getInstance();

		ContractChecker checker = null;
		if (Properties.CHECK_CONTRACTS) {
			checker = new ContractChecker();
			TestCaseExecutor.getInstance().addObserver(checker);
		}

		TestGenerationStrategy strategy = getTestGenerationStrategy();
		TestSuiteChromosome testSuite = strategy.generateTests();
		
		if (Properties.CHECK_CONTRACTS) {
			TestCaseExecutor.getInstance().removeObserver(checker);
		}
		
		StatisticsSender.executedAndThenSendIndividualToMaster(testSuite);
		getBytecodeStatistics();

        ClientServices.getInstance().getClientNode().publishPermissionStatistics();

        writeObjectPool(testSuite);

		/*
		 * PUTGeneralizer generalizer = new PUTGeneralizer(); for (TestCase test
		 * : tests) { generalizer.generalize(test); // ParameterizedTestCase put
		 * = new ParameterizedTestCase(test); }
		 */

		return testSuite;
	}
	
	private TestGenerationStrategy getTestGenerationStrategy() {
		switch(Properties.STRATEGY) {
		case EVOSUITE:
			return new WholeTestSuiteStrategy();
		case RANDOM:
			return new RandomTestStrategy();
		case RANDOM_FIXED:
			return new FixedNumRandomTestStrategy();
		case ONEBRANCH:
			return new IndividualTestStrategy();
		case REGRESSION:
			return new RegressionSuiteStrategy();
		case ENTBUG:
			return new EntBugTestStrategy();
		case MOSUITE:
			return new MOSuiteStrategy();
		default:
			throw new RuntimeException("Unsupported strategy: "+Properties.STRATEGY);
		}
	}

	/**
	 * <p>
	 * If Properties.JUNIT_TESTS is set, this method writes the given test cases
	 * to the default directory Properties.TEST_DIR.
	 * 
	 * <p>
	 * The name of the test will be equal to the SUT followed by the given
	 * suffix
	 * 
	 * @param testSuite
	 *            a test suite.
	 */
	public static TestGenerationResult writeJUnitTestsAndCreateResult(TestSuiteChromosome testSuite, String suffix) {
		List<TestCase> tests = testSuite.getTests();
		if (Properties.JUNIT_TESTS) {
			ClientServices.getInstance().getClientNode().changeState(ClientState.WRITING_TESTS);

			TestSuiteWriter suiteWriter = new TestSuiteWriter();
			suiteWriter.insertTests(tests);

			if (Properties.CHECK_CONTRACTS) {
				LoggingUtils.getEvoLogger().info("* Writing failing test cases");
				// suite.insertAllTests(FailingTestSet.getFailingTests());
				FailingTestSet.writeJUnitTestSuite(suiteWriter);
			}

			String name = Properties.TARGET_CLASS.substring(Properties.TARGET_CLASS.lastIndexOf(".") + 1);
			String testDir = Properties.TEST_DIR;

			LoggingUtils.getEvoLogger().info("* Writing JUnit test case '" + (name + suffix) + "' to " + testDir);
<<<<<<< HEAD
=======
			suiteWriter.writeTestSuite(name + suffix, testDir, testSuite.getLastExecutionResults());
>>>>>>> 63f97b25

			suiteWriter.writeTestSuite(name + suffix, testDir);
			
			// If in regression mode, create a separate copy of the tests 
			if (!RegressionSearchListener.statsID.equals("")) {
				File evosuiterTestDir = new File("evosuiter-stats");

				boolean madeDir = false;
				if (!evosuiterTestDir.exists() || !evosuiterTestDir.isDirectory()) {
					madeDir = evosuiterTestDir.mkdirs();
				}
				if(madeDir){
					String regressionTestName = "T" + RegressionSearchListener.statsID + "Test";
					
					LoggingUtils.getEvoLogger().info("* Writing JUnit test case '" + (regressionTestName) + "' to " + evosuiterTestDir);
<<<<<<< HEAD

					suiteWriter.writeTestSuite(regressionTestName, evosuiterTestDir.getName());
=======
	
					suiteWriter.writeTestSuite(regressionTestName, evosuiterTestDir.getName(), Collections.EMPTY_LIST);
>>>>>>> 63f97b25
				}
			}
		}
		return TestGenerationResultBuilder.buildSuccessResult();
	}

	/**
	 * 
	 * @param testSuite
	 *            the test cases which should be written to file
	 */
	public static TestGenerationResult writeJUnitTestsAndCreateResult(TestSuiteChromosome testSuite) {
		return writeJUnitTestsAndCreateResult(testSuite, Properties.JUNIT_SUFFIX);
	}

	private void addAssertions(TestSuiteChromosome tests) {
		AssertionGenerator asserter;
		ContractChecker.setActive(false);

		if (Properties.ASSERTION_STRATEGY == AssertionStrategy.MUTATION) {
			asserter = new SimpleMutationAssertionGenerator();
		} else if (Properties.ASSERTION_STRATEGY == AssertionStrategy.ALL) {
			asserter = new CompleteAssertionGenerator();
		} else
			asserter = new UnitAssertionGenerator();

		asserter.addAssertions(tests);

		if (Properties.FILTER_ASSERTIONS)
			asserter.filterFailingAssertions(tests);
	}

	private void writeObjectPool(TestSuiteChromosome suite) {
		if (!Properties.WRITE_POOL.isEmpty()) {
			LoggingUtils.getEvoLogger().info("* Writing sequences to pool");
			ObjectPool pool = ObjectPool.getPoolFromTestSuite(suite);
			pool.writePool(Properties.WRITE_POOL);
		}
	}

	private void getBytecodeStatistics() {
		if(Properties.TRACK_BOOLEAN_BRANCHES){
			int gradientBranchCount = ExecutionTraceImpl.gradientBranches.size() * 2;
			ClientServices.getInstance().getClientNode().trackOutputVariable(RuntimeVariable.Gradient_Branches, gradientBranchCount);
		}
		if (Properties.TRACK_COVERED_GRADIENT_BRANCHES) {
			int coveredGradientBranchCount = ExecutionTraceImpl.gradientBranchesCoveredTrue.size()
					+ ExecutionTraceImpl.gradientBranchesCoveredFalse.size();
			ClientServices.getInstance().getClientNode().trackOutputVariable(RuntimeVariable.Gradient_Branches_Covered, coveredGradientBranchCount);
		}
		if(Properties.BRANCH_COMPARISON_TYPES){
			int cmp_intzero=0, cmp_intint=0, cmp_refref=0, cmp_refnull=0;
			int bc_lcmp=0, bc_fcmpl=0, bc_fcmpg=0, bc_dcmpl=0, bc_dcmpg=0;
			for(Branch b:BranchPool.getInstance(TestGenerationContext.getInstance().getClassLoaderForSUT()).getAllBranches()){
				int branchOpCode = b.getInstruction().getASMNode().getOpcode();
				int previousOpcode = -2;
				if(b.getInstruction().getASMNode().getPrevious() != null)
					previousOpcode = b.getInstruction().getASMNode().getPrevious().getOpcode();
				switch(previousOpcode){
					case Opcodes.LCMP:
						bc_lcmp++;
						break;
					case Opcodes.FCMPL:
						bc_fcmpl++;
						break;
					case Opcodes.FCMPG:
						bc_fcmpg++;
						break;
					case Opcodes.DCMPL:
						bc_dcmpl++;
						break;
					case Opcodes.DCMPG:
						bc_dcmpg++;
						break;
				}
				switch(branchOpCode){
					// copmpare int with zero
					case Opcodes.IFEQ:
					case Opcodes.IFNE:
					case Opcodes.IFLT:
					case Opcodes.IFGE:
					case Opcodes.IFGT:
					case Opcodes.IFLE:
						cmp_intzero++;
					break;
					// copmpare int with int
					case Opcodes.IF_ICMPEQ:
					case Opcodes.IF_ICMPNE:
					case Opcodes.IF_ICMPLT:
					case Opcodes.IF_ICMPGE:
					case Opcodes.IF_ICMPGT:
					case Opcodes.IF_ICMPLE:
						cmp_intint++;
					break;
					// copmpare reference with reference
					case Opcodes.IF_ACMPEQ:
					case Opcodes.IF_ACMPNE:
						cmp_refref++;
					break;
					// compare reference with null
					case Opcodes.IFNULL:
					case Opcodes.IFNONNULL:
						cmp_refnull++;
					break;
					
				}
			}
			ClientServices.getInstance().getClientNode().trackOutputVariable(RuntimeVariable.Cmp_IntZero, cmp_intzero);
			ClientServices.getInstance().getClientNode().trackOutputVariable(RuntimeVariable.Cmp_IntInt, cmp_intint);
			ClientServices.getInstance().getClientNode().trackOutputVariable(RuntimeVariable.Cmp_RefRef, cmp_refref);
			ClientServices.getInstance().getClientNode().trackOutputVariable(RuntimeVariable.Cmp_RefNull, cmp_refnull);

			ClientServices.getInstance().getClientNode().trackOutputVariable(RuntimeVariable.BC_lcmp, bc_lcmp);
			ClientServices.getInstance().getClientNode().trackOutputVariable(RuntimeVariable.BC_fcmpl, bc_fcmpl);
			ClientServices.getInstance().getClientNode().trackOutputVariable(RuntimeVariable.BC_fcmpg, bc_fcmpg);
			ClientServices.getInstance().getClientNode().trackOutputVariable(RuntimeVariable.BC_dcmpl, bc_dcmpl);
			ClientServices.getInstance().getClientNode().trackOutputVariable(RuntimeVariable.BC_dcmpg, bc_dcmpg);
			
			
			
			RuntimeVariable[] bytecodeVarsCovered = new RuntimeVariable[] {
					RuntimeVariable.Covered_lcmp, 
					RuntimeVariable.Covered_fcmpl, 
					RuntimeVariable.Covered_fcmpg,
					RuntimeVariable.Covered_dcmpl,
					RuntimeVariable.Covered_dcmpg,
					RuntimeVariable.Covered_IntInt,
					RuntimeVariable.Covered_IntInt,
					RuntimeVariable.Covered_IntZero,
					RuntimeVariable.Covered_RefRef,
					RuntimeVariable.Covered_RefNull };
			
			for(RuntimeVariable bcvar:bytecodeVarsCovered){
				ClientServices.getInstance().getClientNode().trackOutputVariable(bcvar, 
						getBytecodeCount(bcvar, ExecutionTraceImpl.bytecodeInstructionCoveredFalse) 
						+ getBytecodeCount(bcvar, ExecutionTraceImpl.bytecodeInstructionCoveredTrue)
						);
			}

			RuntimeVariable[] bytecodeVarsReached = new RuntimeVariable[] {
					RuntimeVariable.Reached_lcmp, 
					RuntimeVariable.Reached_fcmpl, 
					RuntimeVariable.Reached_fcmpg,
					RuntimeVariable.Reached_dcmpl,
					RuntimeVariable.Reached_dcmpg,
					RuntimeVariable.Reached_IntInt,
					RuntimeVariable.Reached_IntInt,
					RuntimeVariable.Reached_IntZero,
					RuntimeVariable.Reached_RefRef,
					RuntimeVariable.Reached_RefNull };
			
			for(RuntimeVariable bcvar:bytecodeVarsReached){
				ClientServices.getInstance().getClientNode().trackOutputVariable(bcvar, 
						getBytecodeCount(bcvar, ExecutionTraceImpl.bytecodeInstructionReached) * 2);
			}
			
		}

	}

	private void printTestCriterion() {
		if (Properties.CRITERION.length > 1)
			LoggingUtils.getEvoLogger().info("* Test criteria:");
		else
			LoggingUtils.getEvoLogger().info("* Test criterion:");
	    for (int i = 0; i < Properties.CRITERION.length; i++)
	        printTestCriterion(Properties.CRITERION[i]);
	}

	private void printTestCriterion(Criterion criterion) {
		switch (criterion) {
		case WEAKMUTATION:
			LoggingUtils.getEvoLogger().info("  - Mutation testing (weak)");
			break;
        case ONLYMUTATION:
            LoggingUtils.getEvoLogger().info("  - Only Mutation testing (weak)");
            break;
		case STRONGMUTATION:
		case MUTATION:
			LoggingUtils.getEvoLogger().info("  - Mutation testing (strong)");
			break;
		case DEFUSE:
			LoggingUtils.getEvoLogger().info("  - All DU Pairs");
			break;
		case STATEMENT:
			LoggingUtils.getEvoLogger().info("  - Statement Coverage");
			break;
		case RHO:
			LoggingUtils.getEvoLogger().info("  - Rho Coverage");
			break;
		case AMBIGUITY:
			LoggingUtils.getEvoLogger().info("  - Ambiguity Coverage");
			break;
		case ALLDEFS:
			LoggingUtils.getEvoLogger().info("  - All Definitions");
			break;
		case EXCEPTION:
			LoggingUtils.getEvoLogger().info("  - Exception");
			break;
		case ONLYBRANCH:
			LoggingUtils.getEvoLogger().info("  - Only-Branch Coverage");
			break;
		case METHODTRACE:
			LoggingUtils.getEvoLogger().info("  - Method Coverage");
			break;
		case METHOD:
			LoggingUtils.getEvoLogger().info("  - Top-Level Method Coverage");
			break;
		case METHODNOEXCEPTION:
			LoggingUtils.getEvoLogger().info("  - No-Exception Top-Level Method Coverage");
			break;
		case LINE:
			LoggingUtils.getEvoLogger().info("  - Line Coverage");
			break;
		case ONLYLINE:
			LoggingUtils.getEvoLogger().info("  - Only-Line Coverage");
			break;
		case OUTPUT:
			LoggingUtils.getEvoLogger().info("  - Method-Output Coverage");
			break;
		case INPUT:
			LoggingUtils.getEvoLogger().info("  - Method-Input Coverage");
			break;
		case BRANCH:
			LoggingUtils.getEvoLogger().info("  - Branch Coverage");
			break;
		case CBRANCH:
		    LoggingUtils.getEvoLogger().info("  - Context Branch Coverage");
			break;
		case IBRANCH:
			LoggingUtils.getEvoLogger().info("  - 'i' Branch Coverage"); //FIXME what is "I" standing for???
			break;
		default:
			throw new IllegalArgumentException("Unrecognized criterion: "+criterion);
		}
	}

	/**
	 * <p>
	 * getFitnessFunctions
	 * </p>
	 * 
	 * @return a list of {@link org.evosuite.testsuite.TestSuiteFitnessFunction} objects.
	 */
	public static List<TestSuiteFitnessFunction> getFitnessFunctions() {
	    List<TestSuiteFitnessFunction> ffs = new ArrayList<TestSuiteFitnessFunction>();
	    for (int i = 0; i < Properties.CRITERION.length; i++) {
	        ffs.add(FitnessFunctions.getFitnessFunction(Properties.CRITERION[i]));
	    }

		return ffs;
	}


	/**
	 * Prints out all information regarding this GAs stopping conditions
	 * 
	 * So far only used for testing purposes in TestSuiteGenerator
	 */
	public void printBudget(GeneticAlgorithm<?> algorithm) {
		LoggingUtils.getEvoLogger().info("* Search Budget:");
		for (StoppingCondition sc : algorithm.getStoppingConditions())
			LoggingUtils.getEvoLogger().info("\t- " + sc.toString());
	}

	/**
	 * <p>
	 * getBudgetString
	 * </p>
	 * 
	 * @return a {@link java.lang.String} object.
	 */
	public String getBudgetString(GeneticAlgorithm<?> algorithm) {
		String r = "";
		for (StoppingCondition sc : algorithm.getStoppingConditions())
			r += sc.toString() + " ";

		return r;
	}

	/**
	 * <p>
	 * getFitnessFactories
	 * </p>
	 * 
	 * @return a list of {@link org.evosuite.coverage.TestFitnessFactory} objects.
	 */
	public static List<TestFitnessFactory<? extends TestFitnessFunction>> getFitnessFactories() {
	    List<TestFitnessFactory<? extends TestFitnessFunction>> goalsFactory = new ArrayList<TestFitnessFactory<? extends TestFitnessFunction>>();
	    for (int i = 0; i < Properties.CRITERION.length; i++) {
	        goalsFactory.add(FitnessFunctions.getFitnessFactory(Properties.CRITERION[i]));
	    }

		return goalsFactory;
	}

	/**
	 * <p>
	 * main
	 * </p>
	 * 
	 * @param args
	 *            an array of {@link java.lang.String} objects.
	 */
	public static void main(String[] args) {
		TestSuiteGenerator generator = new TestSuiteGenerator();
		generator.generateTestSuite();
		System.exit(0);
	}

}<|MERGE_RESOLUTION|>--- conflicted
+++ resolved
@@ -221,7 +221,7 @@
 				TestSuiteMinimizer minimizer = new TestSuiteMinimizer(getFitnessFactories());
 
 				LoggingUtils.getEvoLogger().info("* Minimizing test suite");
-				minimizer.minimize(testSuite, true);
+			    minimizer.minimize(testSuite, true);
 
 				double after = testSuite.getFitness();
 				if(after > before + 0.01d) { //assume minimization
@@ -356,6 +356,7 @@
 
         ClientServices.getInstance().getClientNode().changeState(ClientState.JUNIT_CHECK);
 
+
         // Store this value; if this option is true then the JUnit check
         // would not succeed, as the JUnit classloader wouldn't find the class
         boolean junitSeparateClassLoader = Properties.USE_SEPARATE_CLASSLOADER;
@@ -522,13 +523,8 @@
 			String testDir = Properties.TEST_DIR;
 
 			LoggingUtils.getEvoLogger().info("* Writing JUnit test case '" + (name + suffix) + "' to " + testDir);
-<<<<<<< HEAD
-=======
 			suiteWriter.writeTestSuite(name + suffix, testDir, testSuite.getLastExecutionResults());
->>>>>>> 63f97b25
-
-			suiteWriter.writeTestSuite(name + suffix, testDir);
-			
+
 			// If in regression mode, create a separate copy of the tests 
 			if (!RegressionSearchListener.statsID.equals("")) {
 				File evosuiterTestDir = new File("evosuiter-stats");
@@ -541,13 +537,8 @@
 					String regressionTestName = "T" + RegressionSearchListener.statsID + "Test";
 					
 					LoggingUtils.getEvoLogger().info("* Writing JUnit test case '" + (regressionTestName) + "' to " + evosuiterTestDir);
-<<<<<<< HEAD
-
-					suiteWriter.writeTestSuite(regressionTestName, evosuiterTestDir.getName());
-=======
 	
 					suiteWriter.writeTestSuite(regressionTestName, evosuiterTestDir.getName(), Collections.EMPTY_LIST);
->>>>>>> 63f97b25
 				}
 			}
 		}
