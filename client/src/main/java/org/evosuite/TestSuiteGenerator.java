--- conflicted
+++ resolved
@@ -82,11 +82,8 @@
 import org.xml.sax.SAXException;
 
 import java.io.File;
-<<<<<<< HEAD
 import java.io.IOException;
-=======
 import java.lang.reflect.Method;
->>>>>>> e136fe40
 import java.text.NumberFormat;
 import java.util.*;
 
@@ -141,25 +138,7 @@
 		ExceptionMapGenerator.initializeExceptionMap(Properties.TARGET_CLASS);
 
 		TestCaseExecutor.initExecutor();
-<<<<<<< HEAD
-		Sandbox.goingToExecuteSUTCode();
-		TestGenerationContext.getInstance().goingToExecuteSUTCode();
-		Sandbox.goingToExecuteUnsafeCodeOnSameThread();
-		try {
-			String cp = ClassPathHandler.getInstance().getTargetProjectClasspath();
-			DependencyAnalysis.analyzeClass(Properties.TARGET_CLASS, Arrays.asList(cp.split(File.pathSeparator)));
-			LoggingUtils.getEvoLogger().info("* Finished analyzing classpath");
-
-		} catch (Throwable e) {
-			LoggingUtils.getEvoLogger().error("* Error while initializing target class: "
-					+ (e.getMessage() != null ? e.getMessage() : e.toString()));
-			logger.error("Problem for " + Properties.TARGET_CLASS + ". Full stack:", e);
-			return TestGenerationResultBuilder.buildErrorResult(e.getMessage() != null ? e.getMessage() : e.toString());
-		} finally {
-			Sandbox.doneWithExecutingUnsafeCodeOnSameThread();
-			Sandbox.doneWithExecutingSUTCode();
-			TestGenerationContext.getInstance().doneWithExecutingSUTCode();
-=======
+
 		try {
 			initializeTargetClass();
 		} catch (Throwable e) {
@@ -208,30 +187,19 @@
 				configureClassReInitializer();
 
 			}
->>>>>>> e136fe40
 			// Once class loading is complete we can start checking loops
 			// without risking to interfere with class initialisation
 			LoopCounter.getInstance().setActive(true);
 		}
 
 		/*
-<<<<<<< HEAD
-		 * Initialises the object pool with objects carved from SELECTED_JUNIT classes
-=======
 		 * Initialises the object pool with objects carved from SELECTED_JUNIT
 		 * classes
->>>>>>> e136fe40
 		 */
 		// TODO: Do parts of this need to be wrapped into sandbox statements?
 		ObjectPoolManager.getInstance();
 
 		LoggingUtils.getEvoLogger().info("* Generating tests for class " + Properties.TARGET_CLASS);
-<<<<<<< HEAD
-		printTestCriterion();
-
-		if (Properties.getTargetClass() == null)
-			return TestGenerationResultBuilder.buildErrorResult("Could not load target class");
-=======
 		TestSuiteGeneratorHelper.printTestCriterion();
 
 		if (!Properties.hasTargetClassBeenLoaded()) {
@@ -277,7 +245,6 @@
 				return TestGenerationResultBuilder.buildErrorResult("Could not match the branches across the two versions.");
 			}
 		}
->>>>>>> e136fe40
 
 		TestSuiteChromosome testCases = generateTests();
 
@@ -308,10 +275,6 @@
 	}
 
 	/**
-<<<<<<< HEAD
-	 * Apply any readability optimizations and other techniques that should use or
-	 * modify the generated tests
-=======
 	 * Returns true iif the test case execution has thrown an instance of ExceptionInInitializerError
 	 * 
 	 * @param execResult of the test case execution
@@ -417,26 +380,18 @@
 	/**
 	 * Apply any readability optimizations and other techniques that should use
 	 * or modify the generated tests
->>>>>>> e136fe40
-	 * 
+	 *
 	 * @param testSuite
 	 */
 	protected void postProcessTests(TestSuiteChromosome testSuite) {
 
 		// If overall time is short, the search might not have had enough time
-<<<<<<< HEAD
-		// to come up with a suite without timeouts. However, they will slow down
-		// the rest of the process, and may lead to invalid tests
-		testSuite.getTestChromosomes()
-				.removeIf(t -> t.getLastExecutionResult() != null && t.getLastExecutionResult().hasTimeout());
-=======
 		// to come up with a suite without timeouts. However, they will slow
 		// down
 		// the rest of the process, and may lead to invalid tests
 		testSuite.getTestChromosomes()
 				.removeIf(t -> t.getLastExecutionResult() != null && (t.getLastExecutionResult().hasTimeout() ||
 																	  t.getLastExecutionResult().hasTestException()));
->>>>>>> e136fe40
 
 		if (Properties.CTG_SEEDS_FILE_OUT != null) {
 			TestSuiteSerialization.saveTests(testSuite, new File(Properties.CTG_SEEDS_FILE_OUT));
@@ -446,15 +401,6 @@
 		}
 
 		/*
-<<<<<<< HEAD
-		 * Remove covered goals that are not part of the minimization targets, as they
-		 * might screw up coverage analysis when a minimization timeout occurs. This may
-		 * happen e.g. when MutationSuiteFitness calls BranchCoverageSuiteFitness which
-		 * adds branch goals.
-		 */
-		// TODO: This creates an inconsistency between suite.getCoveredGoals().size()
-		// and suite.getNumCoveredGoals()
-=======
 		 * Remove covered goals that are not part of the minimization targets,
 		 * as they might screw up coverage analysis when a minimization timeout
 		 * occurs. This may happen e.g. when MutationSuiteFitness calls
@@ -462,7 +408,6 @@
 		 */
 		// TODO: This creates an inconsistency between
 		// suite.getCoveredGoals().size() and suite.getNumCoveredGoals()
->>>>>>> e136fe40
 		// but it is not clear how to update numcoveredgoals
 		List<TestFitnessFunction> goals = new ArrayList<>();
 		for (TestFitnessFactory<?> ff : getFitnessFactories()) {
@@ -490,21 +435,11 @@
 			// progressMonitor.setCurrentPhase("Minimizing test cases");
 			if (!TimeController.getInstance().hasTimeToExecuteATestCase()) {
 				LoggingUtils.getEvoLogger().info("* Skipping minimization because not enough time is left");
-<<<<<<< HEAD
-				ClientServices.getInstance().getClientNode().trackOutputVariable(RuntimeVariable.Result_Size,
-						testSuite.size());
-				ClientServices.getInstance().getClientNode().trackOutputVariable(RuntimeVariable.Minimized_Size,
-						testSuite.size());
-				ClientServices.getInstance().getClientNode().trackOutputVariable(RuntimeVariable.Result_Length,
-						testSuite.totalLengthOfTestCases());
-				ClientServices.getInstance().getClientNode().trackOutputVariable(RuntimeVariable.Minimized_Length,
-						testSuite.totalLengthOfTestCases());
-=======
+
 				ClientServices.track(RuntimeVariable.Result_Size, testSuite.size());
 				ClientServices.track(RuntimeVariable.Minimized_Size, testSuite.size());
 				ClientServices.track(RuntimeVariable.Result_Length, testSuite.totalLengthOfTestCases());
 				ClientServices.track(RuntimeVariable.Minimized_Length, testSuite.totalLengthOfTestCases());
->>>>>>> e136fe40
 			} else if (Properties.isRegression()) {
 				RegressionSuiteMinimizer minimizer = new RegressionSuiteMinimizer();
 				minimizer.minimize(testSuite);
@@ -527,21 +462,11 @@
 				LoggingUtils.getEvoLogger().info("* Skipping minimization because not enough time is left");
 			}
 
-<<<<<<< HEAD
-			ClientServices.getInstance().getClientNode().trackOutputVariable(RuntimeVariable.Result_Size,
-					testSuite.size());
-			ClientServices.getInstance().getClientNode().trackOutputVariable(RuntimeVariable.Minimized_Size,
-					testSuite.size());
-			ClientServices.getInstance().getClientNode().trackOutputVariable(RuntimeVariable.Result_Length,
-					testSuite.totalLengthOfTestCases());
-			ClientServices.getInstance().getClientNode().trackOutputVariable(RuntimeVariable.Minimized_Length,
-					testSuite.totalLengthOfTestCases());
-=======
+
 			ClientServices.track(RuntimeVariable.Result_Size, testSuite.size());
 			ClientServices.track(RuntimeVariable.Minimized_Size, testSuite.size());
 			ClientServices.track(RuntimeVariable.Result_Length, testSuite.totalLengthOfTestCases());
 			ClientServices.track(RuntimeVariable.Minimized_Length, testSuite.totalLengthOfTestCases());
->>>>>>> e136fe40
 		}
 
 		if (Properties.COVERAGE) {
@@ -564,13 +489,9 @@
 		if (!Properties.ANALYSIS_CRITERIA.isEmpty()) {
 			// SearchStatistics.getInstance().addCoverage(Properties.CRITERION.toString(),
 			// coverage);
-<<<<<<< HEAD
-			CoverageCriteriaAnalyzer.analyzeCriteria(testSuite, Properties.ANALYSIS_CRITERIA); // FIXME: can we send all
-																								// bestSuites?
-=======
+
 			CoverageCriteriaAnalyzer.analyzeCriteria(testSuite, Properties.ANALYSIS_CRITERIA);
 			// FIXME: can we send all bestSuites?
->>>>>>> e136fe40
 		}
 		if (Properties.CRITERION.length > 1)
 			LoggingUtils.getEvoLogger()
@@ -618,18 +539,7 @@
 			if (!TimeController.getInstance().hasTimeToExecuteATestCase()) {
 				LoggingUtils.getEvoLogger().info("* Skipping assertion generation because not enough time is left");
 			} else {
-<<<<<<< HEAD
-				addAssertions(testSuite);
-			}
-			StatisticsSender.sendIndividualToMaster(testSuite); // FIXME: can we pass the list of testsuitechromosomes?
-		}
-
-		if (Properties.CHECK_CONTRACTS) {
-			for (TestCase failing_test : FailingTestSet.getFailingTests()) {
-				testSuite.addTest(failing_test);
-			}
-			FailingTestSet.sendStatistics();
-=======
+
 				TestSuiteGeneratorHelper.addAssertions(testSuite);
 			}
 			StatisticsSender.sendIndividualToMaster(testSuite); // FIXME: can we
@@ -641,7 +551,6 @@
 		if(Properties.NO_RUNTIME_DEPENDENCY) {
 			LoggingUtils.getEvoLogger().info("* Property NO_RUNTIME_DEPENDENCY is set to true - skipping JUnit compile check");
 			LoggingUtils.getEvoLogger().info("* WARNING: Not including the runtime dependencies is likely to lead to flaky tests!");
->>>>>>> e136fe40
 		}
 		else if (Properties.JUNIT_TESTS && Properties.JUNIT_CHECK) {
 			compileAndCheckTests(testSuite);
@@ -655,7 +564,6 @@
 			RegressionSuiteSerializer.storeRegressionArchive();
 		}
 
-<<<<<<< HEAD
 		if (ArrayUtil.contains(Properties.CRITERION, Criterion.EPAMINING)) {
 
 			if (Properties.INFERRED_EPA_XML_PATH != null) {
@@ -684,9 +592,9 @@
 	}
 
 	/**
-	 * Compile and run the given tests. Remove from input list all tests that do not
-	 * compile, and handle the cases of instability (either remove tests or comment
-	 * out failing assertions)
+	 * Compile and run the given tests. Remove from input list all tests that do
+	 * not compile, and handle the cases of instability (either remove tests or
+	 * comment out failing assertions)
 	 *
 	 * @param chromosome
 	 */
@@ -716,46 +624,9 @@
 			return;
 		}
 
-		List<TestCase> testCases = chromosome.getTests(); // make copy of current tests
-
-=======
-	/**
-	 * Compile and run the given tests. Remove from input list all tests that do
-	 * not compile, and handle the cases of instability (either remove tests or
-	 * comment out failing assertions)
-	 *
-	 * @param chromosome
-	 */
-	private void compileAndCheckTests(TestSuiteChromosome chromosome) {
-		LoggingUtils.getEvoLogger().info("* Compiling and checking tests");
-
-		if (!JUnitAnalyzer.isJavaCompilerAvailable()) {
-			String msg = "No Java compiler is available. Make sure to run EvoSuite with the JDK and not the JRE."
-					+ "You can try to setup the JAVA_HOME system variable to point to it, as well as to make sure that the PATH "
-					+ "variable points to the JDK before any JRE.";
-			logger.error(msg);
-			throw new RuntimeException(msg);
-		}
-
-		ClientServices.getInstance().getClientNode().changeState(ClientState.JUNIT_CHECK);
-
-		// Store this value; if this option is true then the JUnit check
-		// would not succeed, as the JUnit classloader wouldn't find the class
-		boolean junitSeparateClassLoader = Properties.USE_SEPARATE_CLASSLOADER;
-		Properties.USE_SEPARATE_CLASSLOADER = false;
-
-		int numUnstable = 0;
-
-		// note: compiling and running JUnit tests can be very time consuming
-		if (!TimeController.getInstance().isThereStillTimeInThisPhase()) {
-			Properties.USE_SEPARATE_CLASSLOADER = junitSeparateClassLoader;
-			return;
-		}
-
 		List<TestCase> testCases = chromosome.getTests(); // make copy of
 															// current tests
 
->>>>>>> e136fe40
 		// first, let's just get rid of all the tests that do not compile
 		JUnitAnalyzer.removeTestsThatDoNotCompile(testCases);
 
@@ -771,36 +642,22 @@
 			list.add(tc);
 			numUnstable += JUnitAnalyzer.handleTestsThatAreUnstable(list);
 			if (list.isEmpty()) {
-<<<<<<< HEAD
-				// if the test was unstable and deleted, need to remove it from final testSuite
-=======
 				// if the test was unstable and deleted, need to remove it from
 				// final testSuite
->>>>>>> e136fe40
 				iter.remove();
 			}
 		}
 		/*
-<<<<<<< HEAD
-		 * compiling and running each single test individually will take more than
-		 * compiling/running everything in on single suite. so it can be used as an
-		 * upper bound
-=======
 		 * compiling and running each single test individually will take more
 		 * than compiling/running everything in on single suite. so it can be
 		 * used as an upper bound
->>>>>>> e136fe40
 		 */
 		long delta = java.lang.System.currentTimeMillis() - start;
 
 		numUnstable += checkAllTestsIfTime(testCases, delta);
 
-<<<<<<< HEAD
-		// second passage on reverse order, this is to spot dependencies among tests
-=======
 		// second passage on reverse order, this is to spot dependencies among
 		// tests
->>>>>>> e136fe40
 		if (testCases.size() > 1) {
 			Collections.reverse(testCases);
 			numUnstable += checkAllTestsIfTime(testCases, delta);
@@ -817,35 +674,23 @@
 			logger.warn("JUnit checking timed out");
 		}
 
-<<<<<<< HEAD
-		ClientServices.getInstance().getClientNode().trackOutputVariable(RuntimeVariable.HadUnstableTests, unstable);
-		ClientServices.getInstance().getClientNode().trackOutputVariable(RuntimeVariable.NumUnstableTests, numUnstable);
-=======
 		ClientServices.track(RuntimeVariable.HadUnstableTests, unstable);
 		ClientServices.track(RuntimeVariable.NumUnstableTests, numUnstable);
->>>>>>> e136fe40
 		Properties.USE_SEPARATE_CLASSLOADER = junitSeparateClassLoader;
 
 	}
 
-<<<<<<< HEAD
-	private int checkAllTestsIfTime(List<TestCase> testCases, long delta) {
-=======
 	private static int checkAllTestsIfTime(List<TestCase> testCases, long delta) {
->>>>>>> e136fe40
 		if (TimeController.getInstance().hasTimeToExecuteATestCase()
 				&& TimeController.getInstance().isThereStillTimeInThisPhase(delta)) {
 			return JUnitAnalyzer.handleTestsThatAreUnstable(testCases);
 		}
 		return 0;
-<<<<<<< HEAD
 	}
 
 	private int getBytecodeCount(RuntimeVariable v, Map<RuntimeVariable, Set<Integer>> m) {
 		Set<Integer> branchSet = m.get(v);
 		return (branchSet == null) ? 0 : branchSet.size();
-=======
->>>>>>> e136fe40
 	}
 
 	private TestSuiteChromosome generateTests() {
@@ -880,7 +725,6 @@
 
 		return testSuite;
 	}
-<<<<<<< HEAD
 
 	private TestGenerationStrategy getTestGenerationStrategy() {
 		switch (Properties.STRATEGY) {
@@ -902,8 +746,6 @@
 			throw new RuntimeException("Unsupported strategy: " + Properties.STRATEGY);
 		}
 	}
-=======
->>>>>>> e136fe40
 
 	/**
 	 * <p>
@@ -929,27 +771,6 @@
 
 			LoggingUtils.getEvoLogger().info("* Writing JUnit test case '" + (name + suffix) + "' to " + testDir);
 			suiteWriter.writeTestSuite(name + suffix, testDir, testSuite.getLastExecutionResults());
-<<<<<<< HEAD
-
-			// If in regression mode, create a separate copy of the tests
-			if (!RegressionSearchListener.statsID.equals("")) {
-				File evosuiterTestDir = new File("evosuiter-stats");
-
-				boolean madeDir = false;
-				if (!evosuiterTestDir.exists() || !evosuiterTestDir.isDirectory()) {
-					madeDir = evosuiterTestDir.mkdirs();
-				}
-				if (madeDir) {
-					String regressionTestName = "T" + RegressionSearchListener.statsID + "Test";
-
-					LoggingUtils.getEvoLogger()
-							.info("* Writing JUnit test case '" + (regressionTestName) + "' to " + evosuiterTestDir);
-
-					suiteWriter.writeTestSuite(regressionTestName, evosuiterTestDir.getName(), Collections.EMPTY_LIST);
-				}
-			}
-=======
->>>>>>> e136fe40
 		}
 		return TestGenerationResultBuilder.buildSuccessResult();
 	}
@@ -998,210 +819,6 @@
 		}
 	}
 
-<<<<<<< HEAD
-	private void getBytecodeStatistics() {
-		if (Properties.TRACK_BOOLEAN_BRANCHES) {
-			int gradientBranchCount = ExecutionTraceImpl.gradientBranches.size() * 2;
-			ClientServices.getInstance().getClientNode().trackOutputVariable(RuntimeVariable.Gradient_Branches,
-					gradientBranchCount);
-		}
-		if (Properties.TRACK_COVERED_GRADIENT_BRANCHES) {
-			int coveredGradientBranchCount = ExecutionTraceImpl.gradientBranchesCoveredTrue.size()
-					+ ExecutionTraceImpl.gradientBranchesCoveredFalse.size();
-			ClientServices.getInstance().getClientNode().trackOutputVariable(RuntimeVariable.Gradient_Branches_Covered,
-					coveredGradientBranchCount);
-		}
-		if (Properties.BRANCH_COMPARISON_TYPES) {
-			int cmp_intzero = 0, cmp_intint = 0, cmp_refref = 0, cmp_refnull = 0;
-			int bc_lcmp = 0, bc_fcmpl = 0, bc_fcmpg = 0, bc_dcmpl = 0, bc_dcmpg = 0;
-			for (Branch b : BranchPool.getInstance(TestGenerationContext.getInstance().getClassLoaderForSUT())
-					.getAllBranches()) {
-				int branchOpCode = b.getInstruction().getASMNode().getOpcode();
-				int previousOpcode = -2;
-				if (b.getInstruction().getASMNode().getPrevious() != null)
-					previousOpcode = b.getInstruction().getASMNode().getPrevious().getOpcode();
-				switch (previousOpcode) {
-				case Opcodes.LCMP:
-					bc_lcmp++;
-					break;
-				case Opcodes.FCMPL:
-					bc_fcmpl++;
-					break;
-				case Opcodes.FCMPG:
-					bc_fcmpg++;
-					break;
-				case Opcodes.DCMPL:
-					bc_dcmpl++;
-					break;
-				case Opcodes.DCMPG:
-					bc_dcmpg++;
-					break;
-				}
-				switch (branchOpCode) {
-				// copmpare int with zero
-				case Opcodes.IFEQ:
-				case Opcodes.IFNE:
-				case Opcodes.IFLT:
-				case Opcodes.IFGE:
-				case Opcodes.IFGT:
-				case Opcodes.IFLE:
-					cmp_intzero++;
-					break;
-				// copmpare int with int
-				case Opcodes.IF_ICMPEQ:
-				case Opcodes.IF_ICMPNE:
-				case Opcodes.IF_ICMPLT:
-				case Opcodes.IF_ICMPGE:
-				case Opcodes.IF_ICMPGT:
-				case Opcodes.IF_ICMPLE:
-					cmp_intint++;
-					break;
-				// copmpare reference with reference
-				case Opcodes.IF_ACMPEQ:
-				case Opcodes.IF_ACMPNE:
-					cmp_refref++;
-					break;
-				// compare reference with null
-				case Opcodes.IFNULL:
-				case Opcodes.IFNONNULL:
-					cmp_refnull++;
-					break;
-
-				}
-			}
-			ClientServices.getInstance().getClientNode().trackOutputVariable(RuntimeVariable.Cmp_IntZero, cmp_intzero);
-			ClientServices.getInstance().getClientNode().trackOutputVariable(RuntimeVariable.Cmp_IntInt, cmp_intint);
-			ClientServices.getInstance().getClientNode().trackOutputVariable(RuntimeVariable.Cmp_RefRef, cmp_refref);
-			ClientServices.getInstance().getClientNode().trackOutputVariable(RuntimeVariable.Cmp_RefNull, cmp_refnull);
-
-			ClientServices.getInstance().getClientNode().trackOutputVariable(RuntimeVariable.BC_lcmp, bc_lcmp);
-			ClientServices.getInstance().getClientNode().trackOutputVariable(RuntimeVariable.BC_fcmpl, bc_fcmpl);
-			ClientServices.getInstance().getClientNode().trackOutputVariable(RuntimeVariable.BC_fcmpg, bc_fcmpg);
-			ClientServices.getInstance().getClientNode().trackOutputVariable(RuntimeVariable.BC_dcmpl, bc_dcmpl);
-			ClientServices.getInstance().getClientNode().trackOutputVariable(RuntimeVariable.BC_dcmpg, bc_dcmpg);
-
-			RuntimeVariable[] bytecodeVarsCovered = new RuntimeVariable[] { RuntimeVariable.Covered_lcmp,
-					RuntimeVariable.Covered_fcmpl, RuntimeVariable.Covered_fcmpg, RuntimeVariable.Covered_dcmpl,
-					RuntimeVariable.Covered_dcmpg, RuntimeVariable.Covered_IntInt, RuntimeVariable.Covered_IntInt,
-					RuntimeVariable.Covered_IntZero, RuntimeVariable.Covered_RefRef, RuntimeVariable.Covered_RefNull };
-
-			for (RuntimeVariable bcvar : bytecodeVarsCovered) {
-				ClientServices.getInstance().getClientNode().trackOutputVariable(bcvar,
-						getBytecodeCount(bcvar, ExecutionTraceImpl.bytecodeInstructionCoveredFalse)
-								+ getBytecodeCount(bcvar, ExecutionTraceImpl.bytecodeInstructionCoveredTrue));
-			}
-
-			RuntimeVariable[] bytecodeVarsReached = new RuntimeVariable[] { RuntimeVariable.Reached_lcmp,
-					RuntimeVariable.Reached_fcmpl, RuntimeVariable.Reached_fcmpg, RuntimeVariable.Reached_dcmpl,
-					RuntimeVariable.Reached_dcmpg, RuntimeVariable.Reached_IntInt, RuntimeVariable.Reached_IntInt,
-					RuntimeVariable.Reached_IntZero, RuntimeVariable.Reached_RefRef, RuntimeVariable.Reached_RefNull };
-
-			for (RuntimeVariable bcvar : bytecodeVarsReached) {
-				ClientServices.getInstance().getClientNode().trackOutputVariable(bcvar,
-						getBytecodeCount(bcvar, ExecutionTraceImpl.bytecodeInstructionReached) * 2);
-			}
-
-		}
-
-	}
-
-	private void printTestCriterion() {
-		if (Properties.CRITERION.length > 1)
-			LoggingUtils.getEvoLogger().info("* Test criteria:");
-		else
-			LoggingUtils.getEvoLogger().info("* Test criterion:");
-		for (int i = 0; i < Properties.CRITERION.length; i++)
-			printTestCriterion(Properties.CRITERION[i]);
-	}
-
-	private void printTestCriterion(Criterion criterion) {
-		switch (criterion) {
-		case WEAKMUTATION:
-			LoggingUtils.getEvoLogger().info("  - Mutation testing (weak)");
-			break;
-		case ONLYMUTATION:
-			LoggingUtils.getEvoLogger().info("  - Only Mutation testing (weak)");
-			break;
-		case STRONGMUTATION:
-		case MUTATION:
-			LoggingUtils.getEvoLogger().info("  - Mutation testing (strong)");
-			break;
-		case DEFUSE:
-			LoggingUtils.getEvoLogger().info("  - All DU Pairs");
-			break;
-		case STATEMENT:
-			LoggingUtils.getEvoLogger().info("  - Statement Coverage");
-			break;
-		case RHO:
-			LoggingUtils.getEvoLogger().info("  - Rho Coverage");
-			break;
-		case AMBIGUITY:
-			LoggingUtils.getEvoLogger().info("  - Ambiguity Coverage");
-			break;
-		case ALLDEFS:
-			LoggingUtils.getEvoLogger().info("  - All Definitions");
-			break;
-		case EXCEPTION:
-			LoggingUtils.getEvoLogger().info("  - Exception");
-			break;
-		case ONLYBRANCH:
-			LoggingUtils.getEvoLogger().info("  - Only-Branch Coverage");
-			break;
-		case METHODTRACE:
-			LoggingUtils.getEvoLogger().info("  - Method Coverage");
-			break;
-		case METHOD:
-			LoggingUtils.getEvoLogger().info("  - Top-Level Method Coverage");
-			break;
-		case METHODNOEXCEPTION:
-			LoggingUtils.getEvoLogger().info("  - No-Exception Top-Level Method Coverage");
-			break;
-		case LINE:
-			LoggingUtils.getEvoLogger().info("  - Line Coverage");
-			break;
-		case ONLYLINE:
-			LoggingUtils.getEvoLogger().info("  - Only-Line Coverage");
-			break;
-		case OUTPUT:
-			LoggingUtils.getEvoLogger().info("  - Method-Output Coverage");
-			break;
-		case INPUT:
-			LoggingUtils.getEvoLogger().info("  - Method-Input Coverage");
-			break;
-		case BRANCH:
-			LoggingUtils.getEvoLogger().info("  - Branch Coverage");
-			break;
-		case EPATRANSITION:
-			LoggingUtils.getEvoLogger().info("  - EPA Transition Coverage");
-			break;
-		case EPAERROR:
-			LoggingUtils.getEvoLogger().info("  - EPA Error Coverage");
-			break;
-		case EPAMINING:
-			LoggingUtils.getEvoLogger().info("  - EPA Mining Coverage");
-			break;
-		case EPAEXCEPTION:
-			LoggingUtils.getEvoLogger().info("  - EPA Exception Coverage");
-			break;
-		case EPAADJACENTEDGES:
-			LoggingUtils.getEvoLogger().info("  - EPA Adjacent Edges Coverage");
-			break;
-		case CBRANCH:
-			LoggingUtils.getEvoLogger().info("  - Context Branch Coverage");
-			break;
-		case IBRANCH:
-			LoggingUtils.getEvoLogger().info("  - Interprocedural Context Branch Coverage");
-			break;
-		case TRYCATCH:
-			LoggingUtils.getEvoLogger().info("  - Try-Catch Branch Coverage");
-			break;
-		default:
-			throw new IllegalArgumentException("Unrecognized criterion: " + criterion);
-		}
-	}
-
-=======
->>>>>>> e136fe40
 	/**
 	 * <p>
 	 * getFitnessFunctions
