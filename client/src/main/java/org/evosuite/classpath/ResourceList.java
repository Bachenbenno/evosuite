/**
 * Copyright (C) 2011,2012 Gordon Fraser, Andrea Arcuri and EvoSuite
 * contributors
 * 
 * This file is part of EvoSuite.
 * 
 * EvoSuite is free software: you can redistribute it and/or modify it under the
 * terms of the GNU Public License as published by the Free Software Foundation,
 * either version 3 of the License, or (at your option) any later version.
 * 
 * EvoSuite is distributed in the hope that it will be useful, but WITHOUT ANY
 * WARRANTY; without even the implied warranty of MERCHANTABILITY or FITNESS FOR
 * A PARTICULAR PURPOSE. See the GNU Public License for more details.
 * 
 * You should have received a copy of the GNU Public License along with
 * EvoSuite. If not, see <http://www.gnu.org/licenses/>.
 */

package org.evosuite.classpath;

import java.io.File;
import java.io.FileInputStream;
import java.io.FileNotFoundException;
import java.io.IOException;
import java.io.InputStream;
import java.util.Collections;
import java.util.Enumeration;
import java.util.HashMap;
import java.util.LinkedHashMap;
import java.util.LinkedHashSet;
import java.util.List;
import java.util.Map;
import java.util.Set;
import java.util.jar.JarEntry;
import java.util.jar.JarFile;

import org.evosuite.Properties;
import org.evosuite.TestGenerationContext;
import org.objectweb.asm.ClassReader;
import org.objectweb.asm.Opcodes;
import org.objectweb.asm.tree.ClassNode;
import org.objectweb.asm.tree.MethodNode;
import org.slf4j.Logger;
import org.slf4j.LoggerFactory;


/**
 * <p>
 * Utilities to list class resources (ie .class files) available from the classpath 
 * </p>
 * 
 * 
 * @author Gordon Fraser
 */
public class ResourceList {

	private static Logger logger = LoggerFactory.getLogger(ResourceList.class);

	private static class Cache{
		/**
		 * Key -> a classpath entry (eg folder or jar file)
		 * <p>
		 * Value -> set of all classes in that CP entry
		 */
		public  Map<String,Set<String>> mapCPtoClasses = new LinkedHashMap<>(); 

		/**
		 * Key -> full qualifying name of a class, eg org.some.Foo
		 * <p>
		 * Value -> the classpath entry in which it can be found
		 */
		public  Map<String,String> mapClassToCP = new LinkedHashMap<>();

		/**
		 * Key -> package prefix
		 * <p>
		 * Value -> set of classpath entries having such prefix
		 */
		public Map<String,Set<String>> mapPrefixToCPs = new LinkedHashMap<>();

		/**
		 * Keep track of the classes that should be on the classpath but they are not
		 */
		public Set<String> missingClasses = new LinkedHashSet<>();
		
		
		public void addPrefix(String prefix, String cpEntry){
			Set<String> classPathEntries = mapPrefixToCPs.get(prefix);
			if(classPathEntries==null){
				classPathEntries = new LinkedHashSet<String>();
				mapPrefixToCPs.put(prefix, classPathEntries);
			}
			classPathEntries.add(cpEntry);

			if(!prefix.isEmpty()){
				String parent = getParentPackageName(prefix);
				addPrefix(parent,cpEntry);
			}
		}

	}
	

	/**
	 * Current cache. Do not access directly, but rather use getCache(), as it can be null
	 */
	private Cache cache = null;
	
	
	/*
	 * ResourceList for each ClassLoader
	 */
	private static Map<ClassLoader, ResourceList> instanceMap = new HashMap<ClassLoader, ResourceList>();

	private final ClassLoader classLoader;

	/** Private constructor */
	private ResourceList(ClassLoader classLoader) {
		this.classLoader = classLoader;
	}

	public static ResourceList getInstance(ClassLoader classLoader) {
		if (!instanceMap.containsKey(classLoader)) {
			instanceMap.put(classLoader, new ResourceList(classLoader));
		}
		//logger.warn("My Classloader: {}. O {}, R {}", classLoader, TestGenerationContext.getInstance().getClassLoaderForSUT(), 
		//		TestGenerationContext.getInstance().getRegressionClassLoaderForSUT());
		return instanceMap.get(classLoader);
	}


	// -------------------------------------------
	// --------- public methods  ----------------- 
	// -------------------------------------------

	protected void resetCache(){
		cache = null;
	}


	/**
	 * is the target class among the ones in the SUT classpath?
	 * 
	 * @param className
	 *            a fully qualified class name
	 * @return
	 */
	public boolean hasClass(String className) {
		return getCache().mapClassToCP.containsKey(className);
	}

	/**
	 * 
	 * @param name  a fully qualifying name, e.g. org.some.Foo
	 * @return
	 */
	public InputStream getClassAsStream(String name) {
		String path = name.replace('.', '/') + ".class";
		String windowsPath = name.replace(".", "\\") + ".class";

		//first try with system classloader
		InputStream is = null;
		if(Properties.isRegression()){
			//is = this.classLoader.getResourceAsStream(path);
		}
		else{
			is = ClassLoader.getSystemResourceAsStream(path);
			if(is!=null){
				return is;
			}
			if (File.separatorChar != '/') {			
				is = ClassLoader.getSystemResourceAsStream(windowsPath);
				if(is!=null){
					return is;
				}
			}
		}
		

		String cpEntry = getCache().mapClassToCP.get(name);
		logger.warn("Now reading: " + cpEntry);
		if(cpEntry==null){
			if(!getCache().missingClasses.contains(name)){
				getCache().missingClasses.add(name);
				/*
				 * Note: can't really have "warn" here, as the SUT can use the classloader,
				 * and try to load garbage (eg random string generated as test data) that
				 * would fill the logs 
				 */
				logger.debug("The class "+name+" is not on the classpath"); //only log once			
			}
			return null;
		}

		if(cpEntry.endsWith(".jar")){
			try(JarFile jar = new JarFile(cpEntry)){
				JarEntry entry = jar.getJarEntry(path);
				if(entry == null){
					logger.error("Error: could not find "+path+" inside of jar file "+cpEntry);
					return null;
				}
				return jar.getInputStream(entry);
			} catch (IOException e) {
				logger.error("Error while reading jar file "+cpEntry+": "+e.getMessage(),e);
				return null;
			} 
		} else {
			//if not a jar, it is a folder
			File classFile = null;
			if (File.separatorChar != '/') {	
				classFile = new File(cpEntry+File.separator+windowsPath);
			} else {
				classFile = new File(cpEntry+File.separator+path);
			}
			if(!classFile.exists()){
				logger.error("Could not find "+classFile);
			}

			try {
				return new FileInputStream(classFile);
			} catch (FileNotFoundException e) {
				logger.error("Error while trying to open stream on: "+classFile.getAbsolutePath());
				return null;
			}
		}

	}


	/**
	 * Given the target classpath entry (eg folder or jar file), return the names (eg foo.Foo) of all the classes (.class files)
	 * inside
	 * 
	 * @param classPathEntry
	 * @param includeInternalClasses   should internal classes (ie static and anonymous having $ in their name) be included?
	 * @return
	 */
<<<<<<< HEAD
	public Set<String> getAllClasses(String classPathEntry, boolean includeAnonymousClasses){
		return getAllClasses(classPathEntry,"",includeAnonymousClasses);
=======
	public static Set<String> getAllClasses(String classPathEntry, boolean includeInternalClasses){
		return getAllClasses(classPathEntry,"",includeInternalClasses);
>>>>>>> bd7f518f
	}


    /**
     * Given the target classpath entry (eg folder or jar file), return the names (eg foo.Foo) of all the classes (.class files)
     * inside
     *
     * @param classPathEntry
     * @param prefix
     * @param includeInternalClasses should internal classes (ie static and anonymous having $ in their name) be included?
     * @return
     */
    public static Set<String> getAllClasses(String classPathEntry, String prefix, boolean includeInternalClasses){
        return getAllClasses(classPathEntry,prefix,includeInternalClasses,true);
    }


	/**
	 * Given the target classpath entry (eg folder or jar file), return the names (eg foo.Foo) of all the classes (.class files)
	 * inside
	 * 
	 * @param classPathEntry
	 * @param prefix
	 * @param includeInternalClasses should internal classes (ie static and anonymous having $ in their name) be included?
     * @param excludeAnonymous  if including internal classes, should though still exclude the anonymous? (ie keep only the static ones)
	 * @return
	 */
<<<<<<< HEAD
	public Set<String> getAllClasses(String classPathEntry, String prefix, boolean includeAnonymousClasses){
=======
	public static Set<String> getAllClasses(String classPathEntry, String prefix, boolean includeInternalClasses, boolean excludeAnonymous){
>>>>>>> bd7f518f

		if(classPathEntry.contains(File.pathSeparator)){
			Set<String> retval = new LinkedHashSet<String>();
			for(String element : classPathEntry.split(File.pathSeparator)){
				retval.addAll(getAllClasses(element,prefix,includeInternalClasses,excludeAnonymous));
			}
			return retval;
		} else {

			classPathEntry = (new File(classPathEntry)).getAbsolutePath();

			addEntry(classPathEntry);

			//no need to scan the classpath entry cache if it does not have the given prefix
			Set<String> cps = getCache().mapPrefixToCPs.get(prefix);
			if(cps==null || !cps.contains(classPathEntry)){
				return Collections.emptySet();
			}

			Set<String> classes = new LinkedHashSet<>();

			for(String className : getCache().mapCPtoClasses.get(classPathEntry)){
				if(!className.startsWith(prefix)){
					continue;
				}
                if(!includeInternalClasses && className.contains("$")){
                    continue;
                }
				if(includeInternalClasses && excludeAnonymous && className.matches(".*\\$\\d+$")) {
					continue;
				}

				classes.add(className);
			}

			return classes;
		}
	}

	public static boolean isInterface(String resource) throws IOException {
		InputStream input = ResourceList.class.getClassLoader().getResourceAsStream(resource);
		return isClassAnInterface(input);
	}

	public boolean isClassAnInterface(String className) throws IOException {
		InputStream input = getClassAsStream(className);		
		return isClassAnInterface(input);
	}

	public boolean isClassDeprecated(String className) throws IOException {
		InputStream input = getClassAsStream(className);		
		return isClassDeprecated(input);
	}
	
	public boolean isClassTestable(String className) throws IOException {
		InputStream input = getClassAsStream(className);		
		return isClassTestable(input);
	}

	/**
	 * <p>
	 * Given a resource path, eg foo/Foo.class, return the class name, eg foo.Foo
	 * 
	 * <p>
	 * This method is able to handle different operating systems (Unix/Windows) and whether
	 * the resource is in a folder or inside a jar file ('/' separator independent of operating system).  
	 *
	 */
	public static String getClassNameFromResourcePath(String resource){
		if(resource==null || resource.isEmpty()){
			return resource;
		}

		// check file ending
		final String CLASS = ".class";		 
		if(resource.endsWith(CLASS)){
			resource = resource.substring(0, resource.length() - CLASS.length());
		}

		//in Jar it is always '/'
		resource = resource.replace('/', '.');

		if(File.separatorChar != '/'){
			//this would happen on a Windows machine for example
			resource = resource.replace(File.separatorChar, '.');
		}

		return resource;
	}



	// -------------------------------------------
	// --------- private/protected methods  ------ 
	// -------------------------------------------

	private static boolean isClassAnInterface(InputStream input) throws IOException{
		try{
			ClassReader reader = new ClassReader(input);
			ClassNode cn = new ClassNode();
			reader.accept(cn, ClassReader.SKIP_FRAMES);		
			return (cn.access & Opcodes.ACC_INTERFACE) == Opcodes.ACC_INTERFACE;
		} finally{
			input.close(); //VERY IMPORTANT, as ASM does not close the stream
		}
	}

	/**
	 * Returns {@code true} if the class is deprecated; returns {@code false} otherwise.
	 * 
	 * @param input the input stream
	 * @return {@code true} if the class is deprecated, {@code false} otherwise
	 * @throws IOException if an error occurs while reading the input stream
	 */

	private static boolean isClassDeprecated(InputStream input) throws IOException{
		try{
			ClassReader reader = new ClassReader(input);
			ClassNode cn = new ClassNode();
			reader.accept(cn, ClassReader.SKIP_FRAMES);		
			return (cn.access & Opcodes.ACC_DEPRECATED) == Opcodes.ACC_DEPRECATED;
		} finally{
			input.close(); //VERY IMPORTANT, as ASM does not close the stream
		}
	}
	
	/**
	 * Returns {@code true} if there is at least one public method in the class; returns {@code false} otherwise.
	 * 
	 * @param input the input stream
	 * @return {@code true} if there is at least one public method in the class, {@code false} otherwise
	 * @throws IOException if an error occurs while reading the input stream
	 */
	private static boolean isClassTestable(InputStream input) throws IOException{
		try{
			ClassReader reader = new ClassReader(input);
			ClassNode cn = new ClassNode();
			reader.accept(cn, ClassReader.SKIP_FRAMES);
			@SuppressWarnings("unchecked")
			List<MethodNode> l = cn.methods; 
			for (MethodNode m : l) {
				if ((m.access & Opcodes.ACC_PUBLIC) == Opcodes.ACC_PUBLIC) {
					return true;
		        }
			}
			return false;
		} finally{
			input.close(); //VERY IMPORTANT, as ASM does not close the stream
		}
	}
	
	/**
	 * Remove last '.' token
	 * 
	 * @param className
	 * @return
	 */
	protected static String getParentPackageName(String className){
		if(className==null || className.isEmpty()){
			return className;
		}

		int index = className.lastIndexOf('.');
		if(index<0){
			return "";
		}

		return className.substring(0,index);
	}

	/**
	 * Init the cache if null
	 * @return
	 */
	private Cache getCache(){
		if(cache == null){
			initCache();
		}

		return cache;
	}

	
	private void initCache() {
		cache = new Cache();

		String cp = ClassPathHandler.getInstance().getTargetProjectClasspath();
		//logger.warn("My Classloader: {}. O {}, R {}", classLoader, TestGenerationContext.getInstance().getClassLoaderForSUT(), 
		//		TestGenerationContext.getInstance().getRegressionClassLoaderForSUT());
		// If running in regression mode and current ClassLoader is the regression ClassLoader
		if(Properties.isRegression() && 
				classLoader==TestGenerationContext.getInstance().getRegressionClassLoaderForSUT())
			 cp = org.evosuite.Properties.REGRESSIONCP;

		for(String entry : cp.split(File.pathSeparator)){
			addEntry(entry);
		}		
	}

	private void addEntry(String classPathElement) throws IllegalArgumentException{
		final File file = new File(classPathElement);

		classPathElement = file.getAbsolutePath();

		if(getCache().mapCPtoClasses.containsKey(classPathElement)){
			return; //this classpath entry has already been analyzed
		}

		getCache().mapCPtoClasses.put(classPathElement, new LinkedHashSet<String>());


		if (!file.exists()) {
			throw new IllegalArgumentException("The class path resource "
					+ file.getAbsolutePath() + " does not exist");
		}

		if (file.isDirectory()) {
			scanDirectory(file,classPathElement);
		} else if (file.getName().endsWith(".jar")) {
			scanJar(classPathElement);
		} else {
			throw new IllegalArgumentException("The class path resource "
					+ file.getAbsolutePath() + " is not valid");
		}		
	}

	private void scanDirectory(final File directory,
			final String classPathFolder) {

		if (!directory.exists()) {
			return;
		}
		if (!directory.isDirectory()) {
			return;
		}
		if (!directory.canRead()) {
			logger.warn("No permission to read: "+directory.getAbsolutePath());
			return;
		}

		String prefix =  directory.getAbsolutePath().replace(classPathFolder + File.separator,"");
		prefix = prefix.replace(File.separatorChar, '.');

		File[] fileList = directory.listFiles();
		for (final File file : fileList) {
			if (file.isDirectory()) {
				/*
				 * recursion till we get to a file that is not a folder.
				 */
				scanDirectory(file, classPathFolder);
			} else {
				if(! file.getName().endsWith(".class")){
					continue; // we are only interested in class files
				}
				String relativeFilePath = file.getAbsolutePath().replace(classPathFolder + File.separator,"");
				String className = getClassNameFromResourcePath(relativeFilePath);

				getCache().mapClassToCP.put(className, classPathFolder);
				getCache().mapCPtoClasses.get(classPathFolder).add(className);
				getCache().addPrefix(prefix, classPathFolder);
			}
		}
	}

	private void scanJar(String jarEntry) {
		JarFile zf;
		try {
			zf = new JarFile(jarEntry);
		} catch (final Exception e) {
			throw new Error(e);
		}

		Enumeration<?> e = zf.entries();
		while (e.hasMoreElements()) {
			JarEntry ze = (JarEntry) e.nextElement();
			String entryName = ze.getName();

			if(! entryName.endsWith(".class")){
				continue;
			}

			String className = getClassNameFromResourcePath(entryName);
			getCache().mapClassToCP.put(className, jarEntry);//getPackageName
			getCache().mapCPtoClasses.get(jarEntry).add(className);
			getCache().addPrefix(getParentPackageName(className), jarEntry);
		}
		try {
			zf.close();
		} catch (final IOException e1) {
			throw new Error(e1);
		}
	}

}<|MERGE_RESOLUTION|>--- conflicted
+++ resolved
@@ -235,13 +235,8 @@
 	 * @param includeInternalClasses   should internal classes (ie static and anonymous having $ in their name) be included?
 	 * @return
 	 */
-<<<<<<< HEAD
-	public Set<String> getAllClasses(String classPathEntry, boolean includeAnonymousClasses){
-		return getAllClasses(classPathEntry,"",includeAnonymousClasses);
-=======
-	public static Set<String> getAllClasses(String classPathEntry, boolean includeInternalClasses){
+	public Set<String> getAllClasses(String classPathEntry, boolean includeInternalClasses){
 		return getAllClasses(classPathEntry,"",includeInternalClasses);
->>>>>>> bd7f518f
 	}
 
 
@@ -269,11 +264,7 @@
      * @param excludeAnonymous  if including internal classes, should though still exclude the anonymous? (ie keep only the static ones)
 	 * @return
 	 */
-<<<<<<< HEAD
-	public Set<String> getAllClasses(String classPathEntry, String prefix, boolean includeAnonymousClasses){
-=======
-	public static Set<String> getAllClasses(String classPathEntry, String prefix, boolean includeInternalClasses, boolean excludeAnonymous){
->>>>>>> bd7f518f
+	public Set<String> getAllClasses(String classPathEntry, String prefix, boolean includeInternalClasses, boolean excludeAnonymous){
 
 		if(classPathEntry.contains(File.pathSeparator)){
 			Set<String> retval = new LinkedHashSet<String>();
