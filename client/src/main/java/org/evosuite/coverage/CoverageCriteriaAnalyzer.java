/**
 * Copyright (C) 2010-2016 Gordon Fraser, Andrea Arcuri and EvoSuite
 * contributors
 *
 * This file is part of EvoSuite.
 *
 * EvoSuite is free software: you can redistribute it and/or modify it
 * under the terms of the GNU Lesser General Public License as published
 * by the Free Software Foundation, either version 3.0 of the License, or
 * (at your option) any later version.
 *
 * EvoSuite is distributed in the hope that it will be useful, but
 * WITHOUT ANY WARRANTY; without even the implied warranty of
 * MERCHANTABILITY or FITNESS FOR A PARTICULAR PURPOSE. See the GNU
 * Lesser Public License for more details.
 *
 * You should have received a copy of the GNU Lesser General Public
 * License along with EvoSuite. If not, see <http://www.gnu.org/licenses/>.
 */
/**
 *
 */
package org.evosuite.coverage;

import org.evosuite.Properties;
import org.evosuite.Properties.Criterion;
import org.evosuite.coverage.ambiguity.AmbiguityCoverageSuiteFitness;
import org.evosuite.coverage.rho.RhoCoverageSuiteFitness;
import org.evosuite.TestGenerationContext;
import org.evosuite.rmi.ClientServices;
import org.evosuite.statistics.RuntimeVariable;
import org.evosuite.testcase.DefaultTestCase;
import org.evosuite.testcase.TestChromosome;
import org.evosuite.testcase.TestFitnessFunction;
import org.evosuite.testcase.execution.ExecutionTracer;
import org.evosuite.testsuite.TestSuiteChromosome;
import org.evosuite.utils.ArrayUtil;
import org.evosuite.utils.LoggingUtils;
import org.slf4j.Logger;
import org.slf4j.LoggerFactory;

import java.text.NumberFormat;
import java.util.*;

/**
 * @author Gordon Fraser
 *
 */
public class CoverageCriteriaAnalyzer {

    private static final Logger logger = LoggerFactory.getLogger(CoverageCriteriaAnalyzer.class);

    private static Map<String, StringBuffer> coverageBitString = new TreeMap<>();

    private static boolean isMutationCriterion(Properties.Criterion criterion) {
        switch (criterion) {
            case MUTATION:
            case WEAKMUTATION:
            case STRONGMUTATION:
            case ONLYMUTATION:
                return true;
            default:
                return false;
        }
    }

    private static void reinstrument(TestSuiteChromosome testSuite, Properties.Criterion criterion) {

        if (Properties.SECONDARY_OBJECTIVE.toLowerCase().contains("ibranch")
                || Properties.SECONDARY_OBJECTIVE.toLowerCase().contains("archiveibranch")) {
            ExecutionTracer.enableContext();
        }
        if (!ExecutionTracer.isTraceCallsEnabled()) {
            ExecutionTracer.enableTraceCalls();
        }

        testSuite.setChanged(true);
        for (TestChromosome test : testSuite.getTestChromosomes()) {
            test.setChanged(true);
            test.clearCachedResults(); // clears last execution result and last mutation result
        }

        Properties.Criterion oldCriterion[] = Arrays.copyOf(Properties.CRITERION, Properties.CRITERION.length);
        Properties.CRITERION = new Properties.Criterion[]{criterion};

        logger.info("Re-instrumenting for criterion: " + criterion);
        TestGenerationContext.getInstance().resetContext();

        // Need to load class explicitly in case there are no test cases.
        // If there are tests, then this is redundant
        Properties.getTargetClass();

        // TODO: Now all existing test cases have reflection objects pointing to the wrong classloader
        logger.info("Changing classloader of test suite for criterion: " + criterion);

        for (TestChromosome test : testSuite.getTestChromosomes()) {
            DefaultTestCase dtest = (DefaultTestCase) test.getTestCase();
            dtest.changeClassLoader(TestGenerationContext.getInstance().getClassLoaderForSUT());
        }
        Properties.CRITERION = oldCriterion;
    }

    public static void analyzeCriteria(TestSuiteChromosome testSuite, String criteria) {

        // If coverage of target criteria is not already measured
        if (!Properties.COVERAGE) {
            for (Criterion c : Properties.CRITERION) {
                // Analyse coverage for enabled criteria
                // LoggingUtils.getEvoLogger().info("  - " + c.name());
                logger.debug("Measuring coverage of target criterion {}", c);
                analyzeCoverage(testSuite, c.name());
            }
        }

        for (String extraCriterion : Arrays.asList(criteria.toUpperCase().split(","))) {
            if (extraCriterion.equals("CBRANCH")) {
                Properties.INSTRUMENT_METHOD_CALLS = true;
            }
            // Analyse coverage for extra criteria
            if (!ArrayUtil.contains(Properties.CRITERION, extraCriterion)) {
                logger.debug("Measuring additional coverage of target criterion {}", extraCriterion);
                analyzeCoverage(testSuite, extraCriterion);
            }
        }
    }

    private static void analyzeCoverage(TestSuiteChromosome testSuite, String criterion) {
        try {
            Properties.Criterion crit = Properties.Criterion.valueOf(criterion.toUpperCase());
            analyzeCoverage(testSuite, crit);
        } catch (IllegalArgumentException e) {
            LoggingUtils.getEvoLogger().info("* Unknown coverage criterion: " + criterion);
        }
    }

    public static RuntimeVariable getCoverageVariable(Properties.Criterion criterion) {
        switch (criterion) {
            case ALLDEFS:
                return RuntimeVariable.AllDefCoverage;
            case BRANCH:
                return RuntimeVariable.BranchCoverage;
            case CBRANCH:
                return RuntimeVariable.CBranchCoverage;
            case EXCEPTION:
                return RuntimeVariable.ExceptionCoverage;
            case DEFUSE:
                return RuntimeVariable.DefUseCoverage;
            case STATEMENT:
                return RuntimeVariable.StatementCoverage;
            case RHO:
                return RuntimeVariable.RhoCoverage;
            case AMBIGUITY:
                return RuntimeVariable.AmbiguityCoverage;
            case STRONGMUTATION:
            case MUTATION:
                return RuntimeVariable.MutationScore;
            case ONLYMUTATION:
                return RuntimeVariable.OnlyMutationScore;
            case WEAKMUTATION:
                return RuntimeVariable.WeakMutationScore;
            case ONLYBRANCH:
                return RuntimeVariable.OnlyBranchCoverage;
            case METHODTRACE:
                return RuntimeVariable.MethodTraceCoverage;
            case METHOD:
                return RuntimeVariable.MethodCoverage;
            case METHODNOEXCEPTION:
                return RuntimeVariable.MethodNoExceptionCoverage;
            case ONLYLINE:
            case LINE:
                return RuntimeVariable.LineCoverage;
            case OUTPUT:
                return RuntimeVariable.OutputCoverage;
            case INPUT:
                return RuntimeVariable.InputCoverage;
            case IBRANCH:
                return RuntimeVariable.IBranchCoverage;
            case REGRESSION:
                return RuntimeVariable.BranchCoverage;
<<<<<<< HEAD
            case EPATRANSITION:
            	return RuntimeVariable.EpaTransitionCoverage;
=======
            case TRYCATCH:
                return RuntimeVariable.TryCatchCoverage;
>>>>>>> bbe28da1
            default:
                throw new RuntimeException("Criterion not supported: " + criterion);

        }
    }

    public static void analyzeCoverage(TestSuiteChromosome testSuite) {

        LoggingUtils.getEvoLogger().info("* Going to analyze the coverage criteria");

        Properties.Criterion[] criteria = Properties.CRITERION;

        /*
            As we analyze exactly the same criteria used during the search, we should do not
            need to re-instrument and re-run the tests
         */
        boolean recalculate = false;

        for (Properties.Criterion pc : criteria) {
            LoggingUtils.getEvoLogger().info("* Coverage analysis for criterion " + pc);

            analyzeCoverage(testSuite, pc, recalculate);
        }
    }

    public static void analyzeCoverage(TestSuiteChromosome testSuite, Properties.Criterion criterion) {
        analyzeCoverage(testSuite,criterion,true);
    }

    @SuppressWarnings({"rawtypes", "unchecked"})
    private static void analyzeCoverage(TestSuiteChromosome testSuite, Properties.Criterion criterion, boolean recalculate) {

        TestSuiteChromosome testSuiteCopy = testSuite.clone();

        TestFitnessFactory factory = FitnessFunctions.getFitnessFactory(criterion);

        if(recalculate) {
            reinstrument(testSuiteCopy, criterion);

            for (TestChromosome test : testSuiteCopy.getTestChromosomes()) {
                test.getTestCase().clearCoveredGoals();
                test.clearCachedResults();

                // independently of mutation being a main or secondary criteria,
                // test cases have to be 'changed'. with this, isCovered() will
                // re-execute test cases and it will be able to find the covered goals
                if (isMutationCriterion(criterion)) {
                    test.setChanged(true);
                }
            }
        }

        List<TestFitnessFunction> goals = factory.getCoverageGoals();
        Collections.sort(goals);

        StringBuffer buffer = new StringBuffer(goals.size());
        int covered = 0;

        for (TestFitnessFunction goal : goals) {
            if (goal.isCoveredBy(testSuiteCopy)) {
                logger.debug("Goal {} is covered", goal);
                covered++;
                buffer.append("1");
            } else {
                logger.debug("Goal {} is not covered", goal);
                buffer.append("0");
                if (Properties.PRINT_MISSED_GOALS)
                    LoggingUtils.getEvoLogger().info(" - Missed goal {}", goal.toString());
            }
        }

        coverageBitString.put(criterion.name(), buffer);
        ClientServices.getInstance().getClientNode().trackOutputVariable(RuntimeVariable.CoverageBitString,
                coverageBitString.size() == 0 ? "0" : coverageBitString.values().toString().replace("[", "").replace("]", "").replace(", ", ""));

        RuntimeVariable bitStringVariable = getBitStringVariable(criterion);
        if (bitStringVariable != null) {
            String goalBitString = buffer.toString();
            ClientServices.getInstance().getClientNode().trackOutputVariable(bitStringVariable, goalBitString);
        }

        if (goals.isEmpty()) {
            if (criterion == Properties.Criterion.MUTATION
                    || criterion == Properties.Criterion.STRONGMUTATION) {
                ClientServices.getInstance().getClientNode().trackOutputVariable(
                        RuntimeVariable.MutationScore, 1.0);
            }
            LoggingUtils.getEvoLogger().info("* Coverage of criterion " + criterion + ": 100% (no goals)");
            ClientServices.getInstance().getClientNode().trackOutputVariable(getCoverageVariable(criterion), 1.0);
        } else {

            ClientServices.getInstance().getClientNode().trackOutputVariable(
                    getCoverageVariable(criterion), (double) covered / (double) goals.size());

            if (criterion == Properties.Criterion.MUTATION
                    || criterion == Properties.Criterion.STRONGMUTATION) {
                ClientServices.getInstance().getClientNode().trackOutputVariable(
                        RuntimeVariable.MutationScore, (double) covered / (double) goals.size());
            }

            LoggingUtils.getEvoLogger().info("* Coverage of criterion "
                    + criterion
                    + ": "
                    + NumberFormat.getPercentInstance().format((double) covered / (double) goals.size()));

            LoggingUtils.getEvoLogger().info("* Total number of goals: " + goals.size());
            LoggingUtils.getEvoLogger().info("* Number of covered goals: " + covered);
        }

        // FIXME it works, but needs a better way of handling this
        if (criterion == Properties.Criterion.RHO) {
            RhoCoverageSuiteFitness rho = new RhoCoverageSuiteFitness();
            ClientServices.getInstance().getClientNode().trackOutputVariable(
                    RuntimeVariable.RhoScore, Math.abs(0.5 - rho.getFitness(testSuite)));
        } else if (criterion == Properties.Criterion.AMBIGUITY) {
            AmbiguityCoverageSuiteFitness ag = new AmbiguityCoverageSuiteFitness();
            ClientServices.getInstance().getClientNode().trackOutputVariable(
                    RuntimeVariable.AmbiguityScore, ag.getFitness(testSuite));
        }
    }

    public static RuntimeVariable getBitStringVariable(Properties.Criterion criterion) {
        switch (criterion) {
            case EXCEPTION:
                return RuntimeVariable.ExceptionCoverageBitString;
            case DEFUSE:
                return RuntimeVariable.DefUseCoverageBitString;
            case ALLDEFS:
                return RuntimeVariable.AllDefCoverageBitString;
            case BRANCH:
                return RuntimeVariable.BranchCoverageBitString;
            case CBRANCH:
                return RuntimeVariable.CBranchCoverageBitString;
            case IBRANCH:
                return RuntimeVariable.IBranchCoverageBitString;
            case ONLYBRANCH:
                return RuntimeVariable.OnlyBranchCoverageBitString;
            case MUTATION:
            case STRONGMUTATION:
                return RuntimeVariable.MutationCoverageBitString;
            case WEAKMUTATION:
                return RuntimeVariable.WeakMutationCoverageBitString;
            case ONLYMUTATION:
                return RuntimeVariable.OnlyMutationCoverageBitString;
            case METHODTRACE:
                return RuntimeVariable.MethodTraceCoverageBitString;
            case METHOD:
                return RuntimeVariable.MethodCoverageBitString;
            case METHODNOEXCEPTION:
                return RuntimeVariable.MethodNoExceptionCoverageBitString;
            case OUTPUT:
                return RuntimeVariable.OutputCoverageBitString;
            case INPUT:
                return RuntimeVariable.InputCoverageBitString;
            case STATEMENT:
                return RuntimeVariable.StatementCoverageBitString;
            case LINE:
            case ONLYLINE:
                return RuntimeVariable.LineCoverageBitString;
            case REGRESSION:
            case REGRESSIONTESTS:
            case TRYCATCH:
                return null;
            case EPATRANSITION:
            	return RuntimeVariable.EpaTransitionCoverage;
            default:
                logger.debug("Criterion not supported: " + criterion);
                return null;
        }
    }
}<|MERGE_RESOLUTION|>--- conflicted
+++ resolved
@@ -177,13 +177,10 @@
                 return RuntimeVariable.IBranchCoverage;
             case REGRESSION:
                 return RuntimeVariable.BranchCoverage;
-<<<<<<< HEAD
             case EPATRANSITION:
             	return RuntimeVariable.EpaTransitionCoverage;
-=======
             case TRYCATCH:
                 return RuntimeVariable.TryCatchCoverage;
->>>>>>> bbe28da1
             default:
                 throw new RuntimeException("Criterion not supported: " + criterion);
 
