/**
 * Copyright (C) 2010-2016 Gordon Fraser, Andrea Arcuri and EvoSuite
 * contributors
 *
 * This file is part of EvoSuite.
 *
 * EvoSuite is free software: you can redistribute it and/or modify it
 * under the terms of the GNU Lesser General Public License as published
 * by the Free Software Foundation, either version 3.0 of the License, or
 * (at your option) any later version.
 *
 * EvoSuite is distributed in the hope that it will be useful, but
 * WITHOUT ANY WARRANTY; without even the implied warranty of
 * MERCHANTABILITY or FITNESS FOR A PARTICULAR PURPOSE. See the GNU
 * Lesser Public License for more details.
 *
 * You should have received a copy of the GNU Lesser General Public
 * License along with EvoSuite. If not, see <http://www.gnu.org/licenses/>.
 */
package org.evosuite.coverage;

import org.evosuite.Properties;
import org.evosuite.Properties.Criterion;
import org.evosuite.coverage.ambiguity.AmbiguityCoverageFactory;
import org.evosuite.coverage.ambiguity.AmbiguityCoverageSuiteFitness;
import org.evosuite.coverage.branch.BranchCoverageFactory;
import org.evosuite.coverage.branch.BranchCoverageSuiteFitness;
import org.evosuite.coverage.branch.OnlyBranchCoverageFactory;
import org.evosuite.coverage.branch.OnlyBranchCoverageSuiteFitness;
import org.evosuite.coverage.cbranch.CBranchFitnessFactory;
import org.evosuite.coverage.cbranch.CBranchSuiteFitness;
import org.evosuite.coverage.dataflow.AllDefsCoverageFactory;
import org.evosuite.coverage.dataflow.AllDefsCoverageSuiteFitness;
import org.evosuite.coverage.dataflow.DefUseCoverageFactory;
import org.evosuite.coverage.dataflow.DefUseCoverageSuiteFitness;
import org.evosuite.coverage.epa.EPATransitionCoverageFactory;
import org.evosuite.coverage.epa.EPATransitionCoverageSuiteFitness;
import org.evosuite.coverage.exception.ExceptionCoverageFactory;
import org.evosuite.coverage.exception.ExceptionCoverageSuiteFitness;
import org.evosuite.coverage.exception.TryCatchCoverageFactory;
import org.evosuite.coverage.exception.TryCatchCoverageSuiteFitness;
import org.evosuite.coverage.ibranch.IBranchFitnessFactory;
import org.evosuite.coverage.ibranch.IBranchSuiteFitness;
import org.evosuite.coverage.io.input.InputCoverageFactory;
import org.evosuite.coverage.io.input.InputCoverageSuiteFitness;
import org.evosuite.coverage.io.output.OutputCoverageFactory;
import org.evosuite.coverage.io.output.OutputCoverageSuiteFitness;
import org.evosuite.coverage.line.LineCoverageFactory;
import org.evosuite.coverage.line.LineCoverageSuiteFitness;
import org.evosuite.coverage.line.OnlyLineCoverageSuiteFitness;
import org.evosuite.coverage.method.*;
import org.evosuite.coverage.mutation.*;
import org.evosuite.coverage.readability.ReadabilitySuiteFitness;
import org.evosuite.coverage.rho.RhoCoverageFactory;
import org.evosuite.coverage.rho.RhoCoverageSuiteFitness;
import org.evosuite.coverage.statement.StatementCoverageFactory;
import org.evosuite.coverage.statement.StatementCoverageSuiteFitness;
import org.evosuite.regression.RegressionSuiteFitness;
import org.evosuite.testcase.TestFitnessFunction;
import org.evosuite.testsuite.TestSuiteFitnessFunction;
import org.slf4j.Logger;
import org.slf4j.LoggerFactory;

/**
 * factory class for fitness functions
 * @author mattia
 *
 */
public class FitnessFunctions {
	
	private static Logger logger = LoggerFactory.getLogger(FitnessFunctions.class);

	/**
	 * <p>
	 * getFitnessFunction
	 * </p>
	 * 
	 * @param criterion
	 *            a {@link org.evosuite.Properties.Criterion} object.
	 * @return a {@link org.evosuite.testsuite.TestSuiteFitnessFunction} object.
	 */
	public static TestSuiteFitnessFunction getFitnessFunction(Criterion criterion) {
		switch (criterion) {
		case STRONGMUTATION:
			return new StrongMutationSuiteFitness();
		case WEAKMUTATION:
			return new WeakMutationSuiteFitness();
		case MUTATION:
			return new StrongMutationSuiteFitness();
		case ONLYMUTATION:
			return new OnlyMutationSuiteFitness();
		case DEFUSE:
			return new DefUseCoverageSuiteFitness();
		case BRANCH:
			return new BranchCoverageSuiteFitness();
		case CBRANCH:
			return new CBranchSuiteFitness();
		case IBRANCH:
			return new IBranchSuiteFitness();
		case STATEMENT:
			return new StatementCoverageSuiteFitness();
		case RHO:
			return new RhoCoverageSuiteFitness();
		case AMBIGUITY:
			return new AmbiguityCoverageSuiteFitness();
		case ALLDEFS:
			return new AllDefsCoverageSuiteFitness();
		case EXCEPTION:
			return new ExceptionCoverageSuiteFitness();
		case REGRESSION:
			return new RegressionSuiteFitness();
		case READABILITY:
			return new ReadabilitySuiteFitness();
		case ONLYBRANCH:
			return new OnlyBranchCoverageSuiteFitness();
		case METHODTRACE:
			return new MethodTraceCoverageSuiteFitness();
		case METHOD:
			return new MethodCoverageSuiteFitness();
		case METHODNOEXCEPTION:
			return new MethodNoExceptionCoverageSuiteFitness();
		case ONLYLINE:
			return new OnlyLineCoverageSuiteFitness();
		case LINE:
			return new LineCoverageSuiteFitness();
		case OUTPUT:
			return new OutputCoverageSuiteFitness();
		case INPUT:
			return new InputCoverageSuiteFitness();
<<<<<<< HEAD
		case EPATRANSITION:
			return new EPATransitionCoverageSuiteFitness(Properties.EPA_XML_PATH);
=======
		case TRYCATCH:
			return new TryCatchCoverageSuiteFitness();
>>>>>>> bbe28da1
		default:
			logger.warn("No TestSuiteFitnessFunction defined for " + Properties.CRITERION
			        + " using default one (BranchCoverageSuiteFitness)");
			return new BranchCoverageSuiteFitness();
		}
	}
	
	/**
	 * <p>
	 * getFitnessFactory
	 * </p>
	 * 
	 * @param crit
	 *            a {@link org.evosuite.Properties.Criterion} object.
	 * @return a {@link org.evosuite.coverage.TestFitnessFactory} object.
	 */
	public static TestFitnessFactory<? extends TestFitnessFunction> getFitnessFactory(
	        Criterion crit) {
		switch (crit) {
		case STRONGMUTATION:
		case MUTATION:
			return new MutationFactory();
		case WEAKMUTATION:
			return new MutationFactory(false);
		case ONLYMUTATION:
			return new OnlyMutationFactory();
		case DEFUSE:
			return new DefUseCoverageFactory();
		case BRANCH:
			return new BranchCoverageFactory();
//		case EPA:
//			return new EPACoverageFactory();
		case CBRANCH:
			return new CBranchFitnessFactory();
		case IBRANCH:
			return new IBranchFitnessFactory();
		case STATEMENT:
			return new StatementCoverageFactory();
		case RHO:
			return new RhoCoverageFactory();
		case AMBIGUITY:
			return new AmbiguityCoverageFactory();
		case ALLDEFS:
			return new AllDefsCoverageFactory();
		case EXCEPTION:
			return new ExceptionCoverageFactory();
		case ONLYBRANCH:
			return new OnlyBranchCoverageFactory();
		case METHODTRACE:
			return new MethodTraceCoverageFactory();
		case METHOD:
			return new MethodCoverageFactory();
		case METHODNOEXCEPTION:
			return new MethodNoExceptionCoverageFactory();
		case LINE:
			return new LineCoverageFactory();
		case ONLYLINE:
			return new LineCoverageFactory();
		case OUTPUT:
			return new OutputCoverageFactory();
		case INPUT:
			return new InputCoverageFactory();
<<<<<<< HEAD
		case EPATRANSITION:
			return new EPATransitionCoverageFactory(Properties.TARGET_CLASS, Properties.EPA_XML_PATH);
=======
		case TRYCATCH:
			return new TryCatchCoverageFactory();
>>>>>>> bbe28da1
		default:
			logger.warn("No TestFitnessFactory defined for " + crit
			        + " using default one (BranchCoverageFactory)");
			return new BranchCoverageFactory();
		}
	}
}<|MERGE_RESOLUTION|>--- conflicted
+++ resolved
@@ -127,13 +127,10 @@
 			return new OutputCoverageSuiteFitness();
 		case INPUT:
 			return new InputCoverageSuiteFitness();
-<<<<<<< HEAD
 		case EPATRANSITION:
 			return new EPATransitionCoverageSuiteFitness(Properties.EPA_XML_PATH);
-=======
 		case TRYCATCH:
 			return new TryCatchCoverageSuiteFitness();
->>>>>>> bbe28da1
 		default:
 			logger.warn("No TestSuiteFitnessFunction defined for " + Properties.CRITERION
 			        + " using default one (BranchCoverageSuiteFitness)");
@@ -196,13 +193,10 @@
 			return new OutputCoverageFactory();
 		case INPUT:
 			return new InputCoverageFactory();
-<<<<<<< HEAD
 		case EPATRANSITION:
 			return new EPATransitionCoverageFactory(Properties.TARGET_CLASS, Properties.EPA_XML_PATH);
-=======
 		case TRYCATCH:
 			return new TryCatchCoverageFactory();
->>>>>>> bbe28da1
 		default:
 			logger.warn("No TestFitnessFactory defined for " + crit
 			        + " using default one (BranchCoverageFactory)");
