--- conflicted
+++ resolved
@@ -25,11 +25,8 @@
 import java.util.Set;
 
 import org.evosuite.Properties;
-<<<<<<< HEAD
 import org.evosuite.TestGenerationContext;
-=======
 import org.evosuite.coverage.archive.TestsArchive;
->>>>>>> 40a2f6b9
 import org.evosuite.graphs.cfg.CFGMethodAdapter;
 import org.evosuite.testcase.ExecutableChromosome;
 import org.evosuite.testcase.statements.Statement;
@@ -104,12 +101,10 @@
 
 		if (prefix.isEmpty()) {
 			prefix = Properties.TARGET_CLASS;
-<<<<<<< HEAD
 			totalMethods = CFGMethodAdapter.getNumMethodsPrefix(classLoader, prefix);
 			totalBranches = BranchPool.getInstance(classLoader).getBranchCountForPrefix(prefix);
 			numBranchlessMethods = BranchPool.getInstance(classLoader).getNumBranchlessMethodsPrefix(prefix);
 			branchlessMethods = BranchPool.getInstance(classLoader).getBranchlessMethodsPrefix(prefix);
-			branchesId = BranchPool.getInstance(classLoader).getBranchIdsForPrefix(prefix);
 			methods = CFGMethodAdapter.getMethods(classLoader, prefix);
 
 		} else {
@@ -117,22 +112,7 @@
 			totalBranches = BranchPool.getInstance(classLoader).getBranchCountForPrefix(prefix);
 			numBranchlessMethods = BranchPool.getInstance(classLoader).getNumBranchlessMethodsPrefix(prefix);
 			branchlessMethods = BranchPool.getInstance(classLoader).getBranchlessMethodsPrefix(prefix);
-			branchesId = BranchPool.getInstance(classLoader).getBranchIdsForPrefix(prefix);
 			methods = CFGMethodAdapter.getMethodsPrefix(classLoader, prefix);
-=======
-			totalMethods = CFGMethodAdapter.getNumMethodsPrefix(prefix);
-			totalBranches = BranchPool.getBranchCountForPrefix(prefix);
-			numBranchlessMethods = BranchPool.getNumBranchlessMethodsPrefix(prefix);
-			branchlessMethods = BranchPool.getBranchlessMethodsPrefix(prefix);
-			methods = CFGMethodAdapter.getMethodsPrefix(prefix);
-
-		} else {
-			totalMethods = CFGMethodAdapter.getNumMethodsPrefix(prefix);
-			totalBranches = BranchPool.getBranchCountForPrefix(prefix);
-			numBranchlessMethods = BranchPool.getNumBranchlessMethodsPrefix(prefix);
-			branchlessMethods = BranchPool.getBranchlessMethodsPrefix(prefix);
-			methods = CFGMethodAdapter.getMethodsPrefix(prefix);
->>>>>>> 40a2f6b9
 		}
 		branchesId = new HashSet<>();
 
@@ -187,17 +167,14 @@
 
 			Integer exceptionPosition = result.getFirstPositionOfThrownException();
 			
-<<<<<<< HEAD
+			// TODO: Not sure why that can happen
+			if(exceptionPosition >= result.test.size())
+				continue;
+			
+			
 			Statement statement = null;
 			if(result.test.hasStatement(exceptionPosition))
 				statement = result.test.getStatement(exceptionPosition);
-=======
-			// TODO: Not sure why that can happen
-			if(exceptionPosition >= result.test.size())
-				continue;
-			
-			Statement statement = result.test.getStatement(exceptionPosition);
->>>>>>> 40a2f6b9
 			if (statement instanceof ConstructorStatement) {
 				ConstructorStatement c = (ConstructorStatement) statement;
 				String className = c.getConstructor().getName();
@@ -457,15 +434,10 @@
  		
 		if (totalGoals > 0)
 			suite.setCoverage(this, (double) coverage / (double) totalGoals);
-<<<<<<< HEAD
         else {
-            suite.setCoverage(this, 1.0);
+            suite.setCoverage(this, 1);
 			totalCovered = (double) coverage / (double) totalGoals;
 		}
-=======
-        else
-            suite.setCoverage(this, 1);
->>>>>>> 40a2f6b9
 
 		suite.setNumOfCoveredGoals(this, coverage);
 		suite.setNumOfNotCoveredGoals(this, totalGoals-coverage);
