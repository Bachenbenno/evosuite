package org.evosuite.coverage.epa;

import java.io.IOException;
import java.lang.annotation.Annotation;
import java.lang.reflect.Constructor;
import java.lang.reflect.InvocationTargetException;
import java.lang.reflect.Method;
import java.util.Arrays;
import java.util.HashMap;
import java.util.HashSet;
import java.util.Map;
import java.util.Set;
import java.util.Stack;

import javax.xml.parsers.ParserConfigurationException;

import org.evosuite.Properties;
import org.evosuite.TestGenerationContext;
import org.evosuite.epa.EpaAction;
import org.evosuite.runtime.LoopCounter;
import org.evosuite.testcase.execution.EvosuiteError;
import org.evosuite.testcase.execution.ExecutionTracer;
import org.objectweb.asm.Type;
import org.slf4j.Logger;
import org.slf4j.LoggerFactory;
import org.xml.sax.SAXException;

/**
 * This monitor maintains the information regarding from all callbacks regarding
 * EPA trace information and construction.
 * 
 * @author galeotti
 *
 */
public class EPAMonitor {

	private static final String NOT_ENABLED_EXCEPTION_LIST = "notEnabledExceptionList";

	private static final String ENABLED_EXCEPTION_LIST = "enabledExceptionList";

	private static final String INIT = "<init>";

	/**
	 * The EPA automata used to inspect coverage
	 */
	private final EPA automata;

	private static EPAMonitor instance = null;

	private boolean isEnabled = true;

	public void setEnabled(boolean enabled) {
		this.isEnabled = enabled;
	}

	public boolean isMonitorEnabled() {
		return isEnabled;
	}

	private EPAMonitor(EPA automata) {
		if (automata == null) {
			throw new IllegalArgumentException("EPA XML Path cannot be null!");
		}
		this.automata = automata;
		Class<?> targetClass;
		try {
			targetClass = TestGenerationContext.getInstance().getClassLoaderForSUT().loadClass(Properties.TARGET_CLASS);
			this.epaStatesToMethodMap = createEpaStateToMethodMap(automata, targetClass);
			this.methodToActionMap = createMethodToActionMap(automata, targetClass);
			this.constructorToActionMap = createConstructorToActionMap(automata, targetClass);
			this.enabledExceptionMap = createExceptionMap(automata, targetClass, ENABLED_EXCEPTION_LIST);
			this.notEnabledExceptionMap = createExceptionMap(automata, targetClass, NOT_ENABLED_EXCEPTION_LIST);

		} catch (ClassNotFoundException | NoSuchMethodException e) {
			throw new EvosuiteError(e);
		}

	}

	/**
	 * Creates a map from fully qualified method names to a set of all
	 * exceptions of the corresponding annotation field of an @EpaAction
	 * annotation.
	 * 
	 * @param automata
	 * @param targetClass
	 * @param annotationFieldName
	 * @return
	 */
	private static Map<String, Set<String>> createExceptionMap(EPA automata, Class<?> targetClass,
			String annotationFieldName) {
		Map<String, Set<String>> enabledExceptionMap = new HashMap<String, Set<String>>();
		for (String actionName : automata.getActions()) {
			// search methods
			Set<Method> methods = EPAUtils.getEpaActionMethods(actionName, targetClass);
			for (Method method : methods) {

				Set<String> classNameSet = new HashSet<String>();
				for (Annotation annotation : method.getDeclaredAnnotations()) {

					Method notEnabledExceptionListMethod;
					try {
						if (annotation instanceof EpaAction) {
							notEnabledExceptionListMethod = annotation.getClass()
									.getDeclaredMethod(annotationFieldName);
							Object rv = notEnabledExceptionListMethod.invoke(annotation);
							if (!rv.equals("")) {
								String notEnabledExceptionListStr = (String) rv;
								String[] classNames = notEnabledExceptionListStr.split(",");

								classNameSet.addAll(Arrays.asList(classNames));
							}
						}
					} catch (NoSuchMethodException | SecurityException | IllegalAccessException
							| IllegalArgumentException | InvocationTargetException e) {
						// do not add class names
					}

				}
				final String methodName = method.getName();
				final String methodDescriptor = Type.getMethodDescriptor(method);
				final String methodFullName = methodName + methodDescriptor;

				enabledExceptionMap.put(methodFullName, classNameSet);
			}
		}

		return enabledExceptionMap;
	}

	/**
	 * Populates a mapping from constructor names to EPA Actions using the
	 * annotations on each Java constructor
	 * 
	 * @param automata
	 * @param targetClass
	 * @return
	 */
	private static Map<String, String> createConstructorToActionMap(EPA automata, Class<?> targetClass) {
		final Map<String, String> constructorToActionMap = new HashMap<String, String>();
		for (String actionName : automata.getActions()) {
			// search methods
			Set<Constructor<?>> constructors = EPAUtils.getEpaActionConstructors(actionName, targetClass);
			for (Constructor<?> constructor : constructors) {
				final String constructorName = INIT;
				final String constructorDescriptor = Type.getConstructorDescriptor(constructor);
				final String constructorFullName = constructorName + constructorDescriptor;
				constructorToActionMap.put(constructorFullName, actionName);
			}
		}
		return constructorToActionMap;

	}

	/**
	 * Populates a mapping from method names to EPA Actions using the
	 * annotations on each Java method
	 * 
	 * @param automata
	 * @param targetClass
	 * @return
	 */
	private static Map<String, String> createMethodToActionMap(EPA automata, Class<?> targetClass) {
		Map<String, String> methodToActionMap = new HashMap<String, String>();
		for (String actionName : automata.getActions()) {
			// search methods
			Set<Method> methods = EPAUtils.getEpaActionMethods(actionName, targetClass);
			for (Method method : methods) {
				final String methodName = method.getName();
				final String methodDescriptor = Type.getMethodDescriptor(method);
				final String methodFullName = methodName + methodDescriptor;
				methodToActionMap.put(methodFullName, actionName);
			}
		}
		return methodToActionMap;
	}

	/**
	 * Creates a mapping from EPA states to Java boolean queries using
	 * the @EpaState annotation
	 * 
	 * @param automata
	 * @param targetClass
	 * @return
	 * @throws NoSuchMethodException
	 */
	private static Map<EPAState, Method> createEpaStateToMethodMap(EPA automata, Class<?> targetClass)
			throws NoSuchMethodException {
		final HashMap<EPAState, Method> epaStateMethods = new HashMap<EPAState, Method>();
		for (EPAState state : automata.getStates()) {
			if (automata.getInitialState().equals(state)) {
				continue; // ignore initial states (always false)
			}
			Method method = EPAUtils.getEpaStateMethod(state, targetClass);
			if (method == null) {
				throw new NoSuchMethodException("Boolean query method for state " + state + " was not found in class "
						+ targetClass.getName() + " or any superclass");
			}
			epaStateMethods.put(state, method);
		}
		return epaStateMethods;
	}

	/**
	 * A mapping from EPA states to boolean query methods to check if the object
	 * is in the corresponding state.
	 */
	private final Map<EPAState, Method> epaStatesToMethodMap;

	/**
	 * A mapping from Java method names to EPA actions following the @EpaAction
	 * annotations on the target class.
	 */
	private final Map<String, String> methodToActionMap;

	/**
	 * A mapping from Java constructor names to EPA actions based on
	 * the @EpaAction annotations on the target class.
	 */
	private final Map<String, String> constructorToActionMap;

	private EPAState previousEpaState;

	public static EPAMonitor getInstance() {
		if (instance == null) {
			if (Properties.EPA_XML_PATH == null) {
				throw new IllegalStateException("EPA_XML_PATH should be configured before creating EPAMonitor!");
			}
			try {
				final EPA automata = EPAFactory.buildEPA(Properties.EPA_XML_PATH);
				instance = new EPAMonitor(automata);
			} catch (ParserConfigurationException | SAXException | IOException e) {
				throw new EvosuiteError(e);
			}
		}
		return instance;
	}

	public static void reset() {
		instance = null;
	}

	private static Logger logger = LoggerFactory.getLogger(EPAMonitor.class);

	private static boolean wasLoopCounterActive;

	private static boolean wasExecutionTracerEnabled;

	private static boolean wasTraceCallsEnabled;

	public static void enteredMethod(String className, String fullMethodName, Object object) {
		logger.debug("Entering method " + className + "." + fullMethodName);
		if (getInstance().isMonitorEnabled()) {
			disableCallBacks();
			try {
				if (fullMethodName.startsWith(INIT)) {
					getInstance().beforeConstructor(className, fullMethodName, object);
				} else {
					getInstance().beforeMethod(className, fullMethodName, object);
				}
			} catch (EvosuiteError e) {
				throw e;
			} finally {
				enableCallBacks();
			}
		}

	}

	private void beforeMethod(String className, String fullMethodName, Object calleeObject) {
		if (this.methodToActionMap.containsKey(fullMethodName)) {
			call_stack.push(className + "." + fullMethodName);
			try {
				previousEpaState = getCurrentState(calleeObject);
			} catch (InvocationTargetException | MalformedEPATraceException e) {
				throw new EvosuiteError(e);
			}
		}
	}

	/**
	 * This set stores those objects that executed a method that is labelled as
	 * an EpaAction but the execution resulted in an exception thrown listed as
	 * a notEnabledException (i.e. those exceptions that result from executing
	 * actions that are not enabled)
	 */
	private final HashSet<Object> invalidCalleeObjects = new HashSet<Object>();

	private final Stack<String> call_stack = new Stack<>();

	private final Map<String, Set<String>> enabledExceptionMap;

	private final Map<String, Set<String>> notEnabledExceptionMap;

	private void beforeConstructor(String className, String fullMethodName, Object object) {
		if (this.constructorToActionMap.containsKey(fullMethodName)) {
			call_stack.push(className + "." + fullMethodName);
			previousEpaState = this.automata.getInitialState();
		}
	}

	public static void exitMethod(Exception exceptionToBeThrown, String className, String fullMethodName,
			Object object) {
		if (exceptionToBeThrown == null) {
			logger.debug("Exiting method " + className + "." + fullMethodName + " with no exception");
		} else {
			logger.debug("Exiting method " + className + "." + fullMethodName + " with exception of type "
					+ exceptionToBeThrown.getClass().getName());
		}

		if (getInstance().isMonitorEnabled()) {
			disableCallBacks();
			try {
				if (fullMethodName.startsWith(INIT)) {
					getInstance().afterConstructor(className, fullMethodName, object, exceptionToBeThrown);
				} else {
					getInstance().afterMethod(className, fullMethodName, object, exceptionToBeThrown);
				}
			} catch (EvosuiteError e) {
				throw e;
			} finally {
				enableCallBacks();
			}
		}
	}

	private static void enableCallBacks() {
		EPAMonitor.getInstance().setEnabled(true);
		LoopCounter.getInstance().setActive(wasLoopCounterActive);
		if (wasExecutionTracerEnabled) {
			ExecutionTracer.enable();
		}
		if (wasTraceCallsEnabled) {
			ExecutionTracer.enableTraceCalls();
		}
	}

	private static void disableCallBacks() {
		wasLoopCounterActive = LoopCounter.getInstance().isActivated();
		wasExecutionTracerEnabled = ExecutionTracer.isEnabled();
		wasTraceCallsEnabled = ExecutionTracer.isTraceCallsEnabled();

		LoopCounter.getInstance().setActive(false);
		ExecutionTracer.disable();
		ExecutionTracer.disableTraceCalls();
		EPAMonitor.getInstance().setEnabled(false);
	}

	private void afterConstructor(String className, String fullConstructorName, Object object,
			Exception exceptionToBeThrown) {
		try {
			// is the methodStmt defined as an EPA Action ?
			if (exceptionToBeThrown==null && this.constructorToActionMap.containsKey(fullConstructorName)) {

				String top = call_stack.pop();
				final String classNameAndFullConstructorName = className + "." + fullConstructorName;
				if (!top.equals(classNameAndFullConstructorName)) {
					throw new EvosuiteError("afterConstructor() for " + classNameAndFullConstructorName
							+ " but last call on stack was " + top);
				}

				final String actionName = this.constructorToActionMap.get(fullConstructorName);
				if (!getPreviousEpaState(object).equals(automata.getInitialState())) {
					final EPAState previousEpaState = getPreviousEpaState(object);
					throw new MalformedEPATraceException(
							"New object cannot have a previous EPA State different than initial: " + previousEpaState);
				}

				EPAState initialEpaState = getPreviousEpaState(object);
				final EPAState currentEpaState = getCurrentState(object);
				final EPATransition transition = new EPATransition(initialEpaState, actionName, currentEpaState);
				this.appendNewEpaTransition(object, transition);
			}
		} catch (MalformedEPATraceException | InvocationTargetException e) {
			throw new EvosuiteError(e);
		}

	}

	private void appendNewEpaTransition(Object object, EPATransition transition) {
		ExecutionTracer.getExecutionTracer().getTraceNoFinishCalls().appendNewEpaTransition(object, transition);
	}

	private void afterMethod(String className, String fullMethodName, Object calleeObject,
			Exception exceptionToBeThrown) throws EvosuiteError {
		// If method is not an action, then we don't consider it
		if (this.methodToActionMap.containsKey(fullMethodName)) {
			try {

				String top = call_stack.pop();
				final String classNameAndFullMethodName = className + "." + fullMethodName;
				if (!top.equals(classNameAndFullMethodName)) {
					throw new EvosuiteError(
							"afterMethod() for " + classNameAndFullMethodName + " but last call on stack was " + top);
				}
<<<<<<< HEAD
//				if (!hasPreviousEpaState(calleeObject)) {
//					// this object should have been seen previously!
//					throw new MalformedEPATraceException("Object has no previous EPA State!");
//				}
=======

				if (invalidCalleeObjects.contains(calleeObject)) {
					// clean the previous EpaState associated with this object
					previousEpaState = null;
					// do not update any trace
					return;
				}
				if (!hasPreviousEpaState(calleeObject)) {
					// this object should have been seen previously!
					throw new MalformedEPATraceException(
							"Object has no previous EPA State! Class " + className + " action " + fullMethodName);
				}
>>>>>>> b1cffbb6

				final String actionName = this.methodToActionMap.get(fullMethodName);

				if (exceptionToBeThrown != null && !isMethodEnabled(fullMethodName, exceptionToBeThrown)) {
					// add the current callee object to the black list
					invalidCalleeObjects.add(calleeObject);
					// clean the previous EpaState associated with this object,
					// do not update any trace
					previousEpaState = null;
				} else {
					final EPAState previousEpaState = getPreviousEpaState(calleeObject);
					final EPAState currentEpaState = getCurrentState(calleeObject);
					final EPATransition transition = new EPATransition(previousEpaState, actionName, currentEpaState);
					this.appendNewEpaTransition(calleeObject, transition);
				}
			} catch (MalformedEPATraceException | InvocationTargetException e) {
				throw new EvosuiteError(e);
			}
		}
	}

	/**
	 * Returns true if the non-null exception type is not listed as a
	 * notEnabledException for the current EPA action
	 * 
	 * @param fullMethodName
	 * @param exceptionToBeThrown
	 *            a non-null reference to an exception
	 * @return
	 */
	private boolean isMethodEnabled(String fullMethodName, Exception exceptionToBeThrown) {
		Class<? extends Exception> exceptionToBeThrownClass = exceptionToBeThrown.getClass();

		ClassLoader classLoader = exceptionToBeThrown.getClass().getClassLoader();

		if (!enabledExceptionMap.containsKey(fullMethodName) || !notEnabledExceptionMap.containsKey(fullMethodName)) {
			return false;
		}
		Set<String> enabledExceptionClassNames = enabledExceptionMap.get(fullMethodName);
		Set<String> notEnabledExceptionClassNames = notEnabledExceptionMap.get(fullMethodName);

		// white list exceptions
		Set<Class<?>> enabledExceptions = loadAllClasses(classLoader, enabledExceptionClassNames);

		// black list exceptions
		Set<Class<?>> notEnabledExceptions = loadAllClasses(classLoader, notEnabledExceptionClassNames);

		// check if any white list class is assignable from this exception
		for (Class<?> enabledExceptionClass : enabledExceptions) {
			if (enabledExceptionClass.isAssignableFrom(exceptionToBeThrownClass)) {

				// check if any black list exception is assignable
				for (Class<?> notEnabledExceptionClass : notEnabledExceptions) {
					if (notEnabledExceptionClass.isAssignableFrom(exceptionToBeThrownClass)) {

						// action is not enabled
						return false;
					}
				}

				// action is enabled
				return true;
			}
		}

		// action is not enabled
		return false;
	}

	/**
	 * Creates a list of classes from a list of class names using a specific
	 * class loader. If a class name cannot be found it is ignored.
	 * 
	 * @param classLoader
	 * @param classNames
	 * @return
	 */
	private static Set<Class<?>> loadAllClasses(ClassLoader classLoader, Set<String> classNames) {
		Set<Class<?>> loadedClasses = new HashSet<Class<?>>();
		for (String className : classNames) {
			try {
				Class<?> clazz;
				if (classLoader == null) {
					clazz = Class.forName(className);
				} else {
					clazz = classLoader.loadClass(className);
				}
				loadedClasses.add(clazz);
			} catch (ClassNotFoundException e) {
				// ignore
			}
		}
		return loadedClasses;
	}

	/**
	 * In order to obtain the current state, we invoke all the EPA state methods
	 * within the object. We throw an exception if the object has an invalid
	 * state
	 * 
	 * @param calleeObject
	 *            the object instance
	 * @param scope
	 *            the current execution scope
	 * @return the current EPA state of the given object
	 * @throws MalformedEPATraceException
	 *             if object has multiple EPA states or no EPA state at all
	 * @throws InvocationTargetException
	 */
	private EPAState getCurrentState(Object calleeObject) throws MalformedEPATraceException, InvocationTargetException {
		EPAState currentState = null;
		for (EPAState epaState : this.automata.getStates()) {
			if (this.automata.getInitialState().equals(epaState)) {
				continue; // discard initial states (always false)
			}

			boolean executionResult = executeEpaStateMethod(epaState, calleeObject);
			if (executionResult == true) {
				if (currentState != null) {
					throw new MalformedEPATraceException("Object found in multiple EPA states: " + currentState
							+ " and " + epaState + " simultaneously");
				} else {
					currentState = epaState;
				}
			}
		}
<<<<<<< HEAD
//		if (currentState == null) {
//			throw new MalformedEPATraceException("Object has no EPA state!");
//		}
=======
		if (currentState == null) {
			throw new MalformedEPATraceException("Neither EPA state query has returned true for this object!");
		}
>>>>>>> b1cffbb6
		return currentState;
	}

	private boolean executeEpaStateMethod(EPAState epaState, Object calleeObject) throws InvocationTargetException {
		try {
			if (!this.epaStatesToMethodMap.containsKey(epaState)) {
				throw new NoSuchMethodException("Boolean query method for state " + epaState
						+ " was not found in class " + calleeObject.getClass().getName() + " or any superclass");
			}
			final Method method = this.epaStatesToMethodMap.get(epaState);
			boolean isAccessible = method.isAccessible();
			method.setAccessible(true);
			Boolean result = (Boolean) method.invoke(calleeObject);
			method.setAccessible(isAccessible);
			return result.booleanValue();
		} catch (NoSuchMethodException | SecurityException | IllegalAccessException | IllegalArgumentException e) {
			throw new EvosuiteError(e);
		}
	}

	/**
	 * Previous state is the destination state in the most recently added
	 * transition for the calleeObject.
	 * 
	 * @param calleeObject
	 * @return
	 */
	private EPAState getPreviousEpaState(Object obj) {
		return this.previousEpaState;
	}

	/**
	 * Returns tru if the given object has
	 * 
	 * @param obj
	 * @return
	 */
	private boolean hasPreviousEpaState(Object obj) {
		return this.previousEpaState != null;
	}

}<|MERGE_RESOLUTION|>--- conflicted
+++ resolved
@@ -393,12 +393,6 @@
 					throw new EvosuiteError(
 							"afterMethod() for " + classNameAndFullMethodName + " but last call on stack was " + top);
 				}
-<<<<<<< HEAD
-//				if (!hasPreviousEpaState(calleeObject)) {
-//					// this object should have been seen previously!
-//					throw new MalformedEPATraceException("Object has no previous EPA State!");
-//				}
-=======
 
 				if (invalidCalleeObjects.contains(calleeObject)) {
 					// clean the previous EpaState associated with this object
@@ -411,7 +405,6 @@
 					throw new MalformedEPATraceException(
 							"Object has no previous EPA State! Class " + className + " action " + fullMethodName);
 				}
->>>>>>> b1cffbb6
 
 				final String actionName = this.methodToActionMap.get(fullMethodName);
 
@@ -538,15 +531,9 @@
 				}
 			}
 		}
-<<<<<<< HEAD
 //		if (currentState == null) {
-//			throw new MalformedEPATraceException("Object has no EPA state!");
+//			throw new MalformedEPATraceException("Neither EPA state query has returned true for this object!");
 //		}
-=======
-		if (currentState == null) {
-			throw new MalformedEPATraceException("Neither EPA state query has returned true for this object!");
-		}
->>>>>>> b1cffbb6
 		return currentState;
 	}
 
