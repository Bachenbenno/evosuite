/*
 * Copyright (C) 2010-2018 Gordon Fraser, Andrea Arcuri and EvoSuite
 * contributors
 *
 * This file is part of EvoSuite.
 *
 * EvoSuite is free software: you can redistribute it and/or modify it
 * under the terms of the GNU Lesser General Public License as published
 * by the Free Software Foundation, either version 3.0 of the License, or
 * (at your option) any later version.
 *
 * EvoSuite is distributed in the hope that it will be useful, but
 * WITHOUT ANY WARRANTY; without even the implied warranty of
 * MERCHANTABILITY or FITNESS FOR A PARTICULAR PURPOSE. See the GNU
 * Lesser Public License for more details.
 *
 * You should have received a copy of the GNU Lesser General Public
 * License along with EvoSuite. If not, see <http://www.gnu.org/licenses/>.
 */
package org.evosuite.ga.comparators;

import java.io.Serializable;
import java.util.Comparator;
import java.util.LinkedHashSet;
import java.util.Set;
import org.evosuite.ga.Chromosome;
import org.evosuite.ga.FitnessFunction;

/**
 * This class implements a <code>Comparator</code> (a method for comparing <code>Chromosomes</code>
 * objects) based on the dominance test.
 * 
 * @author José Campos, Annibale Panichella
 */
public class DominanceComparator<T extends Chromosome<T>> implements Comparator<T>, Serializable {

    private static final long serialVersionUID = -2154238776555768364L;

<<<<<<< HEAD
    private Set<FitnessFunction<?,T>> objectives;
=======
    private Set<FitnessFunction<T>> objectives;
>>>>>>> 3d4cb5f3

    /**
     * 
     */
    public DominanceComparator() {
      this.objectives = null;
    }

    /**
     * 
     * @param goals set of target goals to consider when computing the dominance relationship
     */
<<<<<<< HEAD
    public DominanceComparator(Set<FitnessFunction<?,T>> goals) {
=======
    public DominanceComparator(Set<? extends FitnessFunction<T>> goals) {
>>>>>>> 3d4cb5f3
      this.objectives = new LinkedHashSet<>(goals);
    }

    /**
     * 
     * @param goal to consider when computing the dominance relationship
     */
    public DominanceComparator(FitnessFunction<?,T> goal) {
      this.objectives = new LinkedHashSet<>();
      this.objectives.add(goal);
    }

    /**
     * Compares two chromosome objects in terms of dominance.
     * 
     * http://en.wikipedia.org/wiki/Multi-objective_optimization#Introduction
     * 
     * @param c1 a {@link org.evosuite.ga.Chromosome} object
     * @param c2 a {@link org.evosuite.ga.Chromosome} object
     * @return -1 if c1 dominates c2, +1 if c2 dominates c1, 0 if both are non-dominated
     */
    @Override
    public int compare(T c1, T c2) {

        if (c1 == null) {
            return 1;
        } else if (c2 == null) {
            return -1;
        }

        boolean dominate1 = false;
        boolean dominate2 = false;

        if (this.objectives == null) {
          this.objectives = c1.getFitnessValues().keySet();
        }

<<<<<<< HEAD
        for (FitnessFunction<?,T> ff : this.objectives) {
=======
        for (FitnessFunction<T> ff : this.objectives) {
>>>>>>> 3d4cb5f3
            int flag = Double.compare(c1.getFitness(ff), c2.getFitness(ff));

            if (flag < 0) {
              dominate1 = true;

              if (dominate2) {
                return 0;
              }
            } else if (flag > 0) {
              dominate2 = true;

              if (dominate1) {
                return 0;
              }
            }
        }

        if (dominate1 == dominate2) {
            return 0; // no one dominate the other
        } else if (dominate1) {
            return -1; // c1 dominates
        } else {
            return 1; // c2 dominates
        }
    }
}<|MERGE_RESOLUTION|>--- conflicted
+++ resolved
@@ -36,11 +36,7 @@
 
     private static final long serialVersionUID = -2154238776555768364L;
 
-<<<<<<< HEAD
-    private Set<FitnessFunction<?,T>> objectives;
-=======
     private Set<FitnessFunction<T>> objectives;
->>>>>>> 3d4cb5f3
 
     /**
      * 
@@ -53,11 +49,7 @@
      * 
      * @param goals set of target goals to consider when computing the dominance relationship
      */
-<<<<<<< HEAD
-    public DominanceComparator(Set<FitnessFunction<?,T>> goals) {
-=======
     public DominanceComparator(Set<? extends FitnessFunction<T>> goals) {
->>>>>>> 3d4cb5f3
       this.objectives = new LinkedHashSet<>(goals);
     }
 
@@ -65,7 +57,7 @@
      * 
      * @param goal to consider when computing the dominance relationship
      */
-    public DominanceComparator(FitnessFunction<?,T> goal) {
+    public DominanceComparator(FitnessFunction<T> goal) {
       this.objectives = new LinkedHashSet<>();
       this.objectives.add(goal);
     }
@@ -95,11 +87,7 @@
           this.objectives = c1.getFitnessValues().keySet();
         }
 
-<<<<<<< HEAD
-        for (FitnessFunction<?,T> ff : this.objectives) {
-=======
         for (FitnessFunction<T> ff : this.objectives) {
->>>>>>> 3d4cb5f3
             int flag = Double.compare(c1.getFitness(ff), c2.getFitness(ff));
 
             if (flag < 0) {
