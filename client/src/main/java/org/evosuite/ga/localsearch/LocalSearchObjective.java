--- conflicted
+++ resolved
@@ -81,11 +81,7 @@
 	 */
 	public int hasChanged(T chromosome);
 
-<<<<<<< HEAD
-	public void addFitnessFunction(FitnessFunction<?,T> fitness);
-=======
 	public void addFitnessFunction(FitnessFunction<T> fitness);
->>>>>>> 3d4cb5f3
 
 	/**
 	 * Returns a list with all the fitness functions stored in this local search
@@ -93,10 +89,6 @@
 	 *
 	 * @return a {@link org.evosuite.ga.FitnessFunction} object.
 	 */
-<<<<<<< HEAD
-	public List<FitnessFunction<?,T>> getFitnessFunctions();
-=======
 	public List<FitnessFunction<T>> getFitnessFunctions();
->>>>>>> 3d4cb5f3
 
 }