--- conflicted
+++ resolved
@@ -540,18 +540,13 @@
             return RMIStoppingCondition.getInstance();
         } else if (stoppingCondition instanceof ShutdownTestWriter) {
             return new ShutdownTestWriter<>((ShutdownTestWriter<?>) stoppingCondition);
-<<<<<<< HEAD
         } else if (stoppingCondition instanceof MaxStatementsStoppingCondition) {
             return new MaxStatementsStoppingCondition<>((MaxStatementsStoppingCondition<?>) stoppingCondition);
         } else if (stoppingCondition instanceof GlobalTimeStoppingCondition) {
             return new GlobalTimeStoppingCondition<>((GlobalTimeStoppingCondition<?>) stoppingCondition);
-        }
-        else {
-=======
         } else if (stoppingCondition instanceof SocketStoppingCondition) {
             return SocketStoppingCondition.getInstance();
         } else {
->>>>>>> 150c9dfd
             throw new IllegalArgumentException("cannot adapt stopping condition: " + stoppingCondition);
         }
     }
