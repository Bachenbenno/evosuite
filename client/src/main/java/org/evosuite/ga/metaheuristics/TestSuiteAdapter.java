package org.evosuite.ga.metaheuristics;

import org.evosuite.ProgressMonitor;
import org.evosuite.ShutdownTestWriter;
import org.evosuite.ga.*;
import org.evosuite.ga.bloatcontrol.BloatControlFunction;
import org.evosuite.ga.bloatcontrol.MaxSizeBloatControl;
import org.evosuite.ga.operators.crossover.*;
import org.evosuite.ga.operators.ranking.FastNonDominatedSorting;
import org.evosuite.ga.operators.ranking.RankBasedPreferenceSorting;
import org.evosuite.ga.operators.ranking.RankingFunction;
import org.evosuite.ga.operators.selection.*;
import org.evosuite.ga.populationlimit.IndividualPopulationLimit;
import org.evosuite.ga.populationlimit.PopulationLimit;
import org.evosuite.ga.populationlimit.SizePopulationLimit;
import org.evosuite.ga.stoppingconditions.*;
import org.evosuite.statistics.StatisticsListener;
import org.evosuite.testcase.TestChromosome;
import org.evosuite.testsuite.*;
import org.evosuite.utils.ResourceController;

import java.util.Collection;
import java.util.List;
import java.util.Objects;
import java.util.Set;

import static java.util.stream.Collectors.toList;
import static java.util.stream.Collectors.toSet;

/**
 * A wrapper class that facilitates the use of genetic algorithms operating on {@code
 * TestChromosome}s in such contexts where {@code TestSuiteChromosome}s are expected.
 *
 * @param <A> the type of adaptee genetic algorithm
 */
public abstract class TestSuiteAdapter<A extends GeneticAlgorithm<TestChromosome>>
        extends GeneticAlgorithm<TestSuiteChromosome> {

    private final A algorithm;

    /**
     * Constructs a new adapter with the given non-null {@code algorithm} (evolving
     * {@code TestChromosomes}) as adaptee.
     *
     * @param algorithm the algorithm (operating on {@code TestChromosome}s) to adapt
     */
    protected TestSuiteAdapter(final A algorithm) {
        super(null);
        this.algorithm = Objects.requireNonNull(algorithm);
        clear();
    }

    /**
     * This method clears all fields of this wrapper class by setting them to {@code null}.
     * <p>
     * This class may seem harmless and unsuspecting, but it's really not! It can produce obscure,
     * plain stupid and hard to chase down bugs. The intent of this method is to deliberately
     * produce {@code NullPointerException}s should we have forgotten to properly forward some
     * methods to the adaptee algorithm. If a method is invoked that tries to access some of the
     * fields of this wrapper class (e.g., the non-existing population) the method will fail
     * horribly during runtime, which hopefully makes the entire program crash (or at least
     * produces some nasty output on the console). This way, we know that something must be wrong
     * with the implementation of this wrapper class. This is a much better scenario than a
     * non-crashing but at the same time incorrectly operating program that contains mentioned bugs.
     */
    private void clear() {
        this.population = null;
        this.fitnessFunctions = null;
        this.selectionFunction = null;
        this.crossoverFunction = null;
        this.chromosomeFactory = null;
        this.bloatControl = null;
        this.localObjective = null;
        this.populationLimit = null;
        this.rankingFunction = null;
        this.currentIteration = Integer.MIN_VALUE;
        this.localSearchProbability = Double.NaN;
        // The following fields are NOT cleared. They are actually useful because MOSA also uses
        // some listeners that operate on test suite chromosomes. The adapter now manages those
        // listeners for the wrapped algorithms.
        // this.stoppingConditions = null;
        // this.listeners = null;
    }

    /**
     * Returns the wrapped genetic algorithm.
     *
     * @return the wrapped genetic algorithm
     */
    protected A getAlgorithm() {
        return algorithm;
    }

    @Override
    public abstract TestSuiteChromosome getBestIndividual();

    @Override
    public abstract List<TestSuiteChromosome> getBestIndividuals();

    @Override
    final protected void evolve() throws UnsupportedOperationException {
        throw new UnsupportedOperationException("not implemented");
    }

    @Override
    final public void initializePopulation() throws UnsupportedOperationException {
        throw new UnsupportedOperationException("not implemented");
    }

    @Override
    public void generateSolution() { // (10)
        algorithm.generateSolution();
    }

    @Override
    public int getAge() { // (11)
        return algorithm.getAge();
    }

    @Override
    final protected void notifyMutation(TestSuiteChromosome chromosome)
            throws UnsupportedOperationException {
        throw new UnsupportedOperationException("not implemented");
    }

    @Override
    final protected void notifyEvaluation(TestSuiteChromosome chromosome)
            throws UnsupportedOperationException {
        throw new UnsupportedOperationException("not implemented");
    }

    @Override
    final protected boolean shouldApplyLocalSearch() {
        return algorithm.shouldApplyLocalSearch();
    }

    @Override
    final protected void disableFirstSecondaryCriterion() throws UnsupportedOperationException {
        throw new UnsupportedOperationException("not implemented");
    }

    @Override
    final protected void enableFirstSecondaryCriterion() throws UnsupportedOperationException {
        throw new UnsupportedOperationException("not implemented");
    }

    @Override
    final protected void updateSecondaryCriterion(int starvationCounter)
            throws UnsupportedOperationException {
        throw new UnsupportedOperationException("not implemented");
    }

    @Override
    final protected void applyLocalSearch() {
        algorithm.applyLocalSearch();
    }

    @Override
    final protected void updateProbability(boolean improvement)
            throws UnsupportedOperationException {
        throw new UnsupportedOperationException("not implemented");
    }

    @Override
    final protected void generateInitialPopulation(int populationSize)
            throws UnsupportedOperationException {
        throw new UnsupportedOperationException("not implemented");
    }

    @Override
    final protected void starveToLimit(int limit) throws UnsupportedOperationException {
        throw new UnsupportedOperationException("not implemented");
    }

    @Override
    final protected void starveRandomly(int limit) throws UnsupportedOperationException {
        throw new UnsupportedOperationException("not implemented");
    }

    @Override
    final protected void starveByFitness(int limit) throws UnsupportedOperationException {
        throw new UnsupportedOperationException("not implemented");
    }

    @Override
    final protected void generateRandomPopulation(int populationSize)
            throws UnsupportedOperationException {
        throw new UnsupportedOperationException("not implemented");
    }

    @Override
    final public void clearPopulation() throws UnsupportedOperationException {
        throw new UnsupportedOperationException("not implemented");
    }

    @Override
    public void addFitnessFunction(final FitnessFunction< TestSuiteChromosome> function)
            throws UnsupportedOperationException {
        throw new UnsupportedOperationException("not implemented");
    }

    @Override
    final public FitnessFunction<TestSuiteChromosome> getFitnessFunction() {
        return new TestSuiteFitnessFunctionWrapper(algorithm.getFitnessFunction());
    }

    @Override
    final public int getNumberOfFitnessFunctions() throws UnsupportedOperationException {
        throw new UnsupportedOperationException("not implemented");
    }

    @Override
    final public SelectionFunction<TestSuiteChromosome> getSelectionFunction()
            throws UnsupportedOperationException {
        throw new UnsupportedOperationException("not implemented");
    }

    @Override
    public void setSelectionFunction(SelectionFunction<TestSuiteChromosome> function)
            throws IllegalArgumentException { // (2)
        final SelectionFunction<TestChromosome> adapteeFunction;
        if (function instanceof FitnessProportionateSelection) {
            adapteeFunction = new FitnessProportionateSelection<>();
        } else if (function instanceof TournamentSelection) {
            adapteeFunction = new TournamentSelection<>();
        } else if (function instanceof BinaryTournamentSelectionCrowdedComparison) {
            adapteeFunction = new BinaryTournamentSelectionCrowdedComparison<>();
        } else if (function instanceof TournamentSelectionRankAndCrowdingDistanceComparator) {
            adapteeFunction = new TournamentSelectionRankAndCrowdingDistanceComparator<>();
        } else if (function instanceof BestKSelection) {
            adapteeFunction = new BestKSelection<>();
        } else if (function instanceof RandomKSelection) {
            adapteeFunction = new RandomKSelection<>();
        } else if (function instanceof RankSelection) {
            adapteeFunction = new RankSelection<>();
        } else {
            throw new IllegalArgumentException("cannot adapt selection function " + function);
        }
        adapteeFunction.setMaximize(function.isMaximize());
        algorithm.setSelectionFunction(adapteeFunction);
    }

    @Override
    final public RankingFunction<TestSuiteChromosome> getRankingFunction()
            throws UnsupportedOperationException {
        throw new UnsupportedOperationException("not implemented");
    }

    @Override
    public void setRankingFunction(RankingFunction<TestSuiteChromosome> function)
            throws IllegalArgumentException { // (3)
        final RankingFunction<TestChromosome> adapteeFunction;
        if (function instanceof FastNonDominatedSorting) {
            adapteeFunction = new FastNonDominatedSorting<>();
        } else if (function instanceof RankBasedPreferenceSorting) {
            adapteeFunction = new RankBasedPreferenceSorting<>();
        } else {
            throw new IllegalArgumentException("cannot adapt ranking function " + function);
        }
        algorithm.setRankingFunction(adapteeFunction);
    }

    @Override
    final public void setBloatControl(BloatControlFunction<TestSuiteChromosome> bcf)
            throws UnsupportedOperationException {
        throw new UnsupportedOperationException("not implemented");
    }

    @Override
    public void addBloatControl(BloatControlFunction<TestSuiteChromosome> bloatControl)
            throws IllegalArgumentException { // (8)
        if (algorithm != null) {
            algorithm.setBloatControl(mapBloatControlToTestLevel(bloatControl));
        }
    }

    private BloatControlFunction<TestChromosome> mapBloatControlToTestLevel(
            BloatControlFunction<TestSuiteChromosome> bloatControl) {
        if (bloatControl instanceof RelativeSuiteLengthBloatControl) {
            final RelativeSuiteLengthBloatControl<?> bcf =
                    (RelativeSuiteLengthBloatControl<?>) bloatControl;
            return new RelativeSuiteLengthBloatControl<>(bcf);
        } else if (bloatControl instanceof MaxSizeBloatControl) {
            final MaxSizeBloatControl<?> bcf =
                    (MaxSizeBloatControl<?>) bloatControl;
            return new MaxSizeBloatControl<>(bcf);
        } else {
            throw new IllegalArgumentException("cannot adapt bloat control function " + bloatControl);
        }
    }

    @Override
    final public boolean isTooLong(TestSuiteChromosome chromosome)
            throws UnsupportedOperationException {
        throw new UnsupportedOperationException("not implemented");
    }

    @Override
    final protected void calculateFitness() throws UnsupportedOperationException {
        throw new UnsupportedOperationException("not implemented");
    }

    @Override
    final protected void calculateFitness(TestSuiteChromosome c)
            throws UnsupportedOperationException {
        throw new UnsupportedOperationException("not implemented");
    }

    @Override
    final protected void calculateFitnessAndSortPopulation() throws UnsupportedOperationException {
        throw new UnsupportedOperationException("not implemented");
    }

    @Override
    final public int getPopulationSize() throws UnsupportedOperationException {
        throw new UnsupportedOperationException("not implemented");
    }

    @Override
    final protected List<TestSuiteChromosome> elitism() throws UnsupportedOperationException {
        throw new UnsupportedOperationException("not implemented");
    }

    @Override
    final protected List<TestSuiteChromosome> randomism() throws UnsupportedOperationException {
        throw new UnsupportedOperationException("not implemented");
    }

    @Override
    final public void updateFitnessFunctionsAndValues() throws UnsupportedOperationException {
        throw new UnsupportedOperationException("not implemented");
    }

    @Override
    final public void writeIndividuals(List<TestSuiteChromosome> individuals)
            throws UnsupportedOperationException {
        throw new UnsupportedOperationException("not implemented");
    }

    @SuppressWarnings("StatementWithEmptyBody")
    @Override
    final public void setChromosomeFactory(ChromosomeFactory<TestSuiteChromosome> factory)
            throws IllegalArgumentException {
        if (algorithm != null) {
            if (factory instanceof TestSuiteChromosomeFactoryMock) {
                TestSuiteChromosomeFactoryMock tcfw = (TestSuiteChromosomeFactoryMock) factory;
                algorithm.setChromosomeFactory(tcfw.getWrapped());
            } else {
                throw new IllegalArgumentException("factory not supported: " + factory);
            }
        } else  {
            // When we hit this branch, this TestSuiteAdapter object is currently being
            // constructed, and this method was invoked by the constructor of the super class
            // (i.e., GeneticAlgorithm). We simply do nothing.
        }
    }

    @SuppressWarnings("StatementWithEmptyBody")
    @Override
    public void setCrossOverFunction(CrossOverFunction<TestSuiteChromosome> crossover)
            throws IllegalArgumentException { // (7)
        if (algorithm != null) {
            if (crossover instanceof SinglePointRelativeCrossOver) {
                algorithm.setCrossOverFunction(new SinglePointRelativeCrossOver<>());
            } else if (crossover instanceof CoverageCrossOver) {
                // CoverageCrossOver is defined on TestSuiteChromosome, thus cannot adapt to
                // TestChromosomes.
                throw new IllegalArgumentException("CoverageCrossOver not supported");
            } else if (crossover instanceof UniformCrossOver) {
                algorithm.setCrossOverFunction(new UniformCrossOver<>());
            } else if (crossover instanceof SinglePointFixedCrossOver) {
                algorithm.setCrossOverFunction(new SinglePointFixedCrossOver<>());
            } else if (crossover instanceof SinglePointCrossOver) {
                algorithm.setCrossOverFunction(new SinglePointCrossOver<>());
            } else {
                throw new IllegalArgumentException("cannot adapt crossover " + crossover);
            }
        } else  {
            // When we hit this branch, this TestSuiteAdapter object is currently being
            // constructed, and this method was invoked by the constructor of the super class
            // (i.e., GeneticAlgorithm). We simply do nothing.
        }
    }

    @SuppressWarnings("StatementWithEmptyBody")
    @Override
    public void addListener(SearchListener<TestSuiteChromosome> listener)
            throws IllegalArgumentException { // (1b)
        if (algorithm != null) {
            if (listener instanceof StatisticsListener) {
                super.addListener(listener);
            } else if (listener instanceof RelativeSuiteLengthBloatControl) {
                super.addListener(listener);
            } else if (listener instanceof ResourceController) {
                algorithm.addListener(new ResourceController<>());
            } else if (listener instanceof ProgressMonitor) {
                super.addListener(listener);
            } else if (listener instanceof ZeroFitnessStoppingCondition) {
                super.addListener(listener);
            } else {
                throw new IllegalArgumentException("cannot adapt listener " + listener);
            }
        } else {
            // When we hit this branch, this TestSuiteAdapter object is currently being
            // constructed, and this method was invoked by the constructor of the super class
            // (i.e., GeneticAlgorithm). We simply do nothing.
        }
    }

    @Override
    final public void removeListener(SearchListener<TestSuiteChromosome> listener)
            throws UnsupportedOperationException {
        throw new UnsupportedOperationException("not implemented");
    }

    @Override
    final public void notifySearchStarted() { // called by the adaptee
        super.notifySearchStarted();
    }

    @Override
    final public void notifySearchFinished() { // called by the adaptee
        super.notifySearchFinished();
    }

    @Override
    final public void notifyIteration() { // called by the adaptee
        super.notifyIteration();
    }

    @Override
    final protected void sortPopulation() throws UnsupportedOperationException {
        throw new UnsupportedOperationException("not implemented");
    }

    @Override
    final public List<TestSuiteChromosome> getPopulation() throws UnsupportedOperationException {
        throw new UnsupportedOperationException("not implemented");
    }

    @Override
    final public boolean isNextPopulationFull(List<TestSuiteChromosome> nextGeneration)
            throws UnsupportedOperationException {
        throw new UnsupportedOperationException("not implemented");
    }

    @SuppressWarnings("StatementWithEmptyBody")
    @Override
    public void setPopulationLimit(PopulationLimit<TestSuiteChromosome> limit)
            throws IllegalArgumentException { // (6)
        if (algorithm != null) {
            algorithm.setPopulationLimit(mapPopulationLimitToTestLevel(limit));
        } else {
            // When we hit this branch, this TestSuiteAdapter object is currently being
            // constructed, and this method was invoked by the constructor of the super class
            // (i.e., GeneticAlgorithm). We simply do nothing.
        }
    }

    /**
     * This function converts
     *
     * @param limit
     * @return
     */
    private PopulationLimit<TestChromosome> mapPopulationLimitToTestLevel(PopulationLimit<TestSuiteChromosome> limit){
        if (limit instanceof IndividualPopulationLimit) {
            return new IndividualPopulationLimit<>((IndividualPopulationLimit<?>) limit);
        } else if (limit instanceof StatementsPopulationLimit) {
            return new StatementsPopulationLimit<>((StatementsPopulationLimit<?>) limit);
        } else if (limit instanceof SizePopulationLimit) {
            return new SizePopulationLimit<>((SizePopulationLimit<?>) limit);
        } else {
            throw new IllegalArgumentException("cannot adapt population limit " + limit);
        }
    }

    @Override
    final public boolean isFinished() {
        return algorithm.isFinished();
    }

    @SuppressWarnings("StatementWithEmptyBody")
    @Override
    public void addStoppingCondition(StoppingCondition<TestSuiteChromosome> condition)
            throws IllegalArgumentException { // (1a)
        if (algorithm != null) {
            final StoppingCondition<TestChromosome> adapteeCondition;
            if (condition instanceof ZeroFitnessStoppingCondition) {
                super.addStoppingCondition(condition);
                return;
            } else if (condition instanceof ShutdownTestWriter) {
                adapteeCondition = new ShutdownTestWriter<>();
            } else if (condition instanceof RMIStoppingCondition) {
                // TODO voglseb: This can break something? Looks so
                algorithm.addStoppingCondition(RMIStoppingCondition.getInstance());
                return;
            } else if (condition instanceof GlobalTimeStoppingCondition) {
                adapteeCondition = new GlobalTimeStoppingCondition<>();
            } else {
                throw new IllegalArgumentException("cannot adapt stopping condition " + condition);
            }
            algorithm.addStoppingCondition(adapteeCondition);
        } else {
            // When we hit this branch, this TestSuiteAdapter object is currently being
            // constructed, and this method was invoked by the constructor of the super class
            // (i.e., GeneticAlgorithm). We simply do nothing.
        }
    }

    @Override
    final public Set<StoppingCondition<TestSuiteChromosome>> getStoppingConditions() {
        return algorithm.getStoppingConditions().stream()
                .map(TestSuiteAdapter::<TestSuiteChromosome,TestChromosome>mapStoppingCondition)
                .collect(toSet());
    }

    /**
     * Exchanges the generic parameters of a Stopping condition (if possible).
     *
     * @param stoppingCondition the stopping condition with "wrong" generic parameters.
     * @param <T> the desired target chromosome type
     * @param <U> the given source chromosome type
     * @return
     */
    private static <T extends Chromosome<T>, U extends Chromosome<U>> StoppingCondition<T>
            mapStoppingCondition(StoppingCondition<U> stoppingCondition) {
        if (stoppingCondition instanceof MaxTimeStoppingCondition) {
            return new MaxTimeStoppingCondition<>((MaxTimeStoppingCondition<?>) stoppingCondition);
        } else if (stoppingCondition instanceof MaxGenerationStoppingCondition) {
<<<<<<< HEAD
            return new MaxGenerationStoppingCondition<>();
=======
            return new MaxGenerationStoppingCondition<>((MaxGenerationStoppingCondition<?>) stoppingCondition);
        } else if (stoppingCondition instanceof RMIStoppingCondition) {
            return RMIStoppingCondition.getInstance();
        } else if (stoppingCondition instanceof ShutdownTestWriter) {
            return new ShutdownTestWriter<>((ShutdownTestWriter<?>) stoppingCondition);
>>>>>>> 3e090645
        } else {
            throw new IllegalArgumentException("cannot adapt stopping condition: " + stoppingCondition);
        }
    }

    @Override
    public void setStoppingCondition(StoppingCondition<TestSuiteChromosome> condition) { // (4)
        algorithm.setStoppingCondition(mapStoppingCondition(condition));
    }

    @Override
    final public void removeStoppingCondition(StoppingCondition<TestSuiteChromosome> condition) {
        algorithm.removeStoppingCondition(mapStoppingCondition(condition));
    }

    @Override
    public void resetStoppingConditions() { // (5)
        algorithm.resetStoppingConditions();
    }

    @Override
    final public void setStoppingConditionLimit(int value) throws UnsupportedOperationException {
        throw new UnsupportedOperationException("not implemented");
    }

    @Override
    final protected void updateBestIndividualFromArchive() throws UnsupportedOperationException {
        throw new UnsupportedOperationException("not implemented");
    }

    @Override
    final protected boolean isBetterOrEqual(TestSuiteChromosome chromosome1,
                                            TestSuiteChromosome chromosome2)
            throws UnsupportedOperationException {
        throw new UnsupportedOperationException("not implemented");
    }

    @Override
    final public void printBudget() throws UnsupportedOperationException {
        throw new UnsupportedOperationException("not implemented");
    }

    @Override
    final public String getBudgetString() throws UnsupportedOperationException {
        throw new UnsupportedOperationException("not implemented");
    }

    @Override
    final protected double progress() throws UnsupportedOperationException {
        throw new UnsupportedOperationException("not implemented");
    }

    @Override // (12)
    public List<? extends FitnessFunction<TestSuiteChromosome>> getFitnessFunctions() {
        // This method returns a raw List of fitness functions. This is ugly but (at the time of
        // this writing) nothing bad actually happens because MOSuiteStrategy only invokes size()
        // on the returned list.
        return algorithm.getFitnessFunctions().stream()
                .map(TestSuiteAdapter::mapFitnessFunctionToTestSuiteLevel)
                .collect(toList());
    }

    private static TestSuiteFitnessFunction mapFitnessFunctionToTestSuiteLevel(FitnessFunction<TestChromosome> fitnessFunction){
        throw new IllegalArgumentException("Unsupported type of fitness function: " + fitnessFunction.getClass());
    }

    private static FitnessFunction<TestChromosome> mapFitnessFunctionToTestCaseLevel(FitnessFunction<TestSuiteChromosome> fitnessFunction){
        if (fitnessFunction instanceof TestSuiteFitnessFunctionMock) {
            return ((TestSuiteFitnessFunctionMock) fitnessFunction).getWrapped();
        }

        throw new IllegalArgumentException("Unsupported type of fitness function: " + fitnessFunction.getClass());
    }

    @Override // (9)
    public void addFitnessFunctions(Collection<? extends FitnessFunction<TestSuiteChromosome>> functions) {
        // The following code still circumvents the type system by using unsafe raw types and
        // unchecked casts. The code only works if a certain assumption holds:
        // MOSuiteStrategy will only ever pass a list of TestFitnessFunctions to this method.
        // In all other cases, this code will blow up. This issue should be fixed as soon as
        // possible, e.g., by creating an adapter class for TestFitnessFunctions to dress up as
        // TestSuiteFitnessFunctions.

        // List<TestFitnessFunction> fs = (List<TestFitnessFunction>) functions
        Collection<FitnessFunction<TestChromosome>> fs = functions.stream()
                .map(TestSuiteAdapter::mapFitnessFunctionToTestCaseLevel)
                .collect(toList());

        algorithm.addFitnessFunctions(fs);
    }

    @Override
    public String toString() {
        if (algorithm == null) { // avoids NPE for debuggers automatically invoking toString()
            return "TestSuiteAdapter under construction";
        }

        return algorithm.toString();
    }

    /**
     * A wrapper class for fitness functions of test chromosomes to make them (sort of) work
     * in environments where fitness functions of test suite chromosomes are needed. This is mainly
     * useful for StatisticsListener. In its searchStarted() method, it only checks if we have
     * minimization or maximization functions. It does nothing else with those fitness functions.
     * So, recording this information in a wrapper and returning it properly to StatisticsListener
     * is fine.
     */
    private static class TestSuiteFitnessFunctionWrapper extends TestSuiteFitnessFunction {
        private final boolean maximizationFunction;

        TestSuiteFitnessFunctionWrapper(FitnessFunction<TestChromosome> fitnessFunction) {
            super();
            maximizationFunction = fitnessFunction.isMaximizationFunction();
        }

        @Override
        public double getFitness(TestSuiteChromosome individual)
                throws UnsupportedOperationException {
            throw new UnsupportedOperationException("cannot apply wrapped TestFitnessFunction to " +
                    "TestSuiteChromosome");
        }

        @Override
        public boolean isMaximizationFunction() {
            return maximizationFunction;
        }
    }

    @Override
    protected Object clone() throws CloneNotSupportedException {
        throw new CloneNotSupportedException();
    }
}<|MERGE_RESOLUTION|>--- conflicted
+++ resolved
@@ -528,15 +528,11 @@
         if (stoppingCondition instanceof MaxTimeStoppingCondition) {
             return new MaxTimeStoppingCondition<>((MaxTimeStoppingCondition<?>) stoppingCondition);
         } else if (stoppingCondition instanceof MaxGenerationStoppingCondition) {
-<<<<<<< HEAD
-            return new MaxGenerationStoppingCondition<>();
-=======
             return new MaxGenerationStoppingCondition<>((MaxGenerationStoppingCondition<?>) stoppingCondition);
         } else if (stoppingCondition instanceof RMIStoppingCondition) {
             return RMIStoppingCondition.getInstance();
         } else if (stoppingCondition instanceof ShutdownTestWriter) {
             return new ShutdownTestWriter<>((ShutdownTestWriter<?>) stoppingCondition);
->>>>>>> 3e090645
         } else {
             throw new IllegalArgumentException("cannot adapt stopping condition: " + stoppingCondition);
         }
