--- conflicted
+++ resolved
@@ -42,12 +42,8 @@
 	 * @param solutions the population to rank
 	 * @param uncovered_goals the set of coverage goals to consider for the ranking assignment
 	 */
-<<<<<<< HEAD
-	public void computeRankingAssignment(List<T> solutions, Set<FitnessFunction<?,T>> uncovered_goals);
-=======
 	public void computeRankingAssignment(List<T> solutions,
 										 Set<? extends FitnessFunction<T>> uncovered_goals);
->>>>>>> 3d4cb5f3
 
 	/**
 	 * Returns the sub-front of {@link org.evosuite.ga.Chromosome} objects of the given rank. Sub-
