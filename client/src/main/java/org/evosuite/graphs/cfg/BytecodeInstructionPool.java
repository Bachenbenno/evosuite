--- conflicted
+++ resolved
@@ -29,11 +29,8 @@
 import org.objectweb.asm.Opcodes;
 import org.objectweb.asm.tree.AbstractInsnNode;
 import org.objectweb.asm.tree.InsnNode;
-<<<<<<< HEAD
 import org.objectweb.asm.tree.LdcInsnNode;
-=======
 import org.objectweb.asm.tree.LabelNode;
->>>>>>> bd7f518f
 import org.objectweb.asm.tree.MethodNode;
 import org.objectweb.asm.tree.VarInsnNode;
 import org.slf4j.Logger;
@@ -250,10 +247,6 @@
 			instructionMap.get(className).put(methodName,
 			                                  new ArrayList<BytecodeInstruction>());
 
-<<<<<<< HEAD
-		if (instruction.isActualBranch())
-			BranchPool.getInstance(classLoader).registerAsBranch(instruction);
-=======
 		instructionMap.get(className).get(methodName).add(instruction);
 		logger.debug("Registering instruction "+instruction);
 		List<BytecodeInstruction> instructions = instructionMap.get(className).get(methodName);
@@ -274,9 +267,8 @@
 		}
 		
 		if (instruction.isActualBranch()) {
-			BranchPool.registerAsBranch(instruction);
-		}
->>>>>>> bd7f518f
+			BranchPool.getInstance(classLoader).registerAsBranch(instruction);
+		}
 	}
 
 	// retrieve data from the pool
