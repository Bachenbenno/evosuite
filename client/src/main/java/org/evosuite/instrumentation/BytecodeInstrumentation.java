--- conflicted
+++ resolved
@@ -173,169 +173,7 @@
 		 * have a JSRInlinerAdapter in NonTargetClassAdapter as well as
 		 * CFGAdapter.
 		 */
-<<<<<<< HEAD
-        int asmFlags = ClassWriter.COMPUTE_FRAMES;
-        ClassWriter writer = new ComputeClassWriter(asmFlags);
-
-        ClassVisitor cv = writer;
-        if (logger.isDebugEnabled()) {
-            cv = new TraceClassVisitor(cv, new PrintWriter(System.err));
-        }
-
-        if (Properties.RESET_STATIC_FIELDS) {
-            cv = new StaticAccessClassAdapter(cv, className);
-        }
-
-        if (Properties.PURE_INSPECTORS) {
-            CheapPurityAnalyzer purityAnalyzer = CheapPurityAnalyzer.getInstance();
-            cv = new PurityAnalysisClassVisitor(cv, className, purityAnalyzer);
-        }
-
-        if(Properties.MAX_LOOP_ITERATIONS >= 0){
-    		cv = new LoopCounterClassAdapter(cv);
-        }
-        
-        // Apply transformations to class under test and its owned classes
-        if (DependencyAnalysis.shouldAnalyze(classNameWithDots)) {
-            logger.debug("Applying target transformation to class " + classNameWithDots);
-            if (!Properties.TEST_CARVING && Properties.MAKE_ACCESSIBLE) {
-                cv = new AccessibleClassAdapter(cv, className);
-            }
-
-            cv = new RemoveFinalClassAdapter(cv);
-            
-            if (ArrayUtil.contains(Properties.CRITERION, Properties.Criterion.EPATRANSITION) ||
-                    ArrayUtil.contains(Properties.CRITERION, Criterion.EPAERROR) ||
-                    ArrayUtil.contains(Properties.CRITERION, Criterion.EPAEXCEPTION)
-                    || ArrayUtil.contains(Properties.CRITERION, Criterion.EPAMINING) 
-                    || ArrayUtil.contains(Properties.CRITERION, Criterion.EPAADJACENTEDGES)) {
-            	cv = new EPAMonitorClassAdapter(cv, className);
-            }
-
-            cv = new ExecutionPathClassAdapter(cv, className);
-
-            cv = new CFGClassAdapter(classLoader, cv, className);
-
-            if (Properties.EXCEPTION_BRANCHES) {
-                cv = new ExceptionTransformationClassAdapter(cv, className);
-            }
-
-            if (Properties.ERROR_BRANCHES) {
-                cv = new ErrorConditionClassAdapter(cv, className);
-            }
-
-        } else {
-            logger.debug("Not applying target transformation");
-            cv = new NonTargetClassAdapter(cv, className);
-
-            if (Properties.MAKE_ACCESSIBLE) {
-                cv = new AccessibleClassAdapter(cv, className);
-            }
-
-
-            // If we are doing testability transformation on all classes we need to create the CFG first
-            if (Properties.TT && classNameWithDots.startsWith(Properties.CLASS_PREFIX)) {
-                cv = new CFGClassAdapter(classLoader, cv, className);
-            }
-        }
-
-
-        // Collect constant values for the value pool
-        cv = new PrimitiveClassAdapter(cv, className);
-        cv = handleStaticReset(className, cv);
-
-        // Mock instrumentation (eg File and TCP).
-        if (TestSuiteWriterUtils.needToUseAgent()) {
-            cv = new MethodCallReplacementClassAdapter(cv, className);
-        }
-
-        // Testability Transformations
-        if (classNameWithDots.startsWith(Properties.PROJECT_PREFIX)
-                || (!Properties.TARGET_CLASS_PREFIX.isEmpty() && classNameWithDots.startsWith(Properties.TARGET_CLASS_PREFIX))
-                || shouldTransform(classNameWithDots)) {
-
-            ClassNode cn = new AnnotatedClassNode();
-            reader.accept(cn, readFlags);
-            logger.info("Starting transformation of " + className);
-
-            if (Properties.STRING_REPLACEMENT) {
-                StringTransformation st = new StringTransformation(cn);
-                if (isTargetClassName(classNameWithDots) || shouldTransform(classNameWithDots))
-                    cn = st.transform();
-            }
-
-            ComparisonTransformation cmp = new ComparisonTransformation(cn);
-            if (isTargetClassName(classNameWithDots) || shouldTransform(classNameWithDots)) {
-                cn = cmp.transform();
-                ContainerTransformation ct = new ContainerTransformation(cn);
-                cn = ct.transform();
-            }
-
-            if (shouldTransform(classNameWithDots)) {
-                logger.info("Testability Transforming " + className);
-
-                BooleanTestabilityTransformation tt = new BooleanTestabilityTransformation(
-                        cn, classLoader);
-                try {
-                    cn = tt.transform();
-                } catch (Throwable t) {
-                    throw new Error(t);
-                }
-                logger.info("Testability Transformation done: " + className);
-            }
-
-            //-----
-            cn.accept(cv);
-
-            if (Properties.TEST_CARVING && TransformerUtil.isClassConsideredForInstrumentation(className)) {
-                return handleCarving(className, writer);
-            }
-
-        } else {
-            reader.accept(cv, readFlags);
-        }
-
-        return writer.toByteArray();
-    }
-
-    private byte[] handleCarving(String className, ClassWriter writer) {
-        ClassReader cr = new ClassReader(writer.toByteArray());
-        ClassNode cn2 = new ClassNode();
-        cr.accept(cn2, ClassReader.EXPAND_FRAMES);
-
-        this.testCarvingInstrumenter.transformClassNode(cn2, className);
-        ClassWriter cw = new ClassWriter(ClassWriter.COMPUTE_MAXS);
-        cn2.accept(cw);
-
-        if (logger.isDebugEnabled()) {
-            final StringWriter sw = new StringWriter();
-            cn2.accept(new TraceClassVisitor(new PrintWriter(sw)));
-            logger.debug("test carving instrumentation result:\n{}", sw);
-        }
-
-        return cw.toByteArray();
-    }
-
-
-    private ClassVisitor handleStaticReset(String className, ClassVisitor cv) {
-        // If we need to reset static constructors, make them explicit methods
-        if (Properties.RESET_STATIC_FIELDS) {
-            // Create a __STATIC_RESET() cloning the original <clinit> method or create one by default
-            CreateClassResetClassAdapter resetClassAdapter = new CreateClassResetClassAdapter(cv, className);
-            if (ResetManager.getInstance().getResetFinalFields()) {
-                resetClassAdapter.setRemoveFinalModifierOnStaticFields(true);
-            } else {
-                resetClassAdapter.setRemoveFinalModifierOnStaticFields(false);
-            }
-            cv = resetClassAdapter;
-            // Add a callback before leaving the <clinit> method
-
-            ExitClassInitAdapter exitClassInitAdapter = new ExitClassInitAdapter(cv, className);
-            cv = exitClassInitAdapter;
-        }
-        return cv;
-    }
-=======
+
 		int asmFlags = ClassWriter.COMPUTE_FRAMES;
 		ClassWriter writer = new ComputeClassWriter(asmFlags);
 
@@ -363,6 +201,14 @@
 			if (!Properties.TEST_CARVING && Properties.MAKE_ACCESSIBLE) {
 				cv = new AccessibleClassAdapter(cv, className);
 			}
+
+			if (ArrayUtil.contains(Properties.CRITERION, Properties.Criterion.EPATRANSITION) ||
+                    ArrayUtil.contains(Properties.CRITERION, Criterion.EPAERROR) ||
+                    ArrayUtil.contains(Properties.CRITERION, Criterion.EPAEXCEPTION)
+                    || ArrayUtil.contains(Properties.CRITERION, Criterion.EPAMINING)
+                    || ArrayUtil.contains(Properties.CRITERION, Criterion.EPAADJACENTEDGES)) {
+                cv = new EPAMonitorClassAdapter(cv, className);
+            }
 
 			cv = new RemoveFinalClassAdapter(cv);
 
@@ -507,6 +353,5 @@
 		cv = exitClassInitAdapter;
 		return cv;
 	}
->>>>>>> e136fe40
 
 }