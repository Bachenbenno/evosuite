--- conflicted
+++ resolved
@@ -21,7 +21,6 @@
 import java.io.IOException;
 import java.io.InputStream;
 import java.io.FileInputStream;
-import java.io.Serializable;
 import java.util.ArrayList;
 import java.util.HashMap;
 import java.util.List;
@@ -43,13 +42,7 @@
  * @author Gordon Fraser
  */
 public class InstrumentingClassLoader extends ClassLoader {
-<<<<<<< HEAD
-	/**
-	 * 
-	 */
-=======
-
->>>>>>> fabd8569
+
 	private final static Logger logger = LoggerFactory.getLogger(InstrumentingClassLoader.class);
 
 	private final BytecodeInstrumentation instrumentation;
@@ -158,16 +151,9 @@
 		String className = fullyQualifiedTargetClass.replace('.', '/');
 		InputStream is = null;
 		try {
-<<<<<<< HEAD
-			String className = fullyQualifiedTargetClass.replace('.', '/');
-//			if (classes.containsKey(fullyQualifiedTargetClass)) {
-//				return classes.get(fullyQualifiedTargetClass);
-//			}
-			is = isRegression?ResourceList.getInstance(TestGenerationContext.getInstance().getRegressionClassLoaderForSUT()).getClassAsStream(fullyQualifiedTargetClass)
+			is = isRegression?
+					ResourceList.getInstance(TestGenerationContext.getInstance().getRegressionClassLoaderForSUT()).getClassAsStream(fullyQualifiedTargetClass)
 					:ResourceList.getInstance(TestGenerationContext.getInstance().getClassLoaderForSUT()).getClassAsStream(fullyQualifiedTargetClass);
-=======
-			is = ResourceList.getClassAsStream(fullyQualifiedTargetClass);
->>>>>>> fabd8569
 			
 			if (is == null) {
 				throw new ClassNotFoundException("Class '" + className + ".class"
