--- conflicted
+++ resolved
@@ -117,14 +117,9 @@
 
 			LoggingUtils.getEvoLogger().info("* " + ClientProcess.getPrettyPrintIdentifier() + "Finished analyzing classpath");
 		} catch (Throwable e) {
-<<<<<<< HEAD
-			LoggingUtils.getEvoLogger().error("* Error while initializing target class: "
-					+ (e.getMessage() != null ? e.getMessage() : e.toString()));
-=======
 			LoggingUtils.getEvoLogger().error("* " + ClientProcess.getPrettyPrintIdentifier()
                     + "Error while initializing target class: "
                     + (e.getMessage() != null ? e.getMessage() : e.toString()));
->>>>>>> bae4ade2
 			logger.error("Problem for " + Properties.TARGET_CLASS + ". Full stack:", e);
 			return;
 		} finally {
@@ -228,14 +223,6 @@
 
 	private static List<Class<?>> getTestClassesFromClasspath() {
 		List<Class<?>> classes = new ArrayList<Class<?>>();
-<<<<<<< HEAD
-		for (String prefix : Properties.JUNIT.split(":")) {
-
-			Set<String> suts = ResourceList.getInstance(TestGenerationContext.getInstance().getClassLoaderForSUT())
-					.getAllClasses(ClassPathHandler.getInstance().getTargetProjectClasspath(), prefix, false);
-
-			LoggingUtils.getEvoLogger().info("* Found " + suts.size() + " classes with prefix '" + prefix + "'");
-=======
 		for(String prefix : Properties.JUNIT.split(":")) {
 			
 			Set<String> suts = ResourceList.getInstance(TestGenerationContext.getInstance().getClassLoaderForSUT()).getAllClasses(
@@ -243,7 +230,6 @@
 			
 			LoggingUtils.getEvoLogger().info("* " + ClientProcess.getPrettyPrintIdentifier() + "Found " + suts.size()
                     + " classes with prefix '" + prefix + "'");
->>>>>>> bae4ade2
 			if (!suts.isEmpty()) {
 				for (String sut : suts) {
 					if (targetClasses.contains(sut)) {
@@ -271,15 +257,6 @@
 
 	private static List<Class<?>> getTestClasses() {
 		List<Class<?>> testClasses = new ArrayList<Class<?>>();
-<<<<<<< HEAD
-
-		logger.debug("JUNIT: " + Properties.JUNIT);
-
-		for (String prefix : Properties.JUNIT.split(":")) {
-
-			LoggingUtils.getEvoLogger().info("* Analyzing entry: " + prefix);
-
-=======
 		
 		logger.debug("JUNIT: "+Properties.JUNIT);
 		
@@ -287,7 +264,6 @@
 			
 			LoggingUtils.getEvoLogger().info("* " + ClientProcess.getPrettyPrintIdentifier() + "Analyzing entry: "+prefix);
 			
->>>>>>> bae4ade2
 			// If the target name is a path analyze it
 			File path = new File(prefix);
 			if (path.exists()) {
@@ -583,8 +559,7 @@
 
         RuntimeVariable bitStringVariable = CoverageCriteriaAnalyzer.getBitStringVariable(criterion);
         if (goals.isEmpty()) {
-<<<<<<< HEAD
-			LoggingUtils.getEvoLogger().info("* Coverage of criterion " + criterion + ": 100% (no goals)");
+			LoggingUtils.getEvoLogger().info("* " + ClientProcess.getPrettyPrintIdentifier() + "Coverage of criterion ");
 			ClientServices.getInstance().getClientNode()
 					.trackOutputVariable(CoverageCriteriaAnalyzer.getCoverageVariable(criterion), 1.0);
 			if (bitStringVariable != null) {
@@ -593,7 +568,7 @@
 		} else {
 			double coverage = ((double) covered.cardinality()) / ((double) goalsSize);
 			LoggingUtils.getEvoLogger().info(
-					"* Coverage of criterion " + criterion + ": " + NumberFormat.getPercentInstance().format(coverage));
+					"* " + ClientProcess.getPrettyPrintIdentifier() + "Coverage of criterion " + criterion + ": " + NumberFormat.getPercentInstance().format(coverage));
 			LoggingUtils.getEvoLogger()
 					.info("* Number of covered goals: " + covered.cardinality() + " / " + goalsSize);
 
@@ -610,21 +585,6 @@
 					LoggingUtils.getEvoLogger().info(" - Missed goal {}", missed_goal_str);
 				}
 			}
-=======
-			LoggingUtils.getEvoLogger().info("* " + ClientProcess.getPrettyPrintIdentifier() + "Coverage of criterion "
-                    + criterion + ": 100% (no goals)");
-			ClientServices.getInstance().getClientNode().trackOutputVariable(CoverageCriteriaAnalyzer.getCoverageVariable(criterion), 1.0);
-			if (bitStringVariable != null) {
-				ClientServices.getInstance().getClientNode().trackOutputVariable(bitStringVariable, "1");
-			}
-		} 
-        else {
-        	double coverage = ((double) covered.cardinality()) / ((double) goals.size());
-        	LoggingUtils.getEvoLogger().info("* " + ClientProcess.getPrettyPrintIdentifier() + "Coverage of criterion " + criterion
-                    + ": " + NumberFormat.getPercentInstance().format(coverage));
-			LoggingUtils.getEvoLogger().info("* " + ClientProcess.getPrettyPrintIdentifier() + "Number of covered goals: "
-                    + covered.cardinality() + " / " + goals.size());
->>>>>>> bae4ade2
 
 			ClientServices.getInstance().getClientNode()
 					.trackOutputVariable(CoverageCriteriaAnalyzer.getCoverageVariable(criterion), coverage);
@@ -661,13 +621,8 @@
 			// restore
 			Properties.CRITERION = criterion;
 
-<<<<<<< HEAD
-			LoggingUtils.getEvoLogger()
-					.info("* Total number of covered goals: " + totalCoveredGoals + " / " + totalGoals);
-=======
 			LoggingUtils.getEvoLogger().info("* " + ClientProcess.getPrettyPrintIdentifier() + "Total number of covered goals: "
                     + totalCoveredGoals + " / " + "" + totalGoals);
->>>>>>> bae4ade2
 			ClientServices.getInstance().getClientNode().trackOutputVariable(RuntimeVariable.Total_Goals, totalGoals);
 			ClientServices.getInstance().getClientNode().trackOutputVariable(RuntimeVariable.Covered_Goals,
 					totalCoveredGoals);
@@ -709,15 +664,9 @@
 
 		ExecutionTracer.disable();
 
-<<<<<<< HEAD
-		LoggingUtils.getEvoLogger().info("* Executed " + results.size() + " unit test(s)");
-		ClientServices.getInstance().getClientNode().trackOutputVariable(RuntimeVariable.Tests_Executed,
-				results.size());
-=======
         LoggingUtils.getEvoLogger().info("* " + ClientProcess.getPrettyPrintIdentifier() + "Executed " + results.size() + " unit "
                 + "test(s)");
 		ClientServices.getInstance().getClientNode().trackOutputVariable(RuntimeVariable.Tests_Executed, results.size());
->>>>>>> bae4ade2
 
 		return results;
 	}
