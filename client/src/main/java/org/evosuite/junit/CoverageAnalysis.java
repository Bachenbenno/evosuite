/**
 * Copyright (C) 2010-2016 Gordon Fraser, Andrea Arcuri and EvoSuite
 * contributors
 *
 * This file is part of EvoSuite.
 *
 * EvoSuite is free software: you can redistribute it and/or modify it
 * under the terms of the GNU Lesser General Public License as published
 * by the Free Software Foundation, either version 3.0 of the License, or
 * (at your option) any later version.
 *
 * EvoSuite is distributed in the hope that it will be useful, but
 * WITHOUT ANY WARRANTY; without even the implied warranty of
 * MERCHANTABILITY or FITNESS FOR A PARTICULAR PURPOSE. See the GNU
 * Lesser Public License for more details.
 *
 * You should have received a copy of the GNU Lesser General Public
 * License along with EvoSuite. If not, see <http://www.gnu.org/licenses/>.
 */
/**
 * 
 */
package org.evosuite.junit;

import junit.framework.TestCase;
import org.evosuite.Properties;
import org.evosuite.Properties.Criterion;
import org.evosuite.TestGenerationContext;
import org.evosuite.TestSuiteGenerator;
import org.evosuite.annotations.EvoSuiteTest;
import org.evosuite.classpath.ClassPathHandler;
import org.evosuite.classpath.ResourceList;
import org.evosuite.coverage.CoverageCriteriaAnalyzer;
import org.evosuite.coverage.FitnessFunctions;
import org.evosuite.coverage.TestFitnessFactory;
import org.evosuite.coverage.mutation.Mutation;
import org.evosuite.coverage.mutation.MutationObserver;
import org.evosuite.coverage.mutation.MutationPool;
import org.evosuite.ga.FitnessFunction;
import org.evosuite.rmi.ClientServices;
import org.evosuite.runtime.EvoRunner;
import org.evosuite.runtime.sandbox.Sandbox;
import org.evosuite.setup.DependencyAnalysis;
import org.evosuite.statistics.RuntimeVariable;
import org.evosuite.statistics.StatisticsSender;
import org.evosuite.testcase.TestChromosome;
import org.evosuite.testcase.TestFitnessFunction;
import org.evosuite.testcase.execution.ExecutionResult;
import org.evosuite.testcase.execution.ExecutionTrace;
import org.evosuite.testcase.execution.ExecutionTracer;
import org.evosuite.testcase.factories.JUnitTestCarvedChromosomeFactory;
import org.evosuite.testsuite.TestSuiteChromosome;
import org.evosuite.utils.ExternalProcessUtilities;
import org.evosuite.utils.LoggingUtils;
import org.junit.Test;
import org.junit.runners.model.FrameworkMethod;
import org.junit.runners.model.TestClass;
import org.objectweb.asm.ClassReader;
import org.slf4j.Logger;
import org.slf4j.LoggerFactory;

import java.io.*;
import java.lang.reflect.Modifier;
import java.text.NumberFormat;
import java.util.*;
import java.util.zip.ZipEntry;
import java.util.zip.ZipException;
import java.util.zip.ZipFile;

/**
 * <p>
 * CoverageAnalysis class.
 * </p>
 * 
 * @author Gordon Fraser
 * @author José Campos
 */
public class CoverageAnalysis {

	/**
	 * FIXME
	 * 
	 * OUTPUT
	 * METHOD
	 * METHODNOEXCEPTION
	 * 
	 * relies on Observers. to have coverage of these criteria, JUnit test cases
	 * must have to be converted to some format that EvoSuite can understand
	 */

	private final static Logger logger = LoggerFactory.getLogger(CoverageAnalysis.class);

	private static int totalGoals = 0;
	private static int totalCoveredGoals = 0;
	private static Set<String> targetClasses = new LinkedHashSet<String>();

	/**
	 * Identify all JUnit tests starting with the given name prefix, instrument
	 * and run tests
	 */
	public static void analyzeCoverage() {
		Sandbox.goingToExecuteSUTCode();
        TestGenerationContext.getInstance().goingToExecuteSUTCode();
		Sandbox.goingToExecuteUnsafeCodeOnSameThread();
		ExecutionTracer.setCheckCallerThread(false);
		try {
			String cp = ClassPathHandler.getInstance().getTargetProjectClasspath();

			if (Properties.TARGET_CLASS.endsWith(".jar")
					|| Properties.TARGET_CLASS.contains(File.separator)) {
				targetClasses = DependencyAnalysis.analyzeTarget(Properties.TARGET_CLASS,
                        Arrays.asList(cp.split(File.pathSeparator)));
			}
			else {
				targetClasses.add(Properties.TARGET_CLASS);
				DependencyAnalysis.analyzeClass(Properties.TARGET_CLASS,
                        Arrays.asList(cp.split(File.pathSeparator)));
			}

			LoggingUtils.getEvoLogger().info("* Finished analyzing classpath");
		} catch (Throwable e) {
			LoggingUtils.getEvoLogger().error("* Error while initializing target class: "
			                                          + (e.getMessage() != null ? e.getMessage()
			                                                  : e.toString()));
			logger.error("Problem for " + Properties.TARGET_CLASS + ". Full stack:", e);
			return;
		} finally {
			Sandbox.doneWithExecutingUnsafeCodeOnSameThread();
			Sandbox.doneWithExecutingSUTCode();
            TestGenerationContext.getInstance().doneWithExecutingSUTCode();
		}
		// TestCluster.getInstance();

		List<Class<?>> testClasses = getTestClasses();
		LoggingUtils.getEvoLogger().info("* Found " + testClasses.size() + " test class(es)");
		if (testClasses.isEmpty())
			return;

		/*
         * sort them in a deterministic way, in case there are 
         * static state dependencies
         */
		sortTestClasses(testClasses);

		Class<?>[] tests = testClasses.toArray(new Class<?>[testClasses.size()]);
		LoggingUtils.getEvoLogger().info("* Executing test(s)");
		if (Properties.SELECTED_JUNIT == null) {
			boolean origUseAgent = EvoRunner.useAgent;
			boolean origUseClassLoader = EvoRunner.useClassLoader;
			try {
				EvoRunner.useAgent = false; //avoid double instrumentation
				EvoRunner.useClassLoader = false; //avoid double instrumentation

				List<JUnitResult> results = executeTests(tests);
				printReport(results);
			} finally {
				EvoRunner.useAgent = origUseAgent;
				EvoRunner.useClassLoader = origUseClassLoader;
			}
		} else {
			// instead of just running junit tests, carve them
			JUnitTestCarvedChromosomeFactory carvedFactory = new JUnitTestCarvedChromosomeFactory(null);
			TestSuiteChromosome testSuite = carvedFactory.getCarvedTestSuite();

			int goals = 0;
			for (Properties.Criterion pc : Properties.CRITERION) {
				LoggingUtils.getEvoLogger().info("* Coverage analysis for criterion " + pc);

				TestFitnessFactory ffactory = FitnessFunctions.getFitnessFactory(pc);
				goals += ffactory.getCoverageGoals().size();

				FitnessFunction ffunction = FitnessFunctions.getFitnessFunction(pc);
				ffunction.getFitness(testSuite);

				CoverageCriteriaAnalyzer.analyzeCoverage(testSuite, pc);
			}

			// Generate test suite
			TestSuiteGenerator.writeJUnitTestsAndCreateResult(testSuite);

			StatisticsSender.executedAndThenSendIndividualToMaster(testSuite);
			ClientServices.getInstance().getClientNode().trackOutputVariable(RuntimeVariable.Total_Goals, goals);
			if (Properties.COVERAGE_MATRIX)
				throw new IllegalArgumentException("Coverage matrix not yet available when measuring coverage of a carved test suite");
		}
	}

	/**
	 * Return the number of covered goals
	 * 
	 * @param testClass
	 * @param allGoals
	 * @return
	 */
	public static Set<TestFitnessFunction> getCoveredGoals(Class<?> testClass, List<TestFitnessFunction> allGoals) {

	    // A dummy Chromosome
	    TestChromosome dummy = new TestChromosome();
        dummy.setChanged(false);

        // Execution result of a dummy Test Case
        ExecutionResult executionResult = new ExecutionResult(dummy.getTestCase());

		Set<TestFitnessFunction> coveredGoals = new HashSet<TestFitnessFunction>();

		List<JUnitResult> results = executeTests(testClass);
		for (JUnitResult testResult : results) {
		    executionResult.setTrace(testResult.getExecutionTrace());
            dummy.setLastExecutionResult(executionResult);

            for(TestFitnessFunction goal : allGoals) {
            	if(coveredGoals.contains(goal))
            		continue;
            	else if (goal.isCovered(dummy))
                    coveredGoals.add(goal);
            }
		}

		return coveredGoals;
	}

	private static List<Class<?>> getTestClassesFromClasspath() {
		List<Class<?>> classes = new ArrayList<Class<?>>();
		for(String prefix : Properties.JUNIT.split(":")) {
			
			Set<String> suts = ResourceList.getInstance(TestGenerationContext.getInstance().getClassLoaderForSUT()).getAllClasses(
					ClassPathHandler.getInstance().getTargetProjectClasspath(), prefix, false);
			
			LoggingUtils.getEvoLogger().info("* Found " + suts.size() + " classes with prefix '" + prefix + "'");
			if (!suts.isEmpty()) {
				for (String sut : suts) {
					if (targetClasses.contains(sut)) {
						continue ;
					}

					try {
						Class<?> clazz = Class.forName(
								sut,true,TestGenerationContext.getInstance().getClassLoaderForSUT());
						
						if (isTest(clazz)) {
							classes.add(clazz);
						}
					} catch (ClassNotFoundException e2) {
						logger.info("Could not find class "+sut);
					} catch(Throwable t) {
						logger.info("Error while initialising class "+sut);
					}
				}

			}
		}
		return classes;
	}

	private static List<Class<?>> getTestClasses() {
		List<Class<?>> testClasses = new ArrayList<Class<?>>();
		
		logger.debug("JUNIT: "+Properties.JUNIT);
		
		for(String prefix : Properties.JUNIT.split(":")) {
			
			LoggingUtils.getEvoLogger().info("* Analyzing entry: "+prefix);
			
			// If the target name is a path analyze it
			File path = new File(prefix);
			if (path.exists()) {
				if (Properties.JUNIT.endsWith(".jar"))
					testClasses.addAll(getTestClassesJar(path));
				else
					testClasses.addAll(getTestClasses(path));
			} else {

				try {
					Class<?> clazz = Class.forName(prefix,
							true,
							TestGenerationContext.getInstance().getClassLoaderForSUT());
					testClasses.add(clazz);
				} catch (ClassNotFoundException e) {
					// Second, try if the target name is a package name
					testClasses.addAll(getTestClassesFromClasspath());
				}
			}
		}
		return testClasses;
	}

	/**
	 * Analyze all classes that can be found in a given directory
	 * 
	 * @param directory
	 *            a {@link java.io.File} object.
	 * @throws ClassNotFoundException
	 *             if any.
	 * @return a {@link java.util.List} object.
	 */
	private static List<Class<?>> getTestClasses(File directory) {

		List<Class<?>> testClasses = new ArrayList<Class<?>>();

		if (directory.getName().endsWith(".class")) {			
			LoggingUtils.muteCurrentOutAndErrStream();

			try {
				File file = new File(directory.getPath());
				byte[] array = new byte[(int) file.length()];
				ByteArrayOutputStream out = new ByteArrayOutputStream(array.length);
				InputStream in = new FileInputStream(file);
				try {
					int length = in.read(array);
					while (length > 0) {
						out.write(array, 0, length);
						length = in.read(array);
					}
				} finally {
					in.close();
				}
				ClassReader reader = new ClassReader(array);
				String className = reader.getClassName();

				// Use default classLoader
				Class<?> clazz = Class.forName(className.replace('/', '.'), true,
				                               TestGenerationContext.getInstance().getClassLoaderForSUT());
				LoggingUtils.restorePreviousOutAndErrStream();

				//clazz = Class.forName(clazz.getName());
				if (isTest(clazz))
					testClasses.add(clazz);

			} catch (IllegalAccessError e) {
				LoggingUtils.restorePreviousOutAndErrStream();

				System.out.println("  Cannot access class "
				        + directory.getName().substring(0,
				                                        directory.getName().length() - 6)
				        + ": " + e);
			} catch (NoClassDefFoundError e) {
				LoggingUtils.restorePreviousOutAndErrStream();

				System.out.println("  Error while loading "
				        + directory.getName().substring(0,
				                                        directory.getName().length() - 6)
				        + ": Cannot find " + e.getMessage());
				//e.printStackTrace();
			} catch (ExceptionInInitializerError e) {
				LoggingUtils.restorePreviousOutAndErrStream();

				System.out.println("  Exception in initializer of "
				        + directory.getName().substring(0,
				                                        directory.getName().length() - 6));
			} catch (ClassNotFoundException e) {
				LoggingUtils.restorePreviousOutAndErrStream();

				System.out.println("  Class not found in classpath: "
				        + directory.getName().substring(0,
				                                        directory.getName().length() - 6)
				        + ": " + e);
			} catch (Throwable e) {
				LoggingUtils.restorePreviousOutAndErrStream();

				System.out.println("  Unexpected error: "
				        + directory.getName().substring(0,
				                                        directory.getName().length() - 6)
				        + ": " + e);
			}
		} else if (directory.isDirectory()) {
			for (File file : directory.listFiles()) {
				testClasses.addAll(getTestClasses(file));
			}
		}

		return testClasses;
	}

	/**
	 * <p>
	 * getClassesJar
	 * </p>
	 * 
	 * @param file
	 *            a {@link java.io.File} object.
	 * @return a {@link java.util.List} object.
	 */
	private static List<Class<?>> getTestClassesJar(File file) {

		List<Class<?>> testClasses = new ArrayList<Class<?>>();

		ZipFile zf;
		try {
			zf = new ZipFile(file);
		} catch (final ZipException e) {
			throw new Error(e);
		} catch (final IOException e) {
			throw new Error(e);
		}

		final Enumeration<?> e = zf.entries();
		while (e.hasMoreElements()) {
			final ZipEntry ze = (ZipEntry) e.nextElement();
			final String fileName = ze.getName();
			if (!fileName.endsWith(".class"))
				continue;
			/*if (fileName.contains("$"))
                continue;*/

			PrintStream old_out = System.out;
			PrintStream old_err = System.err;
			//System.setOut(outStream);
			//System.setErr(outStream);

			try {
				Class<?> clazz = Class.forName(fileName.replace(".class", "").replace("/",
				                                                                      "."),
				                               true,
				                               TestGenerationContext.getInstance().getClassLoaderForSUT());

				if (isTest(clazz))
					testClasses.add(clazz);
			} catch (IllegalAccessError ex) {
				System.setOut(old_out);
				System.setErr(old_err);
				System.out.println("Cannot access class "
				        + file.getName().substring(0, file.getName().length() - 6));
			} catch (NoClassDefFoundError ex) {
				System.setOut(old_out);
				System.setErr(old_err);
				System.out.println("Cannot find dependent class " + ex);
			} catch (ExceptionInInitializerError ex) {
				System.setOut(old_out);
				System.setErr(old_err);
				System.out.println("Exception in initializer of "
				        + file.getName().substring(0, file.getName().length() - 6));
			} catch (ClassNotFoundException ex) {
				System.setOut(old_out);
				System.setErr(old_err);
				System.out.println("Cannot find class "
				        + file.getName().substring(0, file.getName().length() - 6) + ": "
				        + ex);
			} catch (Throwable t) {
				System.setOut(old_out);
				System.setErr(old_err);

				System.out.println("  Unexpected error: "
				        + file.getName().substring(0, file.getName().length() - 6) + ": "
				        + t);
			} finally {
				System.setOut(old_out);
				System.setErr(old_err);
			}
		}
		try {
			zf.close();
		} catch (final IOException e1) {
			throw new Error(e1);
		}

		return testClasses;
	}

	private static void analyzeCoverageCriterion(List<JUnitResult> results, Properties.Criterion criterion) {

		logger.info("analysing coverage of " + criterion);

		// Factory
		TestFitnessFactory<? extends TestFitnessFunction> factory = FitnessFunctions.getFitnessFactory(criterion);

		// Goals
		List<?> goals = null;

		if (criterion == Criterion.MUTATION
				|| criterion == Criterion.STRONGMUTATION) {
			goals = MutationPool.getMutants();
		} else {
			goals = factory.getCoverageGoals();
		}
		totalGoals += goals.size();

		// A dummy Chromosome
        TestChromosome dummy = new TestChromosome();
        dummy.setChanged(false);

        // Execution result of a dummy Test Case
        ExecutionResult executionResult = new ExecutionResult(dummy.getTestCase());

        // coverage matrix (each row represents the coverage of each test case
        // and each column represents the coverage of each component (e.g., line)
        // this coverage matrix is useful for Rho fitness
    	boolean[][] coverage_matrix = new boolean[results.size()][goals.size() + 1]; // +1 because we also want to include the test result
    	BitSet covered = new BitSet(goals.size());

        for (int index_test = 0; index_test < results.size(); index_test++) {
        	JUnitResult tR = results.get(index_test);

        	ExecutionTrace trace = tR.getExecutionTrace();
            executionResult.setTrace(trace);
            dummy.getTestCase().clearCoveredGoals();
            dummy.setLastExecutionResult(executionResult);

            if (criterion == Criterion.MUTATION
            		|| criterion ==  Criterion.STRONGMUTATION) {
            	for (Integer mutationID : trace.getTouchedMutants()) {
            		Mutation mutation = MutationPool.getMutant(mutationID);

            		if (goals.contains(mutation)) {
            			MutationObserver.activateMutation(mutationID);
            			List<JUnitResult> mutationResults = executeTests(tR.getJUnitClass());
            			MutationObserver.deactivateMutation();

            			for (JUnitResult mR : mutationResults) {
            				if (mR.getFailureCount() != tR.getFailureCount()) {
            					logger.info("Mutation killed: " + mutationID);
            					covered.set(mutation.getId());
                                coverage_matrix[index_test][mutationID.intValue()] = true;
                                break;
            				}
            			}
            		}
            	}
            } else {
	            for (int index_component = 0; index_component < goals.size(); index_component++) {
	            	TestFitnessFunction goal = (TestFitnessFunction) goals.get(index_component);

	                if (goal.isCovered(dummy)) {
	                	covered.set(index_component);
	                	coverage_matrix[index_test][index_component] = true;
	                }
	                else {
	                	coverage_matrix[index_test][index_component] = false;
	                }
	            }
            }

            coverage_matrix[index_test][goals.size()] = tR.wasSuccessful();
        }
        totalCoveredGoals += covered.cardinality();

        if (Properties.COVERAGE_MATRIX) {
		    CoverageReportGenerator.writeCoverage(coverage_matrix, criterion);
        }

        StringBuilder str = new StringBuilder();
        for (int index_component = 0; index_component < goals.size(); index_component++) {
        	str.append(covered.get(index_component) ? "1" : "0");
        }
        logger.info("* CoverageBitString " + str.toString());

        RuntimeVariable bitStringVariable = CoverageCriteriaAnalyzer.getBitStringVariable(criterion);
        if (goals.isEmpty()) {
			LoggingUtils.getEvoLogger().info("* Coverage of criterion " + criterion + ": 100% (no goals)");
			ClientServices.getInstance().getClientNode().trackOutputVariable(CoverageCriteriaAnalyzer.getCoverageVariable(criterion), 1.0);
			if (bitStringVariable != null) {
				ClientServices.getInstance().getClientNode().trackOutputVariable(bitStringVariable, "1");
			}
		} 
        else {
        	double coverage = ((double) covered.cardinality()) / ((double) goals.size());
        	LoggingUtils.getEvoLogger().info("* Coverage of criterion " + criterion + ": " + NumberFormat.getPercentInstance().format(coverage));
			LoggingUtils.getEvoLogger().info("* Number of covered goals: " + covered.cardinality() + " / " + goals.size());

			ClientServices.getInstance().getClientNode().trackOutputVariable(CoverageCriteriaAnalyzer.getCoverageVariable(criterion), coverage);
			if (bitStringVariable != null) {
				ClientServices.getInstance().getClientNode().trackOutputVariable(bitStringVariable, str.toString());
			}
        }
	}

	private static void printReport(List<JUnitResult> results) {

		Iterator<String> it = targetClasses.iterator();
		Criterion[] criterion = Properties.CRITERION;

		while (it.hasNext()) {
			String targetClass = it.next();

			// restart variables
			totalGoals = 0;
			totalCoveredGoals = 0;

			Properties.TARGET_CLASS = targetClass;
			LoggingUtils.getEvoLogger().info("* Target class " + Properties.TARGET_CLASS);
			ClientServices.getInstance().getClientNode().updateProperty("TARGET_CLASS", Properties.TARGET_CLASS);

			for (int criterion_index = 0; criterion_index < criterion.length; criterion_index++) {
				Properties.Criterion c = criterion[criterion_index];
				Properties.CRITERION = new Criterion[] { c };

				analyzeCoverageCriterion(results, c);
			}

			// restore
			Properties.CRITERION = criterion;

			LoggingUtils.getEvoLogger().info("* Total number of covered goals: " + totalCoveredGoals + " / " + totalGoals);
			ClientServices.getInstance().getClientNode().trackOutputVariable(RuntimeVariable.Total_Goals, totalGoals);
			ClientServices.getInstance().getClientNode().trackOutputVariable(RuntimeVariable.Covered_Goals, totalCoveredGoals);

			double coverage = totalGoals == 0 ? 1.0 : ((double) totalCoveredGoals) / ((double) totalGoals);
			LoggingUtils.getEvoLogger().info("* Total coverage: " + NumberFormat.getPercentInstance().format(coverage));
			ClientServices.getInstance().getClientNode().trackOutputVariable(RuntimeVariable.Coverage, coverage);

			// need to give some time for transmission before client is killed
			try {
				Thread.sleep(100);
			} catch (InterruptedException e) {
				e.printStackTrace();
			}

			// last element will be flush by master process
			if (it.hasNext()) {
				ClientServices.getInstance().getClientNode().flushStatisticsForClassChange();
			}
		}
	}

	private static List<JUnitResult> executeTests(Class<?>... testClasses) {

		ExecutionTracer.enable();
		ExecutionTracer.setCheckCallerThread(false);
<<<<<<< HEAD
		//
=======
		ExecutionTracer.getExecutionTracer().clear();
>>>>>>> bbe28da1

		List<JUnitResult> results = new ArrayList<JUnitResult>();
        for (Class<?> testClass : testClasses) {
        	LoggingUtils.getEvoLogger().info("  Executing " + testClass.getSimpleName());
        	// Set the context classloader in case the SUT requests it
    		Thread.currentThread().setContextClassLoader(testClass.getClassLoader());
            JUnitRunner jR = new JUnitRunner(testClass);
            jR.run();
            results.addAll(jR.getTestResults());
        }

		ExecutionTracer.disable();

        LoggingUtils.getEvoLogger().info("* Executed " + results.size() + " unit test(s)");
		ClientServices.getInstance().getClientNode().trackOutputVariable(RuntimeVariable.Tests_Executed, results.size());

        return results;
	}

	/**
	 * Determine if a class contains JUnit tests
	 * 
	 * @param cls
	 * @return
	 */
	public static boolean isTest(Class<?> cls) {
		if (Modifier.isAbstract(cls.getModifiers())) {
			return false;
		}

		TestClass tc;

		try {
			tc = new TestClass(cls);
		} catch (IllegalArgumentException e) {
			return false;
		} catch (RuntimeException e){
			//this can happen if class has Annotations that are not available on classpath
			throw new RuntimeException("Failed to analyze class "+cls.getName()+ " due to: " + e.toString());
		}

		// JUnit 4
		try {
			List<FrameworkMethod> methods = new ArrayList<>();
			methods.addAll(tc.getAnnotatedMethods(Test.class));
			methods.addAll(tc.getAnnotatedMethods(EvoSuiteTest.class));
			for (FrameworkMethod method : methods) {
				List<Throwable> errors = new ArrayList<Throwable>();
				method.validatePublicVoidNoArg(false, errors);
				if (errors.isEmpty()) {
					return true;
				}
			}
		} catch (IllegalArgumentException e) {
			return false;
		}

		// JUnit 3
		Class<?> superClass = cls; 
		while ((superClass = superClass.getSuperclass()) != null) {
			if (superClass.getCanonicalName().equals(Object.class.getCanonicalName())) {
				break ;
			}
			else if (superClass.getCanonicalName().equals(TestCase.class.getCanonicalName())) {
				return true;
			}
		}

		// TODO add support for other frameworks, e.g., TestNG ?

		return false;
	}

	/**
     * re-order test classes
     * 
     * @param tests
     */
    private static void sortTestClasses(List<Class<?>> tests) {
        Collections.sort(tests, new Comparator<Class<?>>() {
            @Override
            public int compare(Class<?> t0, Class<?> t1) {
                return Integer.compare(t1.getName().length(), t0.getName().length());
            }
        });
    }

	/**
	 * <p>
	 * run
	 * </p>
	 */
	public void run() {

		LoggingUtils.getEvoLogger().info("* Connecting to master process on port "
		                                         + Properties.PROCESS_COMMUNICATION_PORT);

		ExternalProcessUtilities util = new ExternalProcessUtilities();
		if (!util.connectToMainProcess()) {
			throw new RuntimeException("Could not connect to master process on port "
			        + Properties.PROCESS_COMMUNICATION_PORT);
		}

		analyzeCoverage();
		/*
		 * for now, we ignore the instruction (originally was meant to support several client in parallel and
		 * restarts, but that will be done in RMI)
		 */

		util.informSearchIsFinished(null);
	}

	// just for testing
	protected static void reset() {
		totalGoals = 0;
		totalCoveredGoals = 0;
		targetClasses.clear();
	}
}<|MERGE_RESOLUTION|>--- conflicted
+++ resolved
@@ -615,11 +615,7 @@
 
 		ExecutionTracer.enable();
 		ExecutionTracer.setCheckCallerThread(false);
-<<<<<<< HEAD
-		//
-=======
 		ExecutionTracer.getExecutionTracer().clear();
->>>>>>> bbe28da1
 
 		List<JUnitResult> results = new ArrayList<JUnitResult>();
         for (Class<?> testClass : testClasses) {
