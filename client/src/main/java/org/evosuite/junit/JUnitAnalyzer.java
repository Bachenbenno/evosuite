--- conflicted
+++ resolved
@@ -288,7 +288,6 @@
 		if (wasSandboxOn) {
 			privileged = Sandbox.resetDefaultSecurityManager();
 		}
-<<<<<<< HEAD
 
 		TestGenerationContext.getInstance().goingToExecuteSUTCode();
 
@@ -301,27 +300,7 @@
 
 		if (wasSandboxOn) {
 			// only activate Sandbox if it was already active before
-=======
-
-		Result result = null;
-		ClassLoader currentLoader = Thread.currentThread().getContextClassLoader();
-
-		try {
-			TestGenerationContext.getInstance().goingToExecuteSUTCode();
-			Thread.currentThread().setContextClassLoader(testClasses[0].getClassLoader());
-
-			JDKClassResetter.reset(); //be sure we reset it here, otherwise "init" in the test case would take current changed state
-			result = runner.run(testClasses);
-		} finally {
-			Thread.currentThread().setContextClassLoader(currentLoader);
-			TestGenerationContext.getInstance().doneWithExecutingSUTCode();
-		}
-
-
-
-		if(wasSandboxOn){
-			//only activate Sandbox if it was already active before
->>>>>>> 6bd35719
+
 			Sandbox.initializeSecurityManagerForSUT(privileged);
 		} else {
 			if (Sandbox.isSecurityManagerInitialized()) {
