--- conflicted
+++ resolved
@@ -66,14 +66,9 @@
 	private static final String JAVA = ".java";
 	private static final String CLASS = ".class";
 
-<<<<<<< HEAD
-	private static final NonInstrumentingClassLoader loader = new NonInstrumentingClassLoader();
-
-=======
-	
+
 	private static NonInstrumentingClassLoader loader = new NonInstrumentingClassLoader();
 	
->>>>>>> e136fe40
 	/**
 	 * Try to compile each test separately, and remove the ones that cannot be
 	 * compiled
@@ -171,13 +166,9 @@
 				return numUnstable;
 			}
 
-<<<<<<< HEAD
-			Class<?>[] testClasses = loadTests(generated);
-=======
             // Create a new classloader so that each test gets freshly loaded classes
 			loader = new NonInstrumentingClassLoader();
             Class<?>[] testClasses = loadTests(generated);
->>>>>>> e136fe40
 
 			if (testClasses == null) {
 				logger.error("Found no classes for compiled tests");
@@ -190,10 +181,6 @@
 				return numUnstable; // everything is OK
 			}
 
-<<<<<<< HEAD
-			logger.error("" + result.getFailureCount() + " test cases failed");
-=======
->>>>>>> e136fe40
 
 			failure_loop: for (JUnitFailure failure : result.getFailures()) {
 				String testName = failure.getDescriptionMethodName();// TODO
@@ -209,11 +196,7 @@
 					}
 				}
 
-<<<<<<< HEAD
-				if (testName == null) {
-=======
 				if(testName == null){
->>>>>>> e136fe40
 					/*
 					 * this can happen if there is a failure in the scaffolding
 					 * (eg @AfterClass/@BeforeClass). in such case, everything
@@ -231,11 +214,6 @@
 					return numUnstable;
 				}
 
-<<<<<<< HEAD
-				logger.warn("Found unstable test named " + testName + " -> " + failure.getExceptionClassName() + ": "
-						+ failure.getMessage());
-
-=======
 				// On the Sheffield cluster, the "well-known fle is not secure" issue is impossible to understand,
 				// so it might be best to ignore it for now.
 				if(testName.equals("initializationError") && failure.getMessage().contains("Failed to attach Java Agent")) {
@@ -247,7 +225,6 @@
 				logger.warn("Found unstable test named " + testName + " -> "
 				        + failure.getExceptionClassName() + ": " + failure.getMessage());
 				
->>>>>>> e136fe40
 				for (String elem : failure.getExceptionStackTrace()) {
 					logger.info(elem);
 				}
@@ -322,14 +299,6 @@
 			privileged = Sandbox.resetDefaultSecurityManager();
 		}
 
-<<<<<<< HEAD
-		TestGenerationContext.getInstance().goingToExecuteSUTCode();
-
-		JDKClassResetter.reset(); // be sure we reset it here, otherwise "init"
-									// in the test case would take current
-									// changed state
-		Result result = runner.run(testClasses);
-=======
 		Result result = null;
 		ClassLoader currentLoader = Thread.currentThread().getContextClassLoader();
 
@@ -342,21 +311,13 @@
 			Thread.currentThread().setContextClassLoader(currentLoader);
 			TestGenerationContext.getInstance().doneWithExecutingSUTCode();
 		}
->>>>>>> e136fe40
 
 		TestGenerationContext.getInstance().doneWithExecutingSUTCode();
 
-		if (wasSandboxOn) {
-			// only activate Sandbox if it was already active before
-
-<<<<<<< HEAD
-			Sandbox.initializeSecurityManagerForSUT(privileged);
-=======
 		if(wasSandboxOn){
 			//only activate Sandbox if it was already active before
 			if(!Sandbox.isSecurityManagerInitialized())
 				Sandbox.initializeSecurityManagerForSUT(privileged);
->>>>>>> e136fe40
 		} else {
 			if (Sandbox.isSecurityManagerInitialized()) {
 				logger.warn(
