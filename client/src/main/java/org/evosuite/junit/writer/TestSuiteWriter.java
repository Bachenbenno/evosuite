/**
 * Copyright (C) 2010-2015 Gordon Fraser, Andrea Arcuri and EvoSuite
 * contributors
 *
 * This file is part of EvoSuite.
 *
 * EvoSuite is free software: you can redistribute it and/or modify it
 * under the terms of the GNU Lesser Public License as published by the
 * Free Software Foundation, either version 3.0 of the License, or (at your
 * option) any later version.
 *
 * EvoSuite is distributed in the hope that it will be useful, but
 * WITHOUT ANY WARRANTY; without even the implied warranty of
 * MERCHANTABILITY or FITNESS FOR A PARTICULAR PURPOSE. See the GNU
 * Lesser Public License for more details.
 *
 * You should have received a copy of the GNU Lesser Public License along
 * with EvoSuite. If not, see <http://www.gnu.org/licenses/>.
 */
/**
 *
 */
package org.evosuite.junit.writer;

import org.apache.commons.lang.WordUtils;
import org.apache.commons.lang3.StringUtils;
import org.evosuite.Properties;
import org.evosuite.Properties.AssertionStrategy;
import org.evosuite.Properties.Criterion;
import org.evosuite.Properties.OutputGranularity;
import org.evosuite.coverage.dataflow.DefUseCoverageTestFitness;
import org.evosuite.idNaming.TestNameGenerator;
import org.evosuite.junit.UnitTestAdapter;
import org.evosuite.result.TestGenerationResultBuilder;
import org.evosuite.runtime.EvoAssertions;
import org.evosuite.runtime.EvoRunner;
import org.evosuite.runtime.EvoRunnerParameters;
import org.evosuite.runtime.testdata.EnvironmentDataList;
import org.evosuite.testcase.*;
import org.evosuite.testcase.execution.CodeUnderTestException;
import org.evosuite.testcase.execution.ExecutionResult;
import org.evosuite.testcase.execution.TestCaseExecutor;
import org.evosuite.testcase.statements.FunctionalMockStatement;
import org.evosuite.testcase.statements.Statement;
import org.evosuite.utils.ArrayUtil;
import org.evosuite.utils.Utils;
import org.junit.runner.RunWith;
import org.mockito.Mockito;
import org.objectweb.asm.Opcodes;
import org.slf4j.Logger;
import org.slf4j.LoggerFactory;

import javax.swing.*;

import java.io.File;
import java.io.PrintStream;
import java.util.*;

import static org.evosuite.junit.writer.TestSuiteWriterUtils.*;

/**
 * Class used to generate the source code of the JUnit test cases.
 * <p/>
 * <p/>
 * NOTE: a test case should only access to the following packages
 * <ul>
 * <li> Java API
 * <li> Junit
 * <li> org.evosuite.runtime.*
 *
 * @author Gordon Fraser
 */
public class TestSuiteWriter implements Opcodes {

    /**
     * Constant <code>logger</code>
     */
    protected final static Logger logger = LoggerFactory.getLogger(TestSuiteWriter.class);

    protected TestCaseExecutor executor = TestCaseExecutor.getInstance();

    protected List<TestCase> testCases = new ArrayList<TestCase>();

    protected Map<Integer, String> testComment = new HashMap<Integer, String>();

    private final UnitTestAdapter adapter = TestSuiteWriterUtils.getAdapter();

    private TestCodeVisitor visitor = Properties.ASSERTION_STRATEGY == AssertionStrategy.STRUCTURED ? visitor = new StructuredTestCodeVisitor()
            : new TestCodeVisitor();

    private final Map<String, Integer> testMethodNumber = new HashMap<String, Integer>();

    private final static String NEWLINE = System.getProperty("line.separator");

    /**
     * Add test to suite. If the test is a prefix of an existing test, just keep
     * existing test. If an existing test is a prefix of the test, replace the
     * existing test.
     *
     * @param test a {@link org.evosuite.testcase.TestCase} object.
     * @return Index of the test case
     */
    public int insertTest(TestCase test) {
        if (Properties.CALL_PROBABILITY <= 0) {
            for (int i = 0; i < testCases.size(); i++) {
                if (test.isPrefix(testCases.get(i))) {
                    // It's shorter than an existing one
                    // test_cases.set(i, test);
                    logger.info("This is a prefix of an existing test");
                    testCases.get(i).addAssertions(test);
                    return i;
                } else {
                    // Already have that one...
                    if (testCases.get(i).isPrefix(test)) {
                        test.addAssertions(testCases.get(i));
                        testCases.set(i, test);
                        logger.info("We have a prefix of this one");
                        return i;
                    }
                }
            }
        }
        logger.info("Adding new test case:");
        if (logger.isDebugEnabled()) {
            logger.debug(test.toCode());
        }
        testCases.add(test);
        return testCases.size() - 1;
    }

    /**
     * <p>
     * insertTest
     * </p>
     *
     * @param test    a {@link org.evosuite.testcase.TestCase} object.
     * @param comment a {@link java.lang.String} object.
     * @return a int.
     */
    public int insertTest(TestCase test, String comment) {
        int id = insertTest(test);
        if (testComment.containsKey(id)) {
            if (!testComment.get(id).contains(comment))
                testComment.put(id, testComment.get(id) + NEWLINE + METHOD_SPACE + "//"
                        + comment);
        } else
            testComment.put(id, comment);
        return id;
    }

    /**
     * <p>
     * insertTests
     * </p>
     *
     * @param tests a {@link java.util.List} object.
     */
    public void insertTests(List<TestCase> tests) {
        for (TestCase test : tests)
            insertTest(test);
    }

    /**
     * <p>
     * insertTests
     * </p>
     *
     * @param tests a {@link java.util.List} object.
     */
    public void insertAllTests(List<TestCase> tests) {
        testCases.addAll(tests);
    }

    /**
     * Get all test cases
     *
     * @return a {@link java.util.List} object.
     */
    public List<TestCase> getTestCases() {
        return testCases;
    }


    /**
     * Create JUnit test suite for class
     *
     * @param name      Name of the class
     * @param directory Output directory
     * @param optimizeIDNaming Optimize identifier names or not
     */
    public List<File> writeTestSuite(String name, String directory, boolean optimizeIDNaming) throws IllegalArgumentException {
        // Argument optimizeIDNaming needed to ensure optimized names are only generated
        // in the last call to this method

        if (name == null || name.isEmpty()) {
            throw new IllegalArgumentException("Empty test class name");
        }
        if (!name.endsWith("Test")) {
            /*
             * This is VERY important, as otherwise tests can get ignored by "mvn test"
             */
            throw new IllegalArgumentException("Test classes should have name ending with 'Test'. Invalid input name: " + name);
        }

        List<File> generated = new ArrayList<File>();
        String dir = TestSuiteWriterUtils.makeDirectory(directory);
        String content = "";

        // Execute all tests
        executor.newObservers();
        List<ExecutionResult> results = new ArrayList<ExecutionResult>();
        for (int i = 0; i < testCases.size(); i++) {
            ExecutionResult result = runTest(testCases.get(i));
            results.add(result);
        }
        
        if (Properties.ID_NAMING && optimizeIDNaming) {
            TestNameGenerator.getInstance().execute(testCases,results);
        }

        if (Properties.OUTPUT_GRANULARITY == OutputGranularity.MERGED) {
            File file = new File(dir + "/" + name + ".java");
            content = getUnitTestsAllInSameFile(name, results);
            Utils.writeFile(content, file);
            generated.add(file);
        } else {
            for (int i = 0; i < testCases.size(); i++) {
                String testSuiteName = name.substring(0, name.length() - "Test".length()) + "_" + i + "_Test";
                File file = new File(dir + "/" + testSuiteName + ".java");
                String testCode = getOneUnitTestInAFile(name, i, results);
                Utils.writeFile(testCode, file);
                content += testCode;
                generated.add(file);
            }
        }

        if (Properties.TEST_SCAFFOLDING) {
            String scaffoldingName = Scaffolding.getFileName(name);
            File file = new File(dir + "/" + scaffoldingName + ".java");
            String scaffoldingContent = Scaffolding.getScaffoldingFileContent(name, results,
                    TestSuiteWriterUtils.hasAnySecurityException(results));
            Utils.writeFile(scaffoldingContent, file);
            generated.add(file);
            content += scaffoldingContent;
        }

        TestGenerationResultBuilder.getInstance().setTestSuiteCode(content);
        return generated;
    }

    /**
     * Create JUnit file for given class name
     *
     * @param name Name of the class file
     * @return String representation of JUnit test file
     */
    private String getUnitTestsAllInSameFile(String name, List<ExecutionResult> results) {

		/*
         * if there was any security exception, then we need to scaffold the
		 * test cases with a sandbox
		 */
        boolean wasSecurityException = TestSuiteWriterUtils.hasAnySecurityException(results);

        StringBuilder builder = new StringBuilder();

        builder.append(getHeader(name, results));

        if (!Properties.TEST_SCAFFOLDING) {
            builder.append(new Scaffolding().getBeforeAndAfterMethods(name, wasSecurityException, results));
        }

        for (int i = 0; i < testCases.size(); i++) {
            builder.append(testToString(i, i, results.get(i)));
        }
        builder.append(getFooter());

        return builder.toString();
    }

    /**
     * Create JUnit file for given class name
     *
     * @param name   Name of the class file
     * @param testId a int.
     * @return String representation of JUnit test file
     */
    private String getOneUnitTestInAFile(String name, int testId, List<ExecutionResult> results) {

        boolean wasSecurityException = results.get(testId).hasSecurityException();

        StringBuilder builder = new StringBuilder();

        builder.append(getHeader(name + "_" + testId, results));

        if (!Properties.TEST_SCAFFOLDING) {
            builder.append(new Scaffolding().getBeforeAndAfterMethods(name, wasSecurityException, results));
        }

        builder.append(testToString(testId, testId, results.get(testId)));
        builder.append(getFooter());

        return builder.toString();
    }

    /**
     * <p>
     * runTest
     * </p>
     *
     * @param test a {@link org.evosuite.testcase.TestCase} object.
     * @return a {@link org.evosuite.testcase.execution.ExecutionResult} object.
     */
    protected ExecutionResult runTest(TestCase test) {

        ExecutionResult result = new ExecutionResult(test, null);

        try {
            logger.debug("Executing test");
            result = executor.execute(test);
        } catch (Exception e) {
            throw new Error(e);
        }

        return result;
    }


    // -----------------------------------------------------------
    // --------------   code generation methods ------------------
    // -----------------------------------------------------------


    /**
     * Determine packages that need to be imported in the JUnit file
     *
     * @param results a {@link java.util.List} object.
     * @return a {@link java.lang.String} object.
     */
    protected String getImports(List<ExecutionResult> results) {
        StringBuilder builder = new StringBuilder();
        Set<Class<?>> imports = new HashSet<Class<?>>();
        Set<Class<?>> accessedClasses = new HashSet<Class<?>>();
        boolean wasSecurityException = TestSuiteWriterUtils.hasAnySecurityException(results);
        boolean hasException = false;

        for (ExecutionResult result : results) {
        	visitor.clearExceptions();
        	visitor.setExceptions(result.exposeExceptionMapping());
            result.test.accept(visitor);
            imports.addAll(visitor.getImports());
            accessedClasses.addAll(result.test.getAccessedClasses());
            if(!hasException)
            	hasException = !result.noThrownExceptions();
        }
        visitor.clearExceptions();

        if(doesUseMocks(results)){
            String mockito = Mockito.class.getCanonicalName();
            builder.append("import static "+mockito+".*;"+NEWLINE);
        }

        if(hasException) {
        	builder.append("import static "+ EvoAssertions.class.getCanonicalName()+".*;"+NEWLINE);
        }

        if (Properties.RESET_STANDARD_STREAMS) {
            imports.add(PrintStream.class);
            imports.add(DebugGraphics.class);
        }

        if (TestSuiteWriterUtils.needToUseAgent()) {
            imports.add(EvoRunner.class);
            imports.add(EvoRunnerParameters.class);
            imports.add(RunWith.class);
        }

        Set<String> importNames = new HashSet<String>();
        for (Class<?> imp : imports) {
            while (imp.isArray())
                imp = imp.getComponentType();
            if (imp.isPrimitive())
                continue;
            if (imp.getName().startsWith("java.lang")) {
                String name = imp.getName().replace("java.lang.", "");
                if (!name.contains("."))
                    continue;
            }
            if (!imp.getName().contains("."))
                continue;
            // TODO: Check for anonymous type?
            if (imp.getName().contains("$"))
                importNames.add(imp.getName().replace("$", "."));
            else
                importNames.add(imp.getName());
        }

        for (Class<?> klass : EnvironmentDataList.getListOfClasses()) {
            //TODO: not paramount, but best if could check if actually used in the test suite
        	if(accessedClasses.contains(klass))
        		importNames.add(klass.getCanonicalName());
        }

        if (wasSecurityException) {
            //Add import info for EvoSuite classes used in the generated test suite
            importNames.add(java.util.concurrent.ExecutorService.class.getCanonicalName());
            importNames.add(java.util.concurrent.Executors.class.getCanonicalName());
            importNames.add(java.util.concurrent.Future.class.getCanonicalName());
            importNames.add(java.util.concurrent.TimeUnit.class.getCanonicalName());
        }

        if (!Properties.TEST_SCAFFOLDING) {
            importNames.addAll(Scaffolding.getScaffoldingImports(wasSecurityException, results));
        }

        List<String> importsSorted = new ArrayList<String>(importNames);

        Collections.sort(importsSorted);
        for (String imp : importsSorted) {
            builder.append("import ");
            builder.append(imp);
            builder.append(";");
            builder.append(NEWLINE);
        }

        builder.append(NEWLINE);

        return builder.toString();
    }

    private boolean doesUseMocks(List<ExecutionResult> results) {
        for(ExecutionResult er : results){
            for(Statement st : er.test){
                if(st instanceof FunctionalMockStatement){
                    return true;
                }
            }
        }
        return false;
    }


    /**
     * JUnit file header
     *
     * @param name    a {@link java.lang.String} object.
     * @param results a {@link java.util.List} object.
     * @return a {@link java.lang.String} object.
     */
    protected String getHeader(String name, List<ExecutionResult> results) {
        StringBuilder builder = new StringBuilder();
        builder.append("/*");
        builder.append(NEWLINE);
        builder.append(" * This file was automatically generated by EvoSuite");
        builder.append(NEWLINE);
        builder.append(" * " + new Date());
        builder.append(NEWLINE);
        builder.append(" */");
        builder.append(NEWLINE);
        builder.append(NEWLINE);

        if (!Properties.CLASS_PREFIX.equals("")) {
            builder.append("package ");
            builder.append(Properties.CLASS_PREFIX);
            builder.append(";");
            builder.append(NEWLINE);
        }
        builder.append(NEWLINE);

        builder.append(adapter.getImports());
        builder.append(getImports(results));

        if (TestSuiteWriterUtils.needToUseAgent()) {
            builder.append(getRunner());
        }

        builder.append(adapter.getClassDefinition(name));

        if (Properties.TEST_SCAFFOLDING) {
            builder.append(" extends " + Scaffolding.getFileName(name));
        }

        builder.append(" {");
        builder.append(NEWLINE);
        return builder.toString();
    }

    private Object getRunner() {

        String s = "@RunWith(EvoRunner.class) @EvoRunnerParameters(";
        List<String> list = new ArrayList<>();

        if (Properties.REPLACE_CALLS) {
            list.add("mockJVMNonDeterminism = true");
        }

        if (Properties.VIRTUAL_FS) {
            list.add("useVFS = true");
        }

        if (Properties.VIRTUAL_NET) {
            list.add("useVNET = true");
        }

        if (Properties.RESET_STATIC_FIELDS) {
            list.add("resetStaticState = true");
        }

        if (Properties.USE_SEPARATE_CLASSLOADER) {
            list.add("separateClassLoader = true");
        }

        if(Properties.JEE){
            list.add("useJEE = true");
        }

        if (!list.isEmpty()) {
            s += list.get(0);

            for (int i = 1; i < list.size(); i++) {
                s += ", " + list.get(i);
            }
        }

        s += ") " + NEWLINE;

        return s;
    }

    /**
     * JUnit file footer
     *
     * @return a {@link java.lang.String} object.
     */
    protected String getFooter() {
        return "}" + NEWLINE;
    }


    /**
     * Convert one test case to a Java method
     *
     * @param id     Index of the test case
     * @param result a {@link org.evosuite.testcase.execution.ExecutionResult} object.
     * @return String representation of test case
     */
    protected String testToString(int number, int id, ExecutionResult result) {

        boolean wasSecurityException = result.hasSecurityException();

        StringBuilder builder = new StringBuilder();
        builder.append(NEWLINE);
        if (Properties.TEST_COMMENTS || testComment.containsKey(id)) {
            builder.append(METHOD_SPACE);
            builder.append("//");
            builder.append(getInformation(id));
            builder.append(NEWLINE);
        }

        // Get the test method name generated in TestNameGenerator
        String methodName = TestNameGenerator.getInstance().getNameGeneratedFor(testCases.get(id));

        if (Properties.ASSERTION_STRATEGY == AssertionStrategy.STRUCTURED) {
            StructuredTestCase structuredTest = (StructuredTestCase) testCases.get(id);
            String targetMethod = structuredTest.getTargetMethods().iterator().next();
            targetMethod = targetMethod.replace("<init>", "Constructor");
            if (targetMethod.indexOf('(') != -1)
                targetMethod = targetMethod.substring(0, targetMethod.indexOf('('));
            targetMethod = StringUtils.capitalize(targetMethod);
            int num = 0;
            if (testMethodNumber.containsKey(targetMethod)) {
                num = testMethodNumber.get(targetMethod);
                testMethodNumber.put(targetMethod, num + 1);
            } else {
                testMethodNumber.put(targetMethod, 1);
            }
            if (methodName == null) {
                // if TestNameGenerator did not generate a name, fall back to original naming
                methodName = "test" + targetMethod + num;
            }
            builder.append(adapter.getMethodDefinition(methodName));
        } else {
            if (methodName == null) {
                // if TestNameGenerator did not generate a name, fall back to original naming
                methodName = TestSuiteWriterUtils.getNameOfTest(testCases, number);
            }
            builder.append(adapter.getMethodDefinition(methodName));
        }

		/*
		 * A test case might throw a lot of different kinds of exceptions. 
		 * These might come from SUT, and might also come from the framework itself (eg, see ExecutorService.submit).
		 * Regardless of whether they are declared or not, an exception that propagates to the JUnit framework will
		 * result in a failure for the test case. However, there might be some checked exceptions, and for those 
		 * we need to declare them in the signature with "throws". So, the easiest (but still correct) option
		 * is to just declare once to throw any generic Exception, and be done with it once and for all
		 */
        builder.append(" throws Throwable ");
        builder.append(" {");
        builder.append(NEWLINE);

        // ---------   start with the body -------------------------
        String CODE_SPACE = INNER_BLOCK_SPACE;

        // No code after an exception should be printed as it would break compilability
        TestCase test = testCases.get(id);
        Integer pos = result.getFirstPositionOfThrownException();
        if (pos != null) {
            if (result.getExceptionThrownAtPosition(pos) instanceof CodeUnderTestException) {
                test.chop(pos);
            } else {
                test.chop(pos + 1);
            }
        }

        if (wasSecurityException) {
            builder.append(BLOCK_SPACE);
            builder.append("Future<?> future = " + Scaffolding.EXECUTOR_SERVICE
                    + ".submit(new Runnable(){ ");
            builder.append(NEWLINE);
            builder.append(INNER_BLOCK_SPACE);
            builder.append(INNER_BLOCK_SPACE);
            builder.append("@Override public void run() { ");
            builder.append(NEWLINE);
            Set<Class<?>> exceptions = test.getDeclaredExceptions();
            if (!exceptions.isEmpty()) {
                builder.append(INNER_INNER_BLOCK_SPACE);
                builder.append("try {");
                builder.append(NEWLINE);
            }
            CODE_SPACE = INNER_INNER_INNER_BLOCK_SPACE;
        }

        for (String line : adapter.getTestString(id, test,
                result.exposeExceptionMapping(), visitor).split("\\r?\\n")) {
            builder.append(CODE_SPACE);
            builder.append(line);
            builder.append(NEWLINE);
        }

        if (wasSecurityException) {
            Set<Class<?>> exceptions = test.getDeclaredExceptions();
            if (!exceptions.isEmpty()) {
                builder.append(INNER_INNER_BLOCK_SPACE);
                builder.append("} catch(Throwable t) {");
                builder.append(NEWLINE);
                builder.append(INNER_INNER_INNER_BLOCK_SPACE);
                builder.append("  // Need to catch declared exceptions");
                builder.append(NEWLINE);
                builder.append(INNER_INNER_BLOCK_SPACE);
                builder.append("}");
                builder.append(NEWLINE);
            }

            builder.append(INNER_BLOCK_SPACE);
            builder.append("} "); //closing run(){
            builder.append(NEWLINE);
            builder.append(BLOCK_SPACE);
            builder.append("});"); //closing submit
            builder.append(NEWLINE);

            long time = Properties.TIMEOUT + 1000; // we add one second just to be sure, that to avoid issues with test cases taking exactly TIMEOUT ms
            builder.append(BLOCK_SPACE);
            builder.append("future.get(" + time + ", TimeUnit.MILLISECONDS);");
            builder.append(NEWLINE);
        }

        // ---------   end of the body ----------------------------

        builder.append(METHOD_SPACE);
        builder.append("}");
        builder.append(NEWLINE);

        String testCode = builder.toString();
        if (Properties.ID_NAMING) {
            List<String> namesWithExceptions = new ArrayList<String>();

            String newMethodName = TestNameGenerator.getInstance().checkExeptionInTest(testCode, methodName);
            String[] tokens = newMethodName.split("_");

            newMethodName = tokens[0];
            for (int i = 1; i < tokens.length; i++) {
                if (i == tokens.length - 1) {
                    if (tokens[i].contains("Exception")) {
<<<<<<< HEAD
                        newMethodName += "Throwing" + WordUtils.capitalize(tokens[i]);
=======
                        //newMethodName += "Throwing" + WordUtils.capitalize(tokens[i]);
                    	newMethodName += WordUtils.capitalize(tokens[i]);
>>>>>>> dc95f44a
                    } else {
                        newMethodName += WordUtils.capitalize(tokens[i]);
                    }
                } else {
                    newMethodName += WordUtils.capitalize(tokens[i]);
                }

            }
            builder.replace(builder.indexOf(methodName), builder.indexOf("()  throws Throwable  {"), newMethodName);
            testCode = builder.toString();
        }
        TestGenerationResultBuilder.getInstance().setTestCase(methodName, testCode, test,
                getInformation(id), result);
        return testCode;
    }

    /**
     * When writing out the JUnit test file, each test can have a text comment
     *
     * @param num Index of test case
     * @return Comment for test case
     */
    protected String getInformation(int num) {

        if (testComment.containsKey(num)) {
            String comment = testComment.get(num);
            if (!comment.endsWith("\n"))
                comment = comment + NEWLINE;
            return comment;
        }

        TestCase test = testCases.get(num);
        Set<TestFitnessFunction> coveredGoals = test.getCoveredGoals();

        StringBuilder builder = new StringBuilder();
        builder.append("Test case number: " + num);

        if (!coveredGoals.isEmpty()) {
            builder.append(NEWLINE);
            builder.append("  /*");
            builder.append(NEWLINE);
            builder.append("   * ");
            builder.append(coveredGoals.size() + " covered goal");
            if (coveredGoals.size() != 1)
                builder.append("s");
            builder.append(":");
            int nr = 1;
            for (TestFitnessFunction goal : coveredGoals) {
                builder.append(NEWLINE);
                builder.append("   * Goal " + nr + ". " + goal.toString());
                // TODO only for debugging purposes
                if (ArrayUtil.contains(Properties.CRITERION, Criterion.DEFUSE)
                        && (goal instanceof DefUseCoverageTestFitness)) {
                    DefUseCoverageTestFitness duGoal = (DefUseCoverageTestFitness) goal;
                    if (duGoal.getCoveringTrace() != null) {
                        String traceInformation = duGoal.getCoveringTrace().toDefUseTraceInformation(duGoal.getGoalVariable(),
                                duGoal.getCoveringObjectId());
                        traceInformation = traceInformation.replaceAll("\n", "");
                        builder.append(NEWLINE);
                        builder.append("     * DUTrace: " + traceInformation);
                    }
                }
                nr++;
            }

            builder.append(NEWLINE);
            builder.append("   */");
            builder.append(NEWLINE);
        }

        return builder.toString();
    }

}<|MERGE_RESOLUTION|>--- conflicted
+++ resolved
@@ -682,12 +682,8 @@
             for (int i = 1; i < tokens.length; i++) {
                 if (i == tokens.length - 1) {
                     if (tokens[i].contains("Exception")) {
-<<<<<<< HEAD
-                        newMethodName += "Throwing" + WordUtils.capitalize(tokens[i]);
-=======
                         //newMethodName += "Throwing" + WordUtils.capitalize(tokens[i]);
                     	newMethodName += WordUtils.capitalize(tokens[i]);
->>>>>>> dc95f44a
                     } else {
                         newMethodName += WordUtils.capitalize(tokens[i]);
                     }
