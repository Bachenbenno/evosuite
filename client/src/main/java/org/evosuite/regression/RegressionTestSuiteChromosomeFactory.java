--- conflicted
+++ resolved
@@ -28,7 +28,9 @@
 import org.evosuite.testsuite.factories.TestSuiteChromosomeFactory;
 import org.evosuite.utils.Randomness;
 
-public class RegressionTestSuiteChromosomeFactory extends TestSuiteChromosomeFactory {
+
+public class RegressionTestSuiteChromosomeFactory extends
+    TestSuiteChromosomeFactory {
 
   private static final long serialVersionUID = -5460006842373221807L;
 
@@ -40,16 +42,10 @@
   @Override
   public TestSuiteChromosome getChromosome() {
 
-    RegressionTestSuiteChromosome chromosome =
-        new RegressionTestSuiteChromosome(testChromosomeFactory);
+    RegressionTestSuiteChromosome chromosome = new RegressionTestSuiteChromosome(
+        testChromosomeFactory);
 
     chromosome.clearTests();
-<<<<<<< HEAD
-    CurrentChromosomeTracker<?> tracker = CurrentChromosomeTracker.getInstance();
-    tracker.modification(chromosome);
-=======
-    // ((AllMethodsChromosomeFactory)test_factory).clear();
->>>>>>> 32c37290
 
     int numTests = Randomness.nextInt(Properties.MIN_INITIAL_TESTS,
         Properties.MAX_INITIAL_TESTS + 1);
@@ -59,6 +55,8 @@
       chromosome.addTest(test);
     }
 
+    // logger.info("Covered methods: "+((AllMethodsChromosomeFactory)test_factory).covered.size());
+    // logger.trace("Generated new test suite:"+chromosome);
     return chromosome;
   }
 
