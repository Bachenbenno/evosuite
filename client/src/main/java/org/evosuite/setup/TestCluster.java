--- conflicted
+++ resolved
@@ -117,16 +117,12 @@
 		if (!Properties.TARGET_CLASS_PREFIX.isEmpty()
 		        && className.startsWith(Properties.TARGET_CLASS_PREFIX)) {
 			// exclude existing tests from the target project
-<<<<<<< HEAD
-			return !TestClusterUtils.isTest(className);
-=======
 			try {
 				Class<?> clazz = TestGenerationContext.getInstance().getClassLoaderForSUT().loadClass(className);
 				return !CoverageAnalysis.isTest(clazz);
 			} catch (ClassNotFoundException e) {
 				logger.info("Could not load class: ", className);
 			}
->>>>>>> ea4cd648
 		}
 		if (className.equals(Properties.TARGET_CLASS)
 		        || className.startsWith(Properties.TARGET_CLASS + "$")) {
