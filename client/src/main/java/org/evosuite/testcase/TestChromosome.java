/*
 * Copyright (C) 2010-2018 Gordon Fraser, Andrea Arcuri and EvoSuite
 * contributors
 *
 * This file is part of EvoSuite.
 *
 * EvoSuite is free software: you can redistribute it and/or modify it
 * under the terms of the GNU Lesser General Public License as published
 * by the Free Software Foundation, either version 3.0 of the License, or
 * (at your option) any later version.
 *
 * EvoSuite is distributed in the hope that it will be useful, but
 * WITHOUT ANY WARRANTY; without even the implied warranty of
 * MERCHANTABILITY or FITNESS FOR A PARTICULAR PURPOSE. See the GNU
 * Lesser Public License for more details.
 *
 * You should have received a copy of the GNU Lesser General Public
 * License along with EvoSuite. If not, see <http://www.gnu.org/licenses/>.
 */
package org.evosuite.testcase;

import org.evosuite.Properties;
import org.evosuite.coverage.mutation.Mutation;
import org.evosuite.coverage.mutation.MutationExecutionResult;
import org.evosuite.ga.ConstructionFailedException;
import org.evosuite.ga.FitnessFunction;
import org.evosuite.ga.SecondaryObjective;
import org.evosuite.ga.localsearch.LocalSearchObjective;
import org.evosuite.ga.operators.mutation.MutationHistory;
import org.evosuite.runtime.javaee.injection.Injector;
import org.evosuite.runtime.util.AtMostOnceLogger;
import org.evosuite.setup.TestCluster;
import org.evosuite.symbolic.BranchCondition;
import org.evosuite.symbolic.ConcolicExecution;
import org.evosuite.symbolic.ConcolicMutation;
import org.evosuite.testcase.execution.ExecutionResult;
import org.evosuite.testcase.localsearch.TestCaseLocalSearch;
import org.evosuite.testcase.statements.FunctionalMockStatement;
import org.evosuite.testcase.statements.PrimitiveStatement;
import org.evosuite.testcase.statements.Statement;
import org.evosuite.testcase.variable.VariableReference;
import org.evosuite.testsuite.TestSuiteFitnessFunction;
import org.evosuite.utils.Randomness;
import org.evosuite.utils.generic.GenericAccessibleObject;
import org.slf4j.Logger;
import org.slf4j.LoggerFactory;

import java.lang.reflect.Type;
import java.util.ArrayList;
import java.util.Collections;
import java.util.List;
import java.util.stream.IntStream;

import static java.util.stream.Collectors.toCollection;

/**
 * Chromosome representation of test cases
 *
 * @author Gordon Fraser
 *
 */
public final class TestChromosome extends AbstractTestChromosome<TestChromosome>  {

	private static final long serialVersionUID = 7532366007973252782L;

	private static final Logger logger = LoggerFactory.getLogger(TestChromosome.class);


	/** To keep track of what has changed since last fitness evaluation */
	protected MutationHistory<TestMutationHistoryEntry> mutationHistory = new MutationHistory<>();

	/** Secondary objectives used during ranking */
	private static final List<SecondaryObjective<TestChromosome>> secondaryObjectives =
			new ArrayList<>();


	/** {@inheritDoc} */
	@Override
	public void setLastExecutionResult(ExecutionResult lastExecutionResult) {
	    if (lastExecutionResult == null)
	        return ;
		assert lastExecutionResult.test.equals(this.test);
		this.lastExecutionResult = lastExecutionResult;
	}

	/** {@inheritDoc} */
	@Override
	public void setChanged(boolean changed) {
		super.setChanged(changed);
		if (changed) {
			clearCachedResults();
		}
	}

	@Override
	public TestChromosome self() {
		return this;
	}

	/**
	 * {@inheritDoc}
	 *
	 * Create a deep copy of the chromosome
	 */
	@Override
	public TestChromosome clone() {
		TestChromosome c = new TestChromosome();
		c.test = test.clone();
		c.setFitnessValues(getFitnessValues());
		c.setPreviousFitnessValues(getPreviousFitnessValues());
		c.copyCachedResults(this);
		c.setChanged(isChanged());
		c.setLocalSearchApplied(hasLocalSearchBeenApplied());
		if (Properties.LOCAL_SEARCH_SELECTIVE) {
			for (TestMutationHistoryEntry mutation : mutationHistory) {
				if(test.contains(mutation.getStatement()))
					c.mutationHistory.addMutationEntry(mutation.clone(c.getTestCase()));
			}
		}
		// c.mutationHistory.set(mutationHistory);
		c.setNumberOfMutations(this.getNumberOfMutations());
		c.setNumberOfEvaluations(this.getNumberOfEvaluations());
		c.setKineticEnergy(getKineticEnergy());
		c.setNumCollisions(getNumCollisions());

		return c;
	}


	/* (non-Javadoc)
	 * @see org.evosuite.testcase.ExecutableChromosome#copyCachedResults(org.evosuite.testcase.ExecutableChromosome)
	 */
	/** {@inheritDoc} */
	@Override
	public void copyCachedResults(TestChromosome other) {
		if (test == null)
			throw new RuntimeException("Test is null!");

		if (other.lastExecutionResult != null) {
			this.lastExecutionResult = other.lastExecutionResult.clone();
			this.lastExecutionResult.setTest(this.test);
		}

		if (other.lastMutationResult != null) {
			for (Mutation mutation : other.lastMutationResult.keySet()) {
				MutationExecutionResult copy = other.lastMutationResult.get(mutation); //.clone();
				//copy.test = test;
				this.lastMutationResult.put(mutation, copy);
			}
		}
	}


	/**
	 * {@inheritDoc}
	 *
	 * Single point cross over
	 */
	@Override
	public void crossOver(TestChromosome other, int position1, int position2)
	        throws ConstructionFailedException {
		logger.debug("Crossover starting");
		TestChromosome offspring = new TestChromosome();
		TestFactory testFactory = TestFactory.getInstance();

		for (int i = 0; i < position1; i++) {
			offspring.test.addStatement(test.getStatement(i).clone(offspring.test));
		}

		for (int i = position2; i < other.size(); i++) {
			GenericAccessibleObject<?> accessibleObject = other.test.getStatement(i).getAccessibleObject();
			if(accessibleObject != null) {
				if (accessibleObject.getDeclaringClass().equals(Injector.class))
					continue;
				if(!ConstraintVerifier.isValidPositionForInsertion(accessibleObject, offspring.test, offspring.test.size())) {
					continue;
				}
			}
			testFactory.appendStatement(offspring.test,
					other.test.getStatement(i));
		}
		if (!Properties.CHECK_MAX_LENGTH
				|| offspring.test.size() <= Properties.CHROMOSOME_LENGTH) {
			test = offspring.test;
			setChanged(true);
		}
	}



	/**
	 * {@inheritDoc}
	 *
	 * Two chromosomes are equal if their tests are equal
	 */
	@Override
	public boolean equals(Object obj) {
		if (this == obj)
			return true;
		if (obj == null)
			return false;
		if (getClass() != obj.getClass())
			return false;
		TestChromosome other = (TestChromosome) obj;
		if (test == null) {
			return other.test == null;
		} else return test.equals(other.test);
	}

	/** {@inheritDoc} */
	@Override
	public int hashCode() {
		return test.hashCode();
	}

	public MutationHistory<TestMutationHistoryEntry> getMutationHistory() {
		return mutationHistory;
	}

	public void clearMutationHistory() {
		mutationHistory.clear();
	}

	public boolean hasRelevantMutations() {

		if (mutationHistory.isEmpty()) {
			logger.info("Mutation history is empty");
			return false;
		}

		// Only apply local search up to the point where an exception was thrown
		int lastPosition = test.size() - 1;
		if (lastExecutionResult != null && !isChanged()) {
			Integer lastPos = lastExecutionResult.getFirstPositionOfThrownException();
			if (lastPos != null)
				lastPosition = lastPos;
		}

		for (TestMutationHistoryEntry mutation : mutationHistory) {
			logger.info("Considering: " + mutation.getMutationType());

			if (mutation.getMutationType() != TestMutationHistoryEntry.TestMutation.DELETION
			        && mutation.getStatement().getPosition() <= lastPosition) {
				if (Properties.LOCAL_SEARCH_SELECTIVE_PRIMITIVES) {
					if (!(mutation.getStatement() instanceof PrimitiveStatement<?>))
						continue;
				}
				final Class<?> targetClass = Properties.getTargetClassAndDontInitialise();

				if (!test.hasReferences(mutation.getStatement().getReturnValue())
				        && !mutation.getStatement().getReturnClass().equals(targetClass)) {
					continue;
				}

				int newPosition = IntStream.rangeClosed(0, lastPosition)
						.filter(pos -> test.getStatement(pos) == mutation.getStatement())
						.findFirst().orElse(-1);

				// Couldn't find statement, may have been deleted in other mutation?
				assert (newPosition >= 0);
				if (newPosition < 0) {
					continue;
				}

				return true;
			}
		}
		return false;
	}


	/* (non-Javadoc)
	 * @see org.evosuite.ga.Chromosome#localSearch()
	 */
	/** {@inheritDoc}
	 * @param objective*/
	@Override
	public boolean localSearch(LocalSearchObjective<TestChromosome> objective) {
<<<<<<< HEAD
		TestCaseLocalSearch<? extends FitnessFunction<?,TestChromosome>> localSearch =
=======
		TestCaseLocalSearch localSearch =
>>>>>>> 3d4cb5f3
				TestCaseLocalSearch.selectTestCaseLocalSearch();
		return localSearch.doSearch(this, objective);
	}

	/**
	 * {@inheritDoc}
	 *
	 * Each statement is mutated with probability 1/l
	 */
	@Override
	public void mutate() {
		boolean changed = false;
		mutationHistory.clear();

		if(mockChange()){
			changed = true;
		}

		if(Properties.CHOP_MAX_LENGTH && size() >= Properties.CHROMOSOME_LENGTH) {
			int lastPosition = getLastMutatableStatement();
			test.chop(lastPosition + 1);
		}

		// Delete
		if (Randomness.nextDouble() <= Properties.P_TEST_DELETE) {
			logger.debug("Mutation: delete");
			if(mutationDelete())
				changed = true;
		}

		// Change
		if (Randomness.nextDouble() <= Properties.P_TEST_CHANGE) {
			logger.debug("Mutation: change");
			if (mutationChange())
				changed = true;
		}

		// Insert
		if (Randomness.nextDouble() <= Properties.P_TEST_INSERT) {
			logger.debug("Mutation: insert");
			if (mutationInsert())
				changed = true;
		}

		if (changed) {
			this.increaseNumberOfMutations();
			setChanged(true);
			test.clearCoveredGoals();
		}

		test.forEach(Statement::isValid);

		// be sure that mutation did not break any constraint.
		// if it happens, it means a bug in EvoSuite
		assert ConstraintVerifier.verifyTest(test);
		assert ! ConstraintVerifier.hasAnyOnlyForAssertionMethod(test);
	}


	private boolean mockChange()  {

		/*
			Be sure to update the mocked values if there has been any change in
			behavior in the last execution.

			Note: mock "expansion" cannot be done after a test has been mutated and executed,
			as the expansion itself might have side effects. Therefore, it has to be done
			before a test is evaluated.
		 */

		boolean changed = false;

		for(int i=0; i<test.size(); i++){
			Statement st = test.getStatement(i);
			if(! (st instanceof FunctionalMockStatement)){
				continue;
			}

			FunctionalMockStatement fms = (FunctionalMockStatement) st;
			if(! fms.doesNeedToUpdateInputs()){
				continue;
			}

			int preLength = test.size();

			try {
				List<Type> missing = fms.updateMockedMethods();
				int pos = st.getPosition();
				logger.debug("Generating parameters for mock call");
				// Added 'null' as additional parameter - fix for @NotNull annotations issue on evo mailing list
				List<VariableReference> refs = TestFactory.getInstance().satisfyParameters(test, null, missing,null, pos, 0, true, false,true);
				fms.addMissingInputs(refs);
			} catch (Exception e){
				//shouldn't really happen because, in the worst case, we could create mocks for missing parameters
				String msg = "Functional mock problem: "+e.toString();
				AtMostOnceLogger.warn(logger, msg);
				fms.fillWithNullRefs();
				return changed;
			}
			changed = true;

			int increase = test.size() - preLength;
			i += increase;
		}

		return changed;
	}

	/**
	 * In the test case encoded by this chromosome, returns the position of the last statement that
	 * can be mutated. If an exception occurred during the last execution of the test case, the
	 * method returns the position of the last valid statement, i.e., the position of the statement
	 * that directly precedes the exception-causing statement.
	 *
	 * @return the position of the last valid statement that can be mutated
	 */
	private int getLastMutatableStatement() {
		final ExecutionResult result = getLastExecutionResult();
		final int size = test.size();

		if (result != null && !result.noThrownExceptions()) {
			// If an exception was thrown during execution, the test case is only valid up to the
			// point right before where the exception occurred.
			final int pos = result.getFirstPositionOfThrownException();

			// It may happen that pos > size() after statements have been deleted.
			return pos >= size ? size - 1 : pos;
		} else {
			return test.size() - 1;
		}
	}

	/**
	 * Each statement is deleted with probability 1/length
	 *
	 * @return
	 */
	private boolean mutationDelete() {

		if(test.isEmpty()){
			return false; //nothing to delete
		}

		boolean changed = false;
		int lastMutableStatement = getLastMutatableStatement();
		double pl = 1d / (lastMutableStatement + 1);
		TestFactory testFactory = TestFactory.getInstance();

		for (int num = lastMutableStatement; num >= 0; num--) {

			if(num >= test.size()){
				continue; //in case the delete remove more than one statement
			}

			// Each statement is deleted with probability 1/l
			if (Randomness.nextDouble() <= pl) {
				changed |= deleteStatement(testFactory, num);

				assert !changed || ConstraintVerifier.verifyTest(test);
			}
		}

		assert !changed || ConstraintVerifier.verifyTest(test);

		return changed;
	}

	protected boolean deleteStatement(TestFactory testFactory, int num) {

		try {

            TestCase copy = test.clone();

            mutationHistory.addMutationEntry(new TestMutationHistoryEntry(
					TestMutationHistoryEntry.TestMutation.DELETION));
            boolean modified = testFactory.deleteStatementGracefully(copy, num);

            test = copy;
           	return modified;

        } catch (ConstructionFailedException e) {
            logger.warn("Deletion of statement failed: " + test.getStatement(num).getCode());
            logger.warn(test.toCode());
			return false; //modifications were on copy
        }
	}

	/**
	 * Each statement is replaced with probability 1/length
	 *
	 * @return
	 */
	private boolean mutationChange() {
		boolean changed = false;
		int lastMutatableStatement = getLastMutatableStatement();
		double pl = 1d / (lastMutatableStatement + 1);
		TestFactory testFactory = TestFactory.getInstance();

		if (Randomness.nextDouble() < Properties.CONCOLIC_MUTATION) {
			try {
				changed = mutationConcolic();
			} catch (Exception exc) {
				logger.warn("Encountered exception when trying to use concolic mutation: {}", exc.getMessage());
				logger.debug("Detailed exception trace: ", exc);
			}
		}

		if (!changed) {
			for (int position = 0; position <= lastMutatableStatement; position++) {
				if (Randomness.nextDouble() <= pl) {
					assert (test.isValid());

					Statement statement = test.getStatement(position);

					if(statement.isReflectionStatement())
						continue;

					int oldDistance = statement.getReturnValue().getDistance();

					//constraints are handled directly in the statement mutations
					if (statement.mutate(test, testFactory)) {
						changed = true;
						mutationHistory.addMutationEntry(new TestMutationHistoryEntry(
						        TestMutationHistoryEntry.TestMutation.CHANGE, statement));
						assert (test.isValid());
						assert ConstraintVerifier.verifyTest(test);

					} else if (!statement.isAssignmentStatement() &&
							ConstraintVerifier.canDelete(test,position)) {
						//if a statement should not be deleted, then it cannot be either replaced by another one

						int pos = statement.getPosition();
						if (testFactory.changeRandomCall(test, statement)) {
							changed = true;
							mutationHistory.addMutationEntry(new TestMutationHistoryEntry(
							        TestMutationHistoryEntry.TestMutation.CHANGE,
							        test.getStatement(pos)));
							assert ConstraintVerifier.verifyTest(test);
						}
						assert (test.isValid());
					}

					statement.getReturnValue().setDistance(oldDistance);
					position = statement.getPosition(); // Might have changed due to mutation
				}
			}
		}

		assert !changed || ConstraintVerifier.verifyTest(test);

		return changed;
	}

	/**
	 * With exponentially decreasing probability, insert statements at random
	 * position
	 *
	 * @return
	 */
	public boolean mutationInsert() {
		boolean changed = false;
		final double ALPHA = Properties.P_STATEMENT_INSERTION; //0.5;
		int count = 0;
		TestFactory testFactory = TestFactory.getInstance();

		while (Randomness.nextDouble() <= Math.pow(ALPHA, count)
		        && (!Properties.CHECK_MAX_LENGTH || size() < Properties.CHROMOSOME_LENGTH)) {

			count++;
			// Insert at position as during initialization (i.e., using helper sequences)
			int position = testFactory.insertRandomStatement(test, getLastMutatableStatement());

			if (position >= 0 && position < test.size()) {
				changed = true;
				mutationHistory.addMutationEntry(new TestMutationHistoryEntry(
				        TestMutationHistoryEntry.TestMutation.INSERTION,
				        test.getStatement(position)));
			}
		}
		return changed;
	}

	/**
	 * Collect path constraints and negate one of them to derive new integer
	 * inputs
	 *
	 * @return
	 */
	private boolean mutationConcolic() {
		logger.info("Applying DSE mutation");
		// concolicExecution = new ConcolicExecution();

		// Apply DSE to gather constraints
		List<BranchCondition> branches = ConcolicExecution.getSymbolicPath(this);
		logger.debug("Conditions: " + branches);
		if (branches.isEmpty())
			return false;

		boolean mutated = false;

		List<BranchCondition> targetBranches = branches.stream()
				.filter(b -> TestCluster.isTargetClassName(b.getClassName()))
				.collect(toCollection(ArrayList::new));

		// Select random branch
		List<BranchCondition> bs = targetBranches.isEmpty() ? branches : targetBranches;
		BranchCondition branch =  Randomness.choice(bs);

		logger.debug("Trying to negate branch " + branch.getInstructionIndex()
		        + " - have " + targetBranches.size() + "/" + branches.size()
		        + " target branches");

		// Try to solve negated constraint
		TestCase newTest = ConcolicMutation.negateCondition(branches, branch, test);

		// If successful, add resulting test to test suite
		if (newTest != null) {
			logger.debug("CONCOLIC: Created new test");
			// logger.info(newTest.toCode());
			// logger.info("Old test");
			// logger.info(test.toCode());
			this.test = newTest;
			this.setChanged(true);
			this.lastExecutionResult = null;
		} else {
			logger.debug("CONCOLIC: Did not create new test");
		}

		return mutated;
	}

	/**
	 * {@inheritDoc}
	 *
	 * The size of a chromosome is the length of its test case
	 */
	@Override
	public int size() {
		return test.size();
	}

	/** {@inheritDoc} */
	@Override
	public int compareTo(TestChromosome o) {
		int result = super.compareTo(o);
		if (result != 0) {
			return result;
		}
		// make this deliberately not 0
		// because then ordering of results will be random
		// among tests of equal fitness
		return test.toCode().compareTo((o.test.toCode()));
	}

	/** {@inheritDoc} */
	@Override
	public String toString() {
		return test.toCode();
	}

	/**
	 * <p>
	 * hasException
	 * </p>
	 *
	 * @return a boolean.
	 */
	public boolean hasException() {
		return lastExecutionResult != null && !lastExecutionResult.noThrownExceptions();
	}


	/** {@inheritDoc} */
	@Override
	public ExecutionResult executeForFitnessFunction(
	        TestSuiteFitnessFunction testSuiteFitnessFunction) {
		return testSuiteFitnessFunction.runTest(this.test);
	}




	@Override
	public  int compareSecondaryObjective(TestChromosome o) {
		int objective = 0;
		int c = 0;

		while (c == 0 && objective < secondaryObjectives.size()) {

			SecondaryObjective<TestChromosome> so = secondaryObjectives.get(objective++);
			if (so == null)
				break;
			c = so.compareChromosomes(this.self(), o);
		}
		return c;
	}
	/**
	 * Add an additional secondary objective to the end of the list of
	 * objectives
	 *
	 * @param objective
	 *            a {@link org.evosuite.ga.SecondaryObjective} object.
	 */
	public static void addSecondaryObjective(SecondaryObjective<TestChromosome> objective) {
		secondaryObjectives.add(objective);
	}

	public static void ShuffleSecondaryObjective() {
		Collections.shuffle(secondaryObjectives);
	}

	public static void reverseSecondaryObjective() {
		Collections.reverse(secondaryObjectives);
	}

	/**
	 * Remove secondary objective from list, if it is there
	 *
	 * @param objective
	 *            a {@link org.evosuite.ga.SecondaryObjective} object.
	 */
	public static void removeSecondaryObjective(SecondaryObjective<TestChromosome> objective) {
		secondaryObjectives.remove(objective);
	}

	/**
	 * <p>
	 * Getter for the field <code>secondaryObjectives</code>.
	 * </p>
	 *
	 * @return a {@link java.util.List} object.
	 */
	public static List<SecondaryObjective<TestChromosome>> getSecondaryObjectives() {
		return secondaryObjectives;
	}

	@Override
	public List<SecondaryObjective<TestChromosome>> getSecondaryObjectives_() {
		return secondaryObjectives;
	}
}<|MERGE_RESOLUTION|>--- conflicted
+++ resolved
@@ -276,11 +276,7 @@
 	 * @param objective*/
 	@Override
 	public boolean localSearch(LocalSearchObjective<TestChromosome> objective) {
-<<<<<<< HEAD
-		TestCaseLocalSearch<? extends FitnessFunction<?,TestChromosome>> localSearch =
-=======
-		TestCaseLocalSearch localSearch =
->>>>>>> 3d4cb5f3
+		TestCaseLocalSearch<TestChromosome> localSearch =
 				TestCaseLocalSearch.selectTestCaseLocalSearch();
 		return localSearch.doSearch(this, objective);
 	}
