/*
 * Copyright (C) 2010-2018 Gordon Fraser, Andrea Arcuri and EvoSuite
 * contributors
 *
 * This file is part of EvoSuite.
 *
 * EvoSuite is free software: you can redistribute it and/or modify it
 * under the terms of the GNU Lesser General Public License as published
 * by the Free Software Foundation, either version 3.0 of the License, or
 * (at your option) any later version.
 *
 * EvoSuite is distributed in the hope that it will be useful, but
 * WITHOUT ANY WARRANTY; without even the implied warranty of
 * MERCHANTABILITY or FITNESS FOR A PARTICULAR PURPOSE. See the GNU
 * Lesser Public License for more details.
 *
 * You should have received a copy of the GNU Lesser General Public
 * License along with EvoSuite. If not, see <http://www.gnu.org/licenses/>.
 */
package org.evosuite.testsuite;

import org.evosuite.Properties;
import org.evosuite.ga.Chromosome;
import org.evosuite.ga.bloatcontrol.BloatControlFunction;
import org.evosuite.ga.metaheuristics.GeneticAlgorithm;
import org.evosuite.ga.metaheuristics.SearchListener;
import org.evosuite.testcase.TestChromosome;


/**
 * <p>RelativeSuiteLengthBloatControl class.</p>
 *
 * @author Gordon Fraser
 */
public class RelativeSuiteLengthBloatControl<T extends Chromosome<T>> implements BloatControlFunction<T>,
		SearchListener<T> {

	private static final long serialVersionUID = -2352882640530431653L;

	/**
	 * Longest individual in current generation
	 */
	protected int current_max;

	protected double best_fitness;

	public RelativeSuiteLengthBloatControl() {
		current_max = 0;
		best_fitness = Double.MAX_VALUE; // FIXXME: Assuming
										 // minimizing fitness!
	}

	public RelativeSuiteLengthBloatControl(final RelativeSuiteLengthBloatControl<?> that) {
<<<<<<< HEAD
		current_max = 0;
		this.current_max = that.current_max;
		best_fitness = Double.MAX_VALUE;
=======
		this.current_max = that.current_max;
>>>>>>> 612eef35
		this.best_fitness = that.best_fitness;
	}

	/**
	 * {@inheritDoc}
	 *
	 * Reject individuals that are larger than twice the length of the current
	 * best individual
	 */
	@Override
	public boolean isTooLong(T chromosome) {

		// Always accept if fitness is better
		if (chromosome.getFitness() < best_fitness)
			return false;

		// logger.debug("Current - max: "+((TestSuiteChromosome)chromosome).length()+" - "+current_max);
		if (current_max > 0) {
			// if(((TestSuiteChromosome)chromosome).length() > bloat_factor *
			// current_max)
			// logger.debug("Bloat control: "+((TestSuiteChromosome)chromosome).length()
			// +" > "+ bloat_factor * current_max);

			int length = 0;
			if (chromosome instanceof TestSuiteChromosome)
				length = ((TestSuiteChromosome) chromosome).totalLengthOfTestCases();
			if (chromosome instanceof TestChromosome)
				length = ((TestChromosome) chromosome).size();
			return length > (Properties.BLOAT_FACTOR * current_max);
		} else
			return false; // Don't know max length so can't reject!

	}

	/**
	 * {@inheritDoc}
	 *
	 * Set current max length to max of best chromosome
	 */
	@Override
	public void iteration(GeneticAlgorithm<T> algorithm) {
		T best = algorithm.getBestIndividual();
		if (best instanceof TestSuiteChromosome)
			current_max = ((TestSuiteChromosome) best).totalLengthOfTestCases();
		if (best instanceof TestChromosome)
			current_max = best.size();
		best_fitness = best.getFitness();
	}

	/** {@inheritDoc} */
	@Override
	public void searchFinished(GeneticAlgorithm<T> algorithm) {
	}

	/** {@inheritDoc} */
	@Override
	public void searchStarted(GeneticAlgorithm<T> algorithm) {
	}

	/** {@inheritDoc} */
	@Override
	public void fitnessEvaluation(T result) {
	}

	/*
	 * (non-Javadoc)
	 * 
	 * @see
	 * org.evosuite.ga.SearchListener#mutation(org.evosuite
	 * .ga.Chromosome)
	 */
	/** {@inheritDoc} */
	@Override
	public void modification(T individual) {
		// TODO Auto-generated method stub

	}
}<|MERGE_RESOLUTION|>--- conflicted
+++ resolved
@@ -51,13 +51,7 @@
 	}
 
 	public RelativeSuiteLengthBloatControl(final RelativeSuiteLengthBloatControl<?> that) {
-<<<<<<< HEAD
-		current_max = 0;
 		this.current_max = that.current_max;
-		best_fitness = Double.MAX_VALUE;
-=======
-		this.current_max = that.current_max;
->>>>>>> 612eef35
 		this.best_fitness = that.best_fitness;
 	}
 
