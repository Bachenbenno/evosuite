--- conflicted
+++ resolved
@@ -325,15 +325,12 @@
 		case REGRESSION:
 			cmdLine.add("-Dstrategy=Regression");
 			break;
-<<<<<<< HEAD
 		case REGRESSIONTESTS:
 			cmdLine.add("-Dstrategy=RegressionTests");
 			break;	
-=======
 		case ENTBUG:
 			cmdLine.add("-Dstrategy=EntBug");
 			break;
->>>>>>> 936b3446
 		default:
 			throw new RuntimeException("Unsupported strategy: " + strategy);
 		}
