/**
 * Copyright (C) 2010-2016 Gordon Fraser, Andrea Arcuri and EvoSuite
 * contributors
 *
 * This file is part of EvoSuite.
 *
 * EvoSuite is free software: you can redistribute it and/or modify it
 * under the terms of the GNU Lesser General Public License as published
 * by the Free Software Foundation, either version 3.0 of the License, or
 * (at your option) any later version.
 *
 * EvoSuite is distributed in the hope that it will be useful, but
 * WITHOUT ANY WARRANTY; without even the implied warranty of
 * MERCHANTABILITY or FITNESS FOR A PARTICULAR PURPOSE. See the GNU
 * Lesser Public License for more details.
 *
 * You should have received a copy of the GNU Lesser General Public
 * License along with EvoSuite. If not, see <http://www.gnu.org/licenses/>.
 */
package org.evosuite.junit;

import static org.junit.Assert.assertEquals;
import static org.junit.Assert.assertTrue;

import java.io.File;
import java.io.FileReader;
import java.io.IOException;
import java.util.List;
import java.util.Map;

import org.apache.commons.io.FileUtils;
import org.evosuite.EvoSuite;
import org.evosuite.Properties;
import org.evosuite.SystemTestBase;
import org.evosuite.Properties.StatisticsBackend;
import org.evosuite.continuous.persistency.CsvJUnitData;
import org.evosuite.statistics.OutputVariable;
import org.evosuite.statistics.RuntimeVariable;
import org.evosuite.statistics.SearchStatistics;
import org.junit.Assert;
import org.junit.Before;
import org.junit.Test;

import com.examples.with.different.packagename.Calculator;
import com.examples.with.different.packagename.CalculatorTest;
import com.examples.with.different.packagename.coverage.MethodWithSeveralInputArguments;
import com.examples.with.different.packagename.coverage.TestMethodWithSeveralInputArguments;

import au.com.bytecode.opencsv.CSVReader;

public class CoverageAnalysisOfClassSystemTest extends SystemTestBase {

	@Before
	public void prepare() {
		try {
			FileUtils.deleteDirectory(new File("evosuite-report"));
		} catch (IOException e) {
			Assert.fail(e.getMessage());
		}

		Properties.TARGET_CLASS = "";
		Properties.OUTPUT_VARIABLES = null;
        Properties.STATISTICS_BACKEND = StatisticsBackend.DEBUG;
        Properties.COVERAGE_MATRIX = false;

        SearchStatistics.clearInstance();
//        CoverageAnalysis.reset();
	}

	@Test
	public void testOneClassOneCriterion() {

		EvoSuite evosuite = new EvoSuite();

        String targetClass = Calculator.class.getCanonicalName();
        String testClass = CalculatorTest.class.getCanonicalName();
        Properties.TARGET_CLASS = targetClass;

        Properties.CRITERION = new Properties.Criterion[] {
        	Properties.Criterion.BRANCH
        };

        String[] command = new String[] {
            "-class", targetClass,
            "-Djunit=" + testClass,
            "-measureCoverage"
        };

        SearchStatistics statistics = (SearchStatistics) evosuite.parseCommandLine(command);
        Assert.assertNotNull(statistics);

        Map<String, OutputVariable<?>> outputVariables = statistics.getOutputVariables();

        assertEquals(0.80, (Double) outputVariables.get("BranchCoverage").getValue(), 0.0);
        assertEquals(0.80, (Double) outputVariables.get("Coverage").getValue(), 0.0);
        assertEquals(4, (Integer) outputVariables.get("Tests_Executed").getValue(), 0);
        assertEquals(4, (Integer) outputVariables.get("Covered_Goals").getValue(), 0);
        assertEquals(5, (Integer) outputVariables.get("Total_Goals").getValue(), 0);
        assertEquals("10111", outputVariables.get("BranchCoverageBitString").getValue());
	}

	@Test
	public void testOneClassMoreThanOneCriterion() throws IOException {

		EvoSuite evosuite = new EvoSuite();

        String targetClass = Calculator.class.getCanonicalName();
        String testClass = CalculatorTest.class.getCanonicalName();
        Properties.TARGET_CLASS = targetClass;

        Properties.CRITERION = new Properties.Criterion[] {
        	Properties.Criterion.BRANCH,
        	Properties.Criterion.LINE
        };

        Properties.OUTPUT_VARIABLES = "TARGET_CLASS,criterion," +
        		RuntimeVariable.Coverage.name() + "," + RuntimeVariable.Covered_Goals + "," + RuntimeVariable.Total_Goals + "," +
        		RuntimeVariable.BranchCoverage + "," + RuntimeVariable.BranchCoverageBitString + "," +
        		RuntimeVariable.LineCoverage + "," + RuntimeVariable.LineCoverageBitString;
        Properties.STATISTICS_BACKEND = StatisticsBackend.CSV;

        String[] command = new String[] {
            "-class", targetClass,
            "-Djunit=" + testClass,
            "-measureCoverage"
        };

        SearchStatistics statistics = (SearchStatistics) evosuite.parseCommandLine(command);
        Assert.assertNotNull(statistics);

        String statistics_file = System.getProperty("user.dir") + File.separator + Properties.REPORT_DIR + File.separator + "statistics.csv";
        System.out.println(statistics_file);

        CSVReader reader = new CSVReader(new FileReader(statistics_file));
        List<String[]> rows = reader.readAll();
        assertTrue(rows.size() == 2);
        reader.close();

        assertTrue(CsvJUnitData.getValue(rows, "TARGET_CLASS").equals(Calculator.class.getCanonicalName()));
        assertTrue(CsvJUnitData.getValue(rows, "criterion").equals(Properties.Criterion.BRANCH.toString() + ";" + Properties.Criterion.LINE.toString()));

        assertEquals(Double.valueOf(CsvJUnitData.getValue(rows, RuntimeVariable.Coverage.name())), 0.88, 0.01);
        assertEquals(Integer.valueOf(CsvJUnitData.getValue(rows, RuntimeVariable.Covered_Goals.name())), 8, 0);
        assertEquals(Integer.valueOf(CsvJUnitData.getValue(rows, RuntimeVariable.Total_Goals.name())), 9, 0);

        assertEquals(Double.valueOf(CsvJUnitData.getValue(rows, RuntimeVariable.BranchCoverage.name())), 0.8, 0.0);
        assertEquals(Double.valueOf(CsvJUnitData.getValue(rows, RuntimeVariable.LineCoverage.name())), 1.0, 0.0);

        assertTrue(CsvJUnitData.getValue(rows, RuntimeVariable.BranchCoverageBitString.name()).equals("10111"));
        assertTrue(CsvJUnitData.getValue(rows, RuntimeVariable.LineCoverageBitString.name()).equals("1111"));
	}

	@Test
	public void testMeasureCoverageOfCarvedTests() {

		EvoSuite evosuite = new EvoSuite();

		String targetClass = MethodWithSeveralInputArguments.class.getCanonicalName();
		String testClass = TestMethodWithSeveralInputArguments.class.getCanonicalName();
		Properties.TARGET_CLASS = targetClass;

		Properties.CRITERION = new Properties.Criterion[] {
				Properties.Criterion.INPUT,
				Properties.Criterion.METHOD,
				Properties.Criterion.OUTPUT
		};

		String[] command = new String[] {
				"-class", targetClass,
				"-Djunit=" + testClass,
				"-Dselected_junit=" + testClass,
				"-measureCoverage"
		};

		SearchStatistics result = (SearchStatistics)evosuite.parseCommandLine(command);
		Assert.assertNotNull(result);
		OutputVariable<?> methodCoverage = (OutputVariable<?>) result.getOutputVariables().get(RuntimeVariable.MethodCoverage.name());
		OutputVariable<?> inputCoverage = (OutputVariable<?>) result.getOutputVariables().get(RuntimeVariable.InputCoverage.name());
		OutputVariable<?> outputCoverage = (OutputVariable<?>) result.getOutputVariables().get(RuntimeVariable.OutputCoverage.name());

		Assert.assertEquals("Unexpected method coverage value", 1d, (Double) methodCoverage.getValue(), 0.01);
<<<<<<< HEAD
		Assert.assertEquals("Unexpected input coverage value", 0.66d, (Double) inputCoverage.getValue(), 0.01);
=======
		Assert.assertEquals("Unexpected input coverage value", 0.67d, (Double) inputCoverage.getValue(), 0.01);
>>>>>>> 63f97b25
		Assert.assertEquals("Unexpected output coverage value", 0.33d, (Double) outputCoverage.getValue(), 0.01);
	}
}<|MERGE_RESOLUTION|>--- conflicted
+++ resolved
@@ -64,7 +64,7 @@
         Properties.COVERAGE_MATRIX = false;
 
         SearchStatistics.clearInstance();
-//        CoverageAnalysis.reset();
+        CoverageAnalysis.reset();
 	}
 
 	@Test
@@ -179,11 +179,7 @@
 		OutputVariable<?> outputCoverage = (OutputVariable<?>) result.getOutputVariables().get(RuntimeVariable.OutputCoverage.name());
 
 		Assert.assertEquals("Unexpected method coverage value", 1d, (Double) methodCoverage.getValue(), 0.01);
-<<<<<<< HEAD
-		Assert.assertEquals("Unexpected input coverage value", 0.66d, (Double) inputCoverage.getValue(), 0.01);
-=======
 		Assert.assertEquals("Unexpected input coverage value", 0.67d, (Double) inputCoverage.getValue(), 0.01);
->>>>>>> 63f97b25
 		Assert.assertEquals("Unexpected output coverage value", 0.33d, (Double) outputCoverage.getValue(), 0.01);
 	}
 }