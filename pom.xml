--- conflicted
+++ resolved
@@ -196,12 +196,12 @@
 			<type>jar</type>
 			<scope>compile</scope>
 		</dependency>
-		<dependency>
-			<groupId>jsyntaxpane</groupId>
-			<artifactId>jsyntaxpane</artifactId>
-			<version>0.9.5-b29</version>
-			<classifier>jar</classifier>
-		</dependency>
+                <dependency>
+                        <groupId>jsyntaxpane</groupId>
+                        <artifactId>jsyntaxpane</artifactId>
+                        <version>0.9.5-b29</version>
+                        <classifier>jar</classifier>
+                </dependency>
 	</dependencies>
 	<repositories>
 
@@ -240,140 +240,6 @@
 			</repository> -->
 	</repositories>
 
-	<pluginRepositories>
-		<pluginRepository>
-			<id>codehaus-m2-repository</id>
-			<name>Codehaus Maven 2.x Repository</name>
-			<url>http://repository.codehaus.org</url>
-		</pluginRepository>
-	</pluginRepositories>
-
-	<build>
-		<plugins>
-			<plugin>
-				<groupId>org.apache.maven.plugins</groupId>
-				<artifactId>maven-eclipse-plugin</artifactId>
-				<version>2.8</version>
-				<configuration>
-					<downloadSources>true</downloadSources>
-					<excludes>
-						<exclude>jpf:jpf-annotations</exclude>
-						<exclude>jpf:jpf-classes</exclude>
-					</excludes>
-				</configuration>
-			</plugin>
-			<plugin>
-				<groupId>org.apache.maven.plugins</groupId>
-				<artifactId>maven-compiler-plugin</artifactId>
-				<version>2.3</version>
-				<configuration>
-					<source>1.6</source>
-					<target>1.6</target>
-					<encoding>${project.build.sourceEncoding}</encoding>
-				</configuration>
-			</plugin>
-			<plugin>
-				<groupId>org.apache.maven.plugins</groupId>
-				<artifactId>maven-javadoc-plugin</artifactId>
-				<version>2.7</version>
-				<configuration>
-					<source>1.6</source>
-				</configuration>
-			</plugin>
-			<!-- TODO Update URL. -->
-			<plugin>
-				<groupId>org.apache.maven.plugins</groupId>
-				<artifactId>maven-release-plugin</artifactId>
-				<configuration>
-					<tagBase>https://svn.st.cs.uni-sb.de/svn/st/projects/adabu2/tags</tagBase>
-				</configuration>
-			</plugin>
-			<plugin>
-				<groupId>org.apache.maven.plugins</groupId>
-				<artifactId>maven-resources-plugin</artifactId>
-				<version>2.4</version>
-				<configuration>
-					<encoding>${project.build.sourceEncoding}</encoding>
-				</configuration>
-			</plugin>
-			<plugin>
-				<groupId>org.apache.maven.plugins</groupId>
-				<artifactId>maven-assembly-plugin</artifactId>
-				<configuration>
-					<archive>
-						<manifest>
-							<mainClass>de.unisb.cs.st.evosuite.EvoSuite</mainClass>
-						</manifest>
-					</archive>
-					<descriptors>
-						<!-- <descriptor>src/main/assembly/dependencies.xml</descriptor> -->
-						<descriptor>src/main/assembly/jar.xml</descriptor>
-						<!-- <descriptor>src/main/assembly/jar-minimal.xml</descriptor> -->
-						<descriptor>src/main/assembly/bin.xml</descriptor>
-					</descriptors>
-				</configuration>
-				<executions>
-					<execution>
-						<id>make-assembly</id> <!-- this is used for inheritance merges -->
-						<phase>package</phase> <!-- append to the packaging phase. -->
-						<goals>
-							<goal>single</goal> <!-- goals == mojos -->
-						</goals>
-					</execution>
-				</executions>
-			</plugin>
-			<plugin>
-				<groupId>org.apache.maven.plugins</groupId>
-				<artifactId>maven-dependency-plugin</artifactId>
-				<executions>
-					<execution>
-						<id>copy</id>
-						<phase>compile</phase>
-						<goals>
-							<goal>copy</goal>
-						</goals>
-						<configuration>
-							<artifactItems>
-								<artifactItem>
-									<groupId>mockit</groupId>
-									<artifactId>jmockit</artifactId>
-									<version>0.999.10</version>
-									<overWrite>true</overWrite>
-									<outputDirectory>target/</outputDirectory>
-									<destFileName>jmockit.jar</destFileName>
-								</artifactItem>
-								<artifactItem>
-									<groupId>jpf</groupId>
-									<artifactId>jpf-classes</artifactId>
-									<version>5.0pre2-EvoSuite-3</version>
-									<overWrite>true</overWrite>
-									<outputDirectory>target/</outputDirectory>
-									<destFileName>jpf-classes.jar</destFileName>
-								</artifactItem>
-								<artifactItem>
-									<groupId>jpf</groupId>
-									<artifactId>jpf-annotations</artifactId>
-									<version>5.0pre2-EvoSuite-3</version>
-									<overWrite>true</overWrite>
-									<outputDirectory>target/</outputDirectory>
-									<destFileName>jpf-annotations.jar</destFileName>
-								</artifactItem>
-							</artifactItems>
-						</configuration>
-					</execution>
-				</executions>
-			</plugin>
-			<plugin>
-				<groupId>org.apache.maven.plugins</groupId>
-				<artifactId>maven-surefire-plugin</artifactId>
-				<version>2.7.2</version>
-				<configuration>
-					<skipTests>true</skipTests>
-				</configuration>
-			</plugin>
-		</plugins>
-
-<<<<<<< HEAD
     <build>
         <plugins>
             <plugin>
@@ -520,30 +386,6 @@
                 					<pluginExecutionFilter>
                 						<groupId>
                 							org.apache.maven.plugins
-=======
-		<pluginManagement>
-			<plugins>
-				<plugin>
-					<!-- We still use Beta 5 because of various bugs: http://jira.codehaus.org/ 
-						- MSITE-262, MSITE-293, MSITE-297 -->
-					<groupId>org.apache.maven.plugins</groupId>
-					<artifactId>maven-site-plugin</artifactId>
-					<version>2.0-beta-5</version>
-				</plugin>
-				<!--This plugin's configuration is used to store Eclipse m2e settings 
-					only. It has no influence on the Maven build itself. -->
-				<plugin>
-					<groupId>org.eclipse.m2e</groupId>
-					<artifactId>lifecycle-mapping</artifactId>
-					<version>1.0.0</version>
-					<configuration>
-						<lifecycleMappingMetadata>
-							<pluginExecutions>
-								<pluginExecution>
-									<pluginExecutionFilter>
-										<groupId>
-											org.apache.maven.plugins
->>>>>>> e1e5d59e
                 						</groupId>
 										<artifactId>
 											maven-dependency-plugin
