<?xml version="1.0" encoding="ISO-8859-1"?>
<project xmlns="http://maven.apache.org/POM/4.0.0" xmlns:xsi="http://www.w3.org/2001/XMLSchema-instance"
	xsi:schemaLocation="http://maven.apache.org/POM/4.0.0 http://maven.apache.org/maven-v4_0_0.xsd">
	<modelVersion>4.0.0</modelVersion>

	<groupId>org.evosuite</groupId>
	<artifactId>evosuite</artifactId>
	<name>EvoSuite</name>
	<description>n/a</description>
	<version>1.0.2-SNAPSHOT</version>
	<packaging>pom</packaging>
	<url>http://www.evosuite.org/</url>
	<inceptionYear>2010</inceptionYear>

    <licenses>
        <license>
            <name> GNU Lesser General Public License (LGPL), version 3</name>
            <url>http://www.gnu.org/licenses/lgpl-3.0.en.html</url>
            <distribution>repo</distribution>
        </license>
    </licenses>

    <issueManagement>
        <system>Github</system>
        <url>https://github.com/EvoSuite/evosuite/issues</url>
    </issueManagement>

    <mailingLists>
        <mailingList>
            <archive>https://groups.google.com/forum/#!forum/evosuite</archive>
        </mailingList>
    </mailingLists>

    <modules>
        <module>master</module>
        <module>client</module>
        <module>runtime</module>
        <module>plugins</module>
        <module>standalone_runtime</module>
        <module>shaded</module>
        <module>generated</module>
    </modules>

	<prerequisites>
	  <maven>3.1</maven>
	</prerequisites>

	<developers>
		<developer>
			<id>fraser</id>
			<name>Gordon Fraser</name>
			<email>Gordon.Fraser@sheffield.ac.uk</email>
			<url>http://staffwww.dcs.shef.ac.uk/people/G.Fraser</url>
			<organization>University of Sheffield</organization>
			<organizationUrl>http://www.sheffield.ac.uk/dcs</organizationUrl>
			<timezone>2</timezone>
			<roles>
				<role>Developer</role>
			</roles>
		</developer>
		<developer>
			<id>arcuri</id>
			<name>Andrea Arcuri</name>
			<url>http://www.arcuriandrea.org</url>
			<timezone>2</timezone>
			<roles>
				<role>Developer</role>
			</roles>
		</developer>
		<developer>
			<id>fgross</id>
			<name>Florian Gross</name>
			<timezone>2</timezone>
			<roles>
				<role>Developer</role>
			</roles>
		</developer>
		<developer>
			<id>jroessler</id>
			<name>Jeremias Roessler</name>
			<timezone>2</timezone>
			<roles>
				<role>Developer</role>
			</roles>
		</developer>
		<developer>
			<id>amis</id>
			<name>Andre Mis</name>
			<timezone>2</timezone>
			<roles>
				<role>Developer</role>
			</roles>
		</developer>
	</developers>

    <scm>
        <connection>scm:git:https://github.com/EvoSuite/evosuite.git</connection>
        <developerConnection>scm:git:https://github.com/EvoSuite/evosuite.git</developerConnection>
        <url>https://github.com/EvoSuite/evosuite/tree/master</url>
    </scm>

	<organization>
		<name>EvoSuite</name>
		<url>http://www.evosuite.org/</url>
	</organization>


    <profiles>
        <profile>
            <id>tools-default</id>
            <activation>
                <activeByDefault>true</activeByDefault>
                <file>
                    <exists>${java.home}/../lib/tools.jar</exists>
                </file>
            </activation>
            <properties>
                <toolsjar>${java.home}/../lib/tools.jar</toolsjar>
            </properties>
        </profile>
        <profile>
            <id>tools-jenkins</id>
            <activation>
                <activeByDefault>false</activeByDefault>
                <file>
                    <exists>${java.home}/lib/tools.jar</exists>
                </file>
            </activation>
            <properties>
                <toolsjar>${java.home}/lib/tools.jar</toolsjar>
            </properties>
        </profile>
        <profile>
            <id>tools-mac</id>
            <activation>
                <activeByDefault>false</activeByDefault>
                <file>
                    <exists>${java.home}/../Classes/classes.jar</exists>
                </file>
            </activation>
            <properties>
                <toolsjar>${java.home}/../Classes/classes.jar</toolsjar>
            </properties>
        </profile>
        <profile>
            <!-- needed as profile, as getting issue with Maven Plugin :( -->
            <id>rootReporting</id>
            <reporting>
                <plugins>
                    <plugin>
                        <groupId>org.codehaus.mojo</groupId>
                        <artifactId>findbugs-maven-plugin</artifactId>
                        <version>3.0.2</version>
                        <configuration>
                            <xmlOutput>true</xmlOutput>
                            <!-- tmp disabled due to issues that it does not get found in the submodules, eg Maven Plugin
                            <excludeFilterFile>findbugs-exclude.xml</excludeFilterFile> -->
                        </configuration>
                    </plugin>
                    <!-- <plugin> <groupId>org.apache.maven.plugins</groupId> <artifactId>maven-checkstyle-plugin</artifactId>
                     <version>2.9.1</version> </plugin> -->
                    <plugin>
                        <groupId>org.apache.maven.plugins</groupId>
                        <artifactId>maven-pmd-plugin</artifactId>
                        <version>3.5</version>
                        <configuration>
                            <targetJdk>1.7</targetJdk>
                        </configuration>
                    </plugin>
                    <plugin>
                        <groupId>org.apache.maven.plugins</groupId>
                        <artifactId>maven-project-info-reports-plugin</artifactId>
                        <version>2.8</version>
                    </plugin>
                    <plugin>
                        <groupId>org.apache.maven.plugins</groupId>
                        <artifactId>maven-surefire-report-plugin</artifactId>
                        <version>2.18.1</version>
                    </plugin>
                    <plugin>
                        <groupId>org.apache.maven.plugins</groupId>
                        <artifactId>maven-jxr-plugin</artifactId>
                        <version>2.5</version>
                    </plugin>
                    <plugin>
                        <groupId>org.codehaus.mojo</groupId>
                        <artifactId>cobertura-maven-plugin</artifactId>
                        <version>2.7</version>
                    </plugin>
                </plugins>
            </reporting>
        </profile>
    </profiles>


<<<<<<< HEAD
=======
    <dependencyManagement>
        <!-- It is important that _no_ GPL library is used here. Note, in some
            cases, a GPL licencse can have "classpath" exceptions, like usually for Oracle
            libraries: https://glassfish.java.net/public/CDDL+GPL_1_1.html For each library
            you want to add, add a comment regarding its used license. -->
        <dependencies>
            <dependency>
                <groupId>com.sun</groupId>
                <artifactId>tools</artifactId>
                <version>1.0.0</version>
                <scope>system</scope>
                <systemPath>${toolsjar}</systemPath>
            </dependency>
            <dependency>
                <!-- GPL, but classpath exception -->
                <groupId>javax.xml.bind</groupId>
                <artifactId>jaxb-api</artifactId>
                <version>2.2.12</version>
            </dependency>
            <dependency>
                <!-- Apache 2 -->
                <groupId>net.sf.opencsv</groupId>
                <artifactId>opencsv</artifactId>
                <version>2.3</version>
            </dependency>
            <dependency>
                <!-- BSD -->
                <groupId>dk.brics.automaton</groupId>
                <artifactId>automaton</artifactId>
                <version>1.11-8</version>
            </dependency>
            <dependency>
                <!-- MIT -->
                <groupId>org.slf4j</groupId>
                <artifactId>slf4j-api</artifactId>
                <version>1.7.12</version>
            </dependency>
            <dependency>
                <!-- EPL/LGPL -->
                <groupId>ch.qos.logback</groupId>
                <artifactId>logback-classic</artifactId>
                <version>1.1.3</version>
            </dependency>
            <dependency>
                <!-- MIT -->
                <groupId>org.mockito</groupId>
                <artifactId>mockito-all</artifactId>
                <version>2.0.2-beta</version>
            </dependency>
            <dependency>
                <!-- Common Public License Version 1.0 -->
                <groupId>junit</groupId>
                <artifactId>junit</artifactId>
                <version>4.12</version>
            </dependency>
            <dependency>
                <!-- Adhoc license, copyright holder is INRIA -->
                <groupId>org.ow2.asm</groupId>
                <artifactId>asm-all</artifactId>
                <version>5.0.4</version>
                <!--				<version>4.2</version> -->
            </dependency>
            <dependency>
                <!-- Apache 2 -->
                <groupId>com.googlecode.gentyref</groupId>
                <artifactId>gentyref</artifactId>
                <version>1.2.0</version>
            </dependency>
            <dependency>
                <!-- LGPL -->
                <groupId>net.sf.jgrapht</groupId>
                <artifactId>jgrapht</artifactId>
                <version>0.8.3</version>
            </dependency>
            <!--			<dependency> -->
            <!-- LGPL -->
            <!--				<groupId>org.jgrapht</groupId>
                            <artifactId>jgrapht-core</artifactId>
                            <version>0.9.0</version>
                        </dependency>
                        <dependency> -->
            <!-- LGPL -->
            <!--				<groupId>org.jgrapht</groupId>
                            <artifactId>jgrapht-ext</artifactId>
                            <version>0.9.0</version>
                        </dependency> -->
            <dependency>
                <!-- LGPL -->
                <groupId>com.panayotis</groupId>
                <artifactId>JavaPlot</artifactId>
                <version>0.4.0</version>
            </dependency>
            <dependency>
                <!-- BSD -->
                <groupId>com.thoughtworks.xstream</groupId>
                <artifactId>xstream</artifactId>
                <version>1.4.8</version>
            </dependency>
            <dependency>
                <!-- Apache 2 -->
                <groupId>org.apache.commons</groupId>
                <artifactId>commons-lang3</artifactId>
                <version>3.3.2</version>
                <!-- Version 3.2.1 leads to a NPE in org.jcvi.jillion.fasta.qual.QualityFastaRecordWriterBuilder
                    in 92_jcvi-javacommon -->
            </dependency>
            <dependency>
                <!-- Apache 2 -->
                <groupId>commons-io</groupId>
                <artifactId>commons-io</artifactId>
                <version>2.4</version>
            </dependency>
            <dependency>
                <!-- Apache 2 -->
                <groupId>commons-cli</groupId>
                <artifactId>commons-cli</artifactId>
                <version>1.3.1</version>
            </dependency>
            <dependency>
                <!-- EPL -->
                <groupId>org.kohsuke</groupId>
                <artifactId>graphviz-api</artifactId>
                <version>1.1</version>
            </dependency>
            <dependency>
                <!-- Apache 2 -->
                <groupId>oro</groupId>
                <artifactId>oro</artifactId>
                <version>2.0.8</version>
            </dependency>

            <!--  JavaEE -->

            <dependency>
                <!-- GPL, but classpath exception -->
                <groupId>org.jboss.spec.javax.servlet</groupId>
                <artifactId>jboss-servlet-api_3.1_spec</artifactId>
                <version>1.0.0.Final</version>
            </dependency>

            <!-- LGPL 2.1 -->
            <!--
            <dependency>

                <groupId>org.hibernate.javax.persistence</groupId>
                <artifactId>hibernate-jpa-2.0-api</artifactId>
                <version>1.0.1.Final</version>
            </dependency>
            -->
            <dependency>
                <!-- LGPL 2.1 -->
                <groupId>org.hibernate</groupId>
                <artifactId>hibernate-entitymanager</artifactId>
                <version>4.3.10.Final</version>
            </dependency>
            <dependency>
                <!-- Apache 2 -->
                <groupId>javax.inject</groupId>
                <artifactId>javax.inject</artifactId>
                <version>1</version>
            </dependency>
            <dependency>
                <!-- Apache 2 -->
                <groupId>javax.enterprise</groupId>
                <artifactId>cdi-api</artifactId>
                <version>1.2</version>
            </dependency>
            <dependency>
                <!-- HSQLDB License	http://hsqldb.org/web/hsqlLicense.html, based on BSD -->
                <groupId>org.hsqldb</groupId>
                <artifactId>hsqldb</artifactId>
                <version>2.3.2</version>
            </dependency>
            <dependency>
                <!-- Apache 2 -->
                <groupId>org.springframework</groupId>
                <artifactId>spring-orm</artifactId>
                <version>4.1.6.RELEASE</version>
            </dependency>
            <dependency>
                <!-- Apache 2 -->
                <groupId>org.springframework</groupId>
                <artifactId>spring-context</artifactId>
                <version>4.1.6.RELEASE</version>
            </dependency>


        </dependencies>
    </dependencyManagement>


    <repositories>
        <repository>
            <releases>
                <enabled>true</enabled>
                <checksumPolicy>warn</checksumPolicy>
            </releases>
            <snapshots>
                <enabled>true</enabled>
                <updatePolicy>never</updatePolicy>
                <checksumPolicy>fail</checksumPolicy>
            </snapshots>
            <id>EvoSuite</id>
            <name>EvoSuite Repository</name>
            <url>http://www.evosuite.org/m2/</url>
            <layout>default</layout>
        </repository>
>>>>>>> 938eac7b

	<dependencyManagement>
		<!-- It is important that _no_ GPL library is used here. Note, in some 
			cases, a GPL licencse can have "classpath" exceptions, like usually for Oracle 
			libraries: https://glassfish.java.net/public/CDDL+GPL_1_1.html For each library 
			you want to add, add a comment regarding its used license. -->
		<dependencies>
			<dependency>
				<groupId>com.sun</groupId>
				<artifactId>tools</artifactId>
<!--				<version>${toolsVersion}</version> -->
				<version>1.0.0</version>
				<scope>system</scope>
				<systemPath>${toolsjar}</systemPath>
			</dependency>
			<dependency>
				<!-- GPL, but classpath exception -->
				<groupId>javax.xml.bind</groupId>
				<artifactId>jaxb-api</artifactId>
				<version>2.2.12</version>
			</dependency>
			<dependency>
				<!-- Apache 2 -->
				<groupId>net.sf.opencsv</groupId>
				<artifactId>opencsv</artifactId>
				<version>2.3</version>
			</dependency>
			<dependency>
				<!-- BSD -->
				<groupId>dk.brics.automaton</groupId>
				<artifactId>automaton</artifactId>
				<version>1.11-8</version>
			</dependency>
			<dependency>
				<!-- MIT -->
				<groupId>org.slf4j</groupId>
				<artifactId>slf4j-api</artifactId>
				<version>1.7.12</version>
			</dependency>
			<dependency>
				<!-- EPL/LGPL -->
				<groupId>ch.qos.logback</groupId>
				<artifactId>logback-classic</artifactId>
				<version>1.1.3</version>
			</dependency>
			<dependency>
				<!-- MIT -->
				<groupId>org.mockito</groupId>
				<artifactId>mockito-all</artifactId>
				<version>2.0.2-beta</version>
			</dependency>
			<dependency>
				<!-- Common Public License Version 1.0 -->
				<groupId>junit</groupId>
				<artifactId>junit</artifactId>
				<version>4.12</version>
			</dependency>
			<dependency>
				<!-- Adhoc license, copyright holder is INRIA -->
				<groupId>org.ow2.asm</groupId>
				<artifactId>asm-all</artifactId>
				<version>5.0.4</version>
<!--				<version>4.2</version> -->
			</dependency>
			<dependency>
				<!-- Apache 2 -->
				<groupId>com.googlecode.gentyref</groupId>
				<artifactId>gentyref</artifactId>
				<version>1.2.0</version>
			</dependency>
			<dependency>
				<!-- LGPL -->
				<groupId>net.sf.jgrapht</groupId>
				<artifactId>jgrapht</artifactId>
				<version>0.8.3</version>
			</dependency>
<!--			<dependency> -->
				<!-- LGPL -->
<!--				<groupId>org.jgrapht</groupId>
				<artifactId>jgrapht-core</artifactId>
				<version>0.9.0</version>
			</dependency>
			<dependency> -->
				<!-- LGPL -->
<!--				<groupId>org.jgrapht</groupId>
				<artifactId>jgrapht-ext</artifactId>
				<version>0.9.0</version>
			</dependency> -->
			<dependency>
				<!-- LGPL -->
				<groupId>com.panayotis</groupId>
				<artifactId>JavaPlot</artifactId>
				<version>0.4.0</version>
			</dependency>
			<dependency>
				<!-- BSD -->
				<groupId>com.thoughtworks.xstream</groupId>
				<artifactId>xstream</artifactId>
				<version>1.4.8</version>
			</dependency>
			<dependency>
				<!-- Apache 2 -->
				<groupId>org.apache.commons</groupId>
				<artifactId>commons-lang3</artifactId>
				<version>3.3.2</version>
				<!-- Version 3.2.1 leads to a NPE in org.jcvi.jillion.fasta.qual.QualityFastaRecordWriterBuilder
					in 92_jcvi-javacommon -->
			</dependency>
			<dependency>
				<!-- Apache 2 -->
				<groupId>commons-io</groupId>
				<artifactId>commons-io</artifactId>
				<version>2.4</version>
			</dependency>
			<dependency>
				<!-- Apache 2 -->
				<groupId>commons-cli</groupId>
				<artifactId>commons-cli</artifactId>
				<version>1.3.1</version>
			</dependency>
			<dependency>
				<!-- EPL -->
				<groupId>org.kohsuke</groupId>
				<artifactId>graphviz-api</artifactId>
				<version>1.1</version>
			</dependency>
			<dependency>
				<!-- Apache 2 -->
				<groupId>oro</groupId>
				<artifactId>oro</artifactId>
				<version>2.0.8</version>
			</dependency>

			<!--  JavaEE -->

			<dependency>
				<!-- GPL, but classpath exception -->
				<groupId>org.jboss.spec.javax.servlet</groupId>
				<artifactId>jboss-servlet-api_3.1_spec</artifactId>
				<version>1.0.0.Final</version>
			</dependency>

			<!-- LGPL 2.1 -->
			<!--
			<dependency>

				<groupId>org.hibernate.javax.persistence</groupId>
				<artifactId>hibernate-jpa-2.0-api</artifactId>
				<version>1.0.1.Final</version>
			</dependency>
			-->
			<dependency>
				<!-- LGPL 2.1 -->
				<groupId>org.hibernate</groupId>
				<artifactId>hibernate-entitymanager</artifactId>
				<version>4.3.10.Final</version>
			</dependency>
			<dependency>
				<!-- Apache 2 -->
				<groupId>javax.inject</groupId>
				<artifactId>javax.inject</artifactId>
				<version>1</version>
			</dependency>
			<dependency>
				<!-- Apache 2 -->
				<groupId>javax.enterprise</groupId>
				<artifactId>cdi-api</artifactId>
				<version>1.2</version>
			</dependency>
			<dependency>
				<!-- HSQLDB License	http://hsqldb.org/web/hsqlLicense.html, based on BSD -->
				<groupId>org.hsqldb</groupId>
				<artifactId>hsqldb</artifactId>
				<version>2.3.2</version>
			</dependency>
			<dependency>
				<!-- Apache 2 -->
				<groupId>org.springframework</groupId>
				<artifactId>spring-orm</artifactId>
				<version>4.1.6.RELEASE</version>
			</dependency>
			<dependency>
				<!-- Apache 2 -->
				<groupId>org.springframework</groupId>
				<artifactId>spring-context</artifactId>
				<version>4.1.6.RELEASE</version>
			</dependency>


		</dependencies>
	</dependencyManagement>



	<repositories>
		<repository>
			<releases>
				<enabled>true</enabled>
				<checksumPolicy>warn</checksumPolicy>
			</releases>
			<snapshots>
				<enabled>true</enabled>
				<updatePolicy>never</updatePolicy>
				<checksumPolicy>fail</checksumPolicy>
			</snapshots>
			<id>EvoSuite</id>
			<name>EvoSuite Repository</name>
			<url>http://www.evosuite.org/m2/</url>
			<layout>default</layout>
		</repository>

		<!-- <repository> <id>choco.repo</id> <url>http://www.emn.fr/z-info/choco-solver/mvn/repository/</url>
			</repository> -->
	</repositories>


    <!-- Once we publish EvoSuite as open source, we should rather deploy to MavenCentral -->
    <distributionManagement>
        <repository>
            <id>EvoSuite</id>
            <name>EvoSuite Repository</name>
            <url>${deployURL}</url>
        </repository>
    </distributionManagement>


    <build>
      <!-- this is needed for "deploy" with SSH -->
      <extensions>
        <extension>
          <groupId>org.apache.maven.wagon</groupId>
          <artifactId>wagon-ssh-external</artifactId>
          <version>2.7</version>
        </extension>
      </extensions>

      <plugins>



        <!-- we need at least Maven 3.1 due to special features in EvoSuite Maven Plugin -->
        <plugin>
          <inherited>true</inherited>
          <groupId>org.apache.maven.plugins</groupId>
          <artifactId>maven-enforcer-plugin</artifactId>
          <version>1.4</version>
          <executions>
            <execution>
              <id>enforce-maven-3</id>
              <goals>
                <goal>enforce</goal>
              </goals>
              <configuration>
                <rules>
                  <requireMavenVersion>
                    <version>3.1</version>
                  </requireMavenVersion>
                </rules>
                <fail>true</fail>
              </configuration>
            </execution>
          </executions>
        </plugin>
	<!-- Generate startings scripts for different platforms -->
	<plugin>
	  <groupId>org.codehaus.mojo</groupId>
	  <artifactId>appassembler-maven-plugin</artifactId>
	  <version>1.10</version>
	  <configuration>
	    <!-- Set the target configuration directory to be used in the bin scripts -->
	    <configurationDirectory>conf</configurationDirectory>
	    <!-- Copy the contents from "/src/main/config" to the target configuration
		 directory in the assembled application -->
	    <copyConfigurationDirectory>false</copyConfigurationDirectory>
	    <!-- Include the target configuration directory in the beginning of
		 the classpath declaration in the bin scripts -->
	    <includeConfigurationDirectoryInClasspath>false</includeConfigurationDirectoryInClasspath>
	    <!-- set alternative assemble directory -->
	    <assembleDirectory>${project.build.directory}</assembleDirectory>
	    <!-- Extra JVM arguments that will be included in the bin scripts -->
	    <extraJvmArguments>-Xms128m -Xmx1024m</extraJvmArguments>
	    <platforms>
	      <platform>windows</platform>
	      <platform>unix</platform>
	    </platforms>
	    <programs>
	      <program>
		<mainClass>org.evosuite.EvoSuite</mainClass>
		<name>EvoSuite</name>
		<commandLineArguments>
		  <!-- Add two predefined command line arguments <commandLineArgument>arg1</commandLineArgument>
		       <commandLineArgument>arg2</commandLineArgument> -->
		</commandLineArguments>
	      </program>
	    </programs>
	  </configuration>
	</plugin>
	<plugin>
	  <groupId>org.codehaus.mojo</groupId>
	  <artifactId>build-helper-maven-plugin</artifactId>
	  <version>1.9.1</version>
	</plugin>
	<plugin>
	  <groupId>org.codehaus.mojo</groupId>
	  <artifactId>findbugs-maven-plugin</artifactId>
	  <version>3.0.2</version>
	  <configuration>
	    <xmlOutput>true</xmlOutput>
	    <excludeFilterFile>findbugs-exclude.xml</excludeFilterFile>
	  </configuration>
	</plugin>

	<plugin>
	  <groupId>com.mycila.maven-license-plugin</groupId>
	  <artifactId>maven-license-plugin</artifactId>
	  <version>1.10.b1</version>
	  <configuration>
	    <header>src/etc/header.txt</header>
	    <properties>
              <year>2010-2015</year>
            </properties>
	    <excludes>
	      <exclude>DSC_LICENSE.txt</exclude>
	      <exclude>LICENSE.txt</exclude>
	      <exclude>IMPORTANT_README_FOR_DEVELOPERS.txt</exclude>
	      <exclude>release_results/script/sf110.txt</exclude>
	      <exclude>removed/readme.txt</exclude>
	      <exclude>**/.idea/**</exclude>
	      <exclude>release_results/generated_files/**</exclude>
	      <exclude>**/dk/brics/**</exclude>
	      <exclude>**/readme.txt</exclude>
	      <exclude>**/how_to.txt</exclude>
	      <exclude>client/src/main/resources/report/**</exclude>
	      <exclude>**/.hgignore</exclude>
	      <exclude>README.md</exclude>
	    </excludes>
	  </configuration>
	</plugin>
	<plugin>
	  <groupId>org.apache.maven.plugins</groupId>
	  <artifactId>maven-eclipse-plugin</artifactId>
	  <version>2.10</version>
	  <configuration>
	    <downloadSources>true</downloadSources>
	  </configuration>
	</plugin>
	<plugin>
	  <groupId>org.apache.maven.plugins</groupId>
	  <artifactId>maven-compiler-plugin</artifactId>
	  <version>3.3</version>
	  <configuration>
	    <source>1.8</source>
	    <target>1.8</target>
	    <encoding>${project.build.sourceEncoding}</encoding>
	  </configuration>
	</plugin>
	<plugin>
	  <groupId>org.apache.maven.plugins</groupId>
	  <artifactId>maven-javadoc-plugin</artifactId>
	  <version>2.10.3</version>
	  <configuration>
	    <source>1.7</source>
	  </configuration>
	</plugin>
	<!-- TODO Update URL. -->
	<plugin>
	  <groupId>org.apache.maven.plugins</groupId>
	  <artifactId>maven-release-plugin</artifactId>
	  <version>2.5.2</version>
	</plugin>
	<plugin>
	  <groupId>org.apache.maven.plugins</groupId>
	  <artifactId>maven-resources-plugin</artifactId>
	  <version>2.7</version>
	  <configuration>
	    <encoding>${project.build.sourceEncoding}</encoding>
	  </configuration>
	</plugin>
	<!-- <plugin> <groupId>org.apache.maven.plugins</groupId> <artifactId>maven-dependency-plugin</artifactId>
	     <version>2.5.1</version> <executions> <execution> <id>copy</id> <phase>compile</phase>
	     <goals> <goal>copy</goal> </goals> <configuration> <artifactItems> <artifactItem>
	     <groupId>com.googlecode.jmockit</groupId> <artifactId>jmockit</artifactId>
	     <version>0.999.16</version> <overWrite>true</overWrite> <outputDirectory>target/</outputDirectory>
	     <destFileName>jmockit.jar</destFileName> </artifactItem> </artifactItems>
	     </configuration> </execution> </executions> </plugin> -->
	<plugin>
	  <groupId>org.apache.maven.plugins</groupId>
	  <artifactId>maven-surefire-plugin</artifactId>
	  <version>2.18.1</version>
	  <configuration>
	    <skipTests>${skipTests}</skipTests>
	    <forkCount>1</forkCount>
	    <reuseForks>false</reuseForks>
	    <reportFormat>xml</reportFormat>
	  </configuration>
	</plugin>
	<plugin>
	  <groupId>org.apache.maven.plugins</groupId>
	  <artifactId>maven-source-plugin</artifactId>
	  <version>2.4</version>
	  <configuration>
	    <includePom>true</includePom>
	    <excludes>
	      <exclude>src/exsyst/java/**</exclude>
	    </excludes>
	  </configuration>
	</plugin>

			<!-- pluging to run tests after 'package' phase in 'integration-test' -->
			<plugin>
				<groupId>org.apache.maven.plugins</groupId>
				<artifactId>maven-failsafe-plugin</artifactId>
				<version>2.18.1</version>
				<configuration>
					<includes>
						<include>**/*IT.java</include>
					</includes>
				</configuration>
				<executions>
					<execution>
						<id>failsafe-integration-tests</id>
						<phase>integration-test</phase>
						<goals>
							<goal>integration-test</goal>
						</goals>
					</execution>
				</executions>
			</plugin>
            <!-- Need for issues when "deploy" -->
            <plugin>
                <groupId>org.apache.maven.plugins</groupId>
                <artifactId>maven-jar-plugin</artifactId>
                <executions>
                    <execution>
                        <goals>
                            <goal>test-jar</goal>
                        </goals>
                    </execution>
                </executions>
            </plugin>
		</plugins>

		<pluginManagement>
			<plugins>
                <plugin>
                    <!-- This is used differently in "runtime" pom-->
                    <groupId>org.apache.maven.plugins</groupId>
                    <artifactId>maven-jar-plugin</artifactId>
                    <version>2.6</version>
                </plugin>
				<!-- <plugin> <groupId>org.jacoco</groupId> <artifactId>jacoco-maven-plugin</artifactId>
					<version>0.7.1.201405082137</version> <executions> <execution> <id>default-prepare-agent</id>
					<goals> <goal>prepare-agent</goal> </goals> </execution> <execution> <id>default-report</id>
					<phase>prepare-package</phase> <goals> <goal>report</goal> </goals> </execution>
					<execution> <id>default-check</id> <goals> <goal>check</goal> </goals> <configuration>
					<rules> </rules> </configuration> </execution> </executions> </plugin> -->
				<plugin>
					<groupId>org.apache.maven.plugins</groupId>
					<artifactId>maven-site-plugin</artifactId>
					<version>3.4</version>
				</plugin>
				<!-- Removed Eclipse m2e lifecycle mapping plugin. For a better solution
					see: http://stackoverflow.com/questions/7409823/m2e-lifecycle-mapping-not-found -->

                <!-- Need to change packages of dependencies to avoid classpath conflicts with previous versions.
                     This is done mainly due to ASM that is not backward compatible and for many packages
                     used by in memory database -->
                <plugin>
                    <groupId>org.apache.maven.plugins</groupId>
                    <artifactId>maven-shade-plugin</artifactId>
                    <version>2.4.1</version>
                    <executions>
                        <execution>
                            <phase>package</phase>
                            <goals>
                                <goal>shade</goal>
                            </goals>
                            <configuration>
                                <shadedArtifactAttached>false</shadedArtifactAttached>
                                <createDependencyReducedPom>true</createDependencyReducedPom>
                                <!-- do not change "org.evosuite.shaded." as it used in some of the java classes -->
                                <relocations>
                                    <relocation>
                                        <pattern>org.objectweb.asm</pattern>
                                        <shadedPattern>org.evosuite.shaded.org.objectweb.asm</shadedPattern>
                                    </relocation>
                                    <relocation>
                                        <pattern>org.hibernate</pattern>
                                        <shadedPattern>org.evosuite.shaded.org.hibernate</shadedPattern>
                                    </relocation>
                                    <relocation>
                                        <pattern>org.hsqldb</pattern>
                                        <shadedPattern>org.evosuite.shaded.org.hsqldb</shadedPattern>
                                    </relocation>
                                    <relocation>
                                        <pattern>org.jboss</pattern>
                                        <shadedPattern>org.evosuite.shaded.org.jboss</shadedPattern>
                                    </relocation>
                                    <relocation>
                                        <pattern>org.springframework</pattern>
                                        <shadedPattern>org.evosuite.shaded.org.springframework</shadedPattern>
                                    </relocation>
                                    <relocation>
                                        <pattern>org.apache.commons.logging</pattern>
                                        <shadedPattern>org.evosuite.shaded.org.apache.commons.logging</shadedPattern>
                                    </relocation>
                                    <relocation>
                                        <pattern>javassist</pattern>
                                        <shadedPattern>org.evosuite.shaded.javassist</shadedPattern>
                                    </relocation>
                                    <relocation>
                                        <pattern>antlr</pattern>
                                        <shadedPattern>org.evosuite.shaded.antlr</shadedPattern>
                                    </relocation>
                                    <relocation>
                                        <pattern>org.dom4j</pattern>
                                        <shadedPattern>org.evosuite.shaded.org.dom4j</shadedPattern>
                                    </relocation>
                                    <!--
                                    <relocation>
                                        <pattern>org.xml</pattern>
                                        <shadedPattern>org.evosuite.shaded.org.xml</shadedPattern>
                                    </relocation>
                                    <relocation>
                                        <pattern>org.w3c</pattern>
                                        <shadedPattern>org.evosuite.shaded.org.w3c</shadedPattern>
                                    </relocation>
                                    -->
                                    <relocation>
                                        <pattern>org.aopalliance</pattern>
                                        <shadedPattern>org.evosuite.shaded.org.aopalliance</shadedPattern>
                                    </relocation>
                                    <relocation>
                                        <pattern>org.mockito</pattern>
                                        <shadedPattern>org.evosuite.shaded.org.mockito</shadedPattern>
                                    </relocation>
                                    <relocation>
                                        <!-- This is special. Originally we wanted to handle it directly, but
                                         did not turn out to be a good idea. However, too early to remove
                                         that code, so we just shade this package to avoid backward
                                         compatibility issues
                                         -->
                                        <pattern>javax.servlet</pattern>
                                        <shadedPattern>org.evosuite.shaded.javax.servlet</shadedPattern>
                                    </relocation>
                                    <relocation>
                                        <pattern>org.apache</pattern>
                                        <shadedPattern>org.evosuite.shaded.org.apache</shadedPattern>
                                    </relocation>
                                    <relocation>
                                        <pattern>org.hamcrest</pattern>
                                        <shadedPattern>org.evosuite.shaded.org.hamcrest</shadedPattern>
                                    </relocation>
                                    <relocation>
                                        <pattern>org.objenesis</pattern>
                                        <shadedPattern>org.evosuite.shaded.org.objenesis</shadedPattern>
                                    </relocation>
                                </relocations>
                                <!-- ERMIRA -->
                                <filters>
                                  <filter>
                                    <artifact>*:*</artifact>
                                    <excludes>
                                      <exclude>META-INF/*.SF</exclude>
                                      <exclude>META-INF/*.DSA</exclude>
                                      <exclude>META-INF/*.RSA</exclude>
                                    </excludes>
                                  </filter>
                                </filters>
                                <!-- END ERMIRA -->
                            </configuration>
                        </execution>
                    </executions>
                </plugin>


			</plugins>
		</pluginManagement>
	</build>

    <properties>
        <project.build.sourceEncoding>UTF-8</project.build.sourceEncoding>
        <skipTests>true</skipTests>
        <deployURL>Needs to be fixed in Jenkins</deployURL>
	</properties>

</project><|MERGE_RESOLUTION|>--- conflicted
+++ resolved
@@ -193,8 +193,6 @@
     </profiles>
 
 
-<<<<<<< HEAD
-=======
     <dependencyManagement>
         <!-- It is important that _no_ GPL library is used here. Note, in some
             cases, a GPL licencse can have "classpath" exceptions, like usually for Oracle
@@ -325,84 +323,6 @@
                 <artifactId>oro</artifactId>
                 <version>2.0.8</version>
             </dependency>
-
-            <!--  JavaEE -->
-
-            <dependency>
-                <!-- GPL, but classpath exception -->
-                <groupId>org.jboss.spec.javax.servlet</groupId>
-                <artifactId>jboss-servlet-api_3.1_spec</artifactId>
-                <version>1.0.0.Final</version>
-            </dependency>
-
-            <!-- LGPL 2.1 -->
-            <!--
-            <dependency>
-
-                <groupId>org.hibernate.javax.persistence</groupId>
-                <artifactId>hibernate-jpa-2.0-api</artifactId>
-                <version>1.0.1.Final</version>
-            </dependency>
-            -->
-            <dependency>
-                <!-- LGPL 2.1 -->
-                <groupId>org.hibernate</groupId>
-                <artifactId>hibernate-entitymanager</artifactId>
-                <version>4.3.10.Final</version>
-            </dependency>
-            <dependency>
-                <!-- Apache 2 -->
-                <groupId>javax.inject</groupId>
-                <artifactId>javax.inject</artifactId>
-                <version>1</version>
-            </dependency>
-            <dependency>
-                <!-- Apache 2 -->
-                <groupId>javax.enterprise</groupId>
-                <artifactId>cdi-api</artifactId>
-                <version>1.2</version>
-            </dependency>
-            <dependency>
-                <!-- HSQLDB License	http://hsqldb.org/web/hsqlLicense.html, based on BSD -->
-                <groupId>org.hsqldb</groupId>
-                <artifactId>hsqldb</artifactId>
-                <version>2.3.2</version>
-            </dependency>
-            <dependency>
-                <!-- Apache 2 -->
-                <groupId>org.springframework</groupId>
-                <artifactId>spring-orm</artifactId>
-                <version>4.1.6.RELEASE</version>
-            </dependency>
-            <dependency>
-                <!-- Apache 2 -->
-                <groupId>org.springframework</groupId>
-                <artifactId>spring-context</artifactId>
-                <version>4.1.6.RELEASE</version>
-            </dependency>
-
-
-        </dependencies>
-    </dependencyManagement>
-
-
-    <repositories>
-        <repository>
-            <releases>
-                <enabled>true</enabled>
-                <checksumPolicy>warn</checksumPolicy>
-            </releases>
-            <snapshots>
-                <enabled>true</enabled>
-                <updatePolicy>never</updatePolicy>
-                <checksumPolicy>fail</checksumPolicy>
-            </snapshots>
-            <id>EvoSuite</id>
-            <name>EvoSuite Repository</name>
-            <url>http://www.evosuite.org/m2/</url>
-            <layout>default</layout>
-        </repository>
->>>>>>> 938eac7b
 
 	<dependencyManagement>
 		<!-- It is important that _no_ GPL library is used here. Note, in some 
