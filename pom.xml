<?xml version="1.0" encoding="ISO-8859-1"?>
<project xmlns="http://maven.apache.org/POM/4.0.0" xmlns:xsi="http://www.w3.org/2001/XMLSchema-instance"
         xsi:schemaLocation="http://maven.apache.org/POM/4.0.0 http://maven.apache.org/maven-v4_0_0.xsd">
    <modelVersion>4.0.0</modelVersion>

    <groupId>org.evosuite</groupId>
    <artifactId>evosuite</artifactId>
    <name>EvoSuite</name>
    <description>n/a</description>
<<<<<<< HEAD
    <version>1.0.2</version>
=======
    <version>1.0.3-SNAPSHOT</version>
>>>>>>> 28f9e9d6
    <packaging>pom</packaging>
    <url>http://www.evosuite.org/</url>
    <inceptionYear>2010</inceptionYear>

    <licenses>
        <license>
            <name> GNU Lesser General Public License (LGPL), version 3</name>
            <url>http://www.gnu.org/licenses/lgpl-3.0.en.html</url>
            <distribution>repo</distribution>
        </license>
    </licenses>

    <issueManagement>
        <system>Github</system>
        <url>https://github.com/EvoSuite/evosuite/issues</url>
    </issueManagement>

    <mailingLists>
        <mailingList>
            <archive>https://groups.google.com/forum/#!forum/evosuite</archive>
        </mailingList>
    </mailingLists>

    <modules>
        <module>master</module>
        <module>client</module>
        <module>runtime</module>
        <module>plugins</module>
        <module>standalone_runtime</module>
        <module>shaded</module>
        <module>generated</module>
    </modules>

    <prerequisites>
        <maven>3.1</maven>
    </prerequisites>

    <developers>
        <developer>
            <id>fraser</id>
            <name>Gordon Fraser</name>
            <email>Gordon.Fraser@sheffield.ac.uk</email>
            <url>http://staffwww.dcs.shef.ac.uk/people/G.Fraser</url>
            <organization>University of Sheffield</organization>
            <organizationUrl>http://www.sheffield.ac.uk/dcs</organizationUrl>
            <timezone>2</timezone>
            <roles>
                <role>Developer</role>
            </roles>
        </developer>
        <developer>
            <id>arcuri</id>
            <name>Andrea Arcuri</name>
            <url>http://www.arcuriandrea.org</url>
            <timezone>2</timezone>
            <roles>
                <role>Developer</role>
            </roles>
        </developer>
        <developer>
            <id>fgross</id>
            <name>Florian Gross</name>
            <timezone>2</timezone>
            <roles>
                <role>Developer</role>
            </roles>
        </developer>
        <developer>
            <id>jroessler</id>
            <name>Jeremias Roessler</name>
            <timezone>2</timezone>
            <roles>
                <role>Developer</role>
            </roles>
        </developer>
        <developer>
            <id>amis</id>
            <name>Andre Mis</name>
            <timezone>2</timezone>
            <roles>
                <role>Developer</role>
            </roles>
        </developer>
    </developers>

    <scm>
        <connection>scm:git:https://github.com/EvoSuite/evosuite.git</connection>
        <developerConnection>scm:git:https://github.com/EvoSuite/evosuite.git</developerConnection>
        <url>https://github.com/EvoSuite/evosuite/tree/master</url>
    </scm>

    <organization>
        <name>EvoSuite</name>
        <url>http://www.evosuite.org/</url>
    </organization>


    <profiles>
        <profile>
            <id>SystemTests</id>
            <!-- properties>
                <systemTests>**/*SystemTest.java</systemTests>
                <integrationTests>**/*IntTest.java</integrationTests>
            </properties -->
            <properties>
                <systemTests></systemTests>
                <integrationTests></integrationTests>
            </properties>
        </profile>
        <profile>
            <id>tools-default</id>
            <activation>
                <activeByDefault>true</activeByDefault>
                <file>
                    <exists>${java.home}/../lib/tools.jar</exists>
                </file>
            </activation>
            <properties>
                <toolsjar>${java.home}/../lib/tools.jar</toolsjar>
            </properties>
        </profile>
        <profile>
            <id>tools-jenkins</id>
            <activation>
                <activeByDefault>false</activeByDefault>
                <file>
                    <exists>${java.home}/lib/tools.jar</exists>
                </file>
            </activation>
            <properties>
                <toolsjar>${java.home}/lib/tools.jar</toolsjar>
            </properties>
        </profile>
        <profile>
            <id>tools-mac</id>
            <activation>
                <activeByDefault>false</activeByDefault>
                <file>
                    <exists>${java.home}/../Classes/classes.jar</exists>
                </file>
            </activation>
            <properties>
                <toolsjar>${java.home}/../Classes/classes.jar</toolsjar>
            </properties>
        </profile>
        <profile>
            <!-- needed as profile, as getting issue with Maven Plugin :( -->
            <id>rootReporting</id>
            <reporting>
                <plugins>
                    <plugin>
                        <groupId>org.codehaus.mojo</groupId>
                        <artifactId>findbugs-maven-plugin</artifactId>
                        <version>3.0.2</version>
                        <configuration>
                            <xmlOutput>true</xmlOutput>
                            <!-- tmp disabled due to issues that it does not get found in the submodules, eg Maven Plugin
                            <excludeFilterFile>findbugs-exclude.xml</excludeFilterFile> -->
                        </configuration>
                    </plugin>
                    <!-- <plugin> <groupId>org.apache.maven.plugins</groupId> <artifactId>maven-checkstyle-plugin</artifactId>
                     <version>2.9.1</version> </plugin> -->
                    <plugin>
                        <groupId>org.apache.maven.plugins</groupId>
                        <artifactId>maven-pmd-plugin</artifactId>
                        <version>3.6</version>
                        <configuration>
                            <targetJdk>1.8</targetJdk>
                        </configuration>
                    </plugin>
                    <plugin>
                        <groupId>org.apache.maven.plugins</groupId>
                        <artifactId>maven-project-info-reports-plugin</artifactId>
                        <version>2.8.1</version>
                    </plugin>
                    <plugin>
                        <groupId>org.apache.maven.plugins</groupId>
                        <artifactId>maven-surefire-report-plugin</artifactId>
                        <version>2.19</version>
                    </plugin>
                    <plugin>
                        <groupId>org.apache.maven.plugins</groupId>
                        <artifactId>maven-jxr-plugin</artifactId>
                        <version>2.5</version>
                    </plugin>
                    <plugin>
                        <groupId>org.codehaus.mojo</groupId>
                        <artifactId>cobertura-maven-plugin</artifactId>
                        <version>2.7</version>
                    </plugin>
                </plugins>
            </reporting>
        </profile>
    </profiles>


    <dependencyManagement>
        <!-- It is important that _no_ GPL library is used here. Note, in some
            cases, a GPL licencse can have "classpath" exceptions, like usually for Oracle
            libraries: https://glassfish.java.net/public/CDDL+GPL_1_1.html For each library
            you want to add, add a comment regarding its used license. -->
        <dependencies>
            <dependency>
                <groupId>com.sun</groupId>
                <artifactId>tools</artifactId>
                <version>1.0.0</version>
                <scope>system</scope>
                <systemPath>${toolsjar}</systemPath>
            </dependency>
            <dependency>
                <!-- GPL, but classpath exception -->
                <groupId>javax.xml.bind</groupId>
                <artifactId>jaxb-api</artifactId>
                <version>2.2.12</version>
            </dependency>
            <dependency>
                <!-- Apache 2 -->
                <groupId>net.sf.opencsv</groupId>
                <artifactId>opencsv</artifactId>
                <version>2.3</version>
            </dependency>
            <dependency>
                <!-- BSD -->
                <groupId>dk.brics.automaton</groupId>
                <artifactId>automaton</artifactId>
                <version>1.11-8</version>
            </dependency>
            <dependency>
                <!-- MIT -->
                <groupId>org.slf4j</groupId>
                <artifactId>slf4j-api</artifactId>
                <version>1.7.12</version>
            </dependency>
            <dependency>
                <!-- EPL/LGPL -->
                <groupId>ch.qos.logback</groupId>
                <artifactId>logback-classic</artifactId>
                <version>1.1.3</version>
            </dependency>
            <dependency>
                <!-- MIT -->
                <groupId>org.mockito</groupId>
                <artifactId>mockito-all</artifactId>
                <version>2.0.2-beta</version>
            </dependency>
            <dependency>
                <!-- Common Public License Version 1.0 -->
                <groupId>junit</groupId>
                <artifactId>junit</artifactId>
                <version>4.12</version>
            </dependency>
            <dependency>
                <!-- Adhoc license, copyright holder is INRIA -->
                <groupId>org.ow2.asm</groupId>
                <artifactId>asm-all</artifactId>
                <version>5.0.4</version>
                <!--				<version>4.2</version> -->
            </dependency>
            <dependency>
                <!-- Apache 2 -->
                <groupId>com.googlecode.gentyref</groupId>
                <artifactId>gentyref</artifactId>
                <version>1.2.0</version>
            </dependency>
            <dependency>
                <!-- LGPL -->
                <groupId>net.sf.jgrapht</groupId>
                <artifactId>jgrapht</artifactId>
                <version>0.8.3</version>
            </dependency>
            <!--			<dependency> -->
            <!-- LGPL -->
            <!--				<groupId>org.jgrapht</groupId>
                            <artifactId>jgrapht-core</artifactId>
                            <version>0.9.0</version>
                        </dependency>
                        <dependency> -->
            <!-- LGPL -->
            <!--				<groupId>org.jgrapht</groupId>
                            <artifactId>jgrapht-ext</artifactId>
                            <version>0.9.0</version>
                        </dependency> -->
            <dependency>
                <!-- LGPL -->
                <groupId>com.panayotis</groupId>
                <artifactId>JavaPlot</artifactId>
                <version>0.4.0</version>
            </dependency>
            <dependency>
                <!-- BSD -->
                <groupId>com.thoughtworks.xstream</groupId>
                <artifactId>xstream</artifactId>
                <version>1.4.8</version>
            </dependency>
            <dependency>
                <!-- Apache 2 -->
                <groupId>org.apache.commons</groupId>
                <artifactId>commons-lang3</artifactId>
                <version>3.3.2</version>
                <!-- Version 3.2.1 leads to a NPE in org.jcvi.jillion.fasta.qual.QualityFastaRecordWriterBuilder
                    in 92_jcvi-javacommon -->
            </dependency>
            <dependency>
                <!-- Apache 2 -->
                <groupId>commons-io</groupId>
                <artifactId>commons-io</artifactId>
                <version>2.4</version>
            </dependency>
            <dependency>
                <!-- Apache 2 -->
                <groupId>commons-cli</groupId>
                <artifactId>commons-cli</artifactId>
                <version>1.3.1</version>
            </dependency>
            <dependency>
                <!-- EPL -->
                <groupId>org.kohsuke</groupId>
                <artifactId>graphviz-api</artifactId>
                <version>1.1</version>
            </dependency>
            <dependency>
                <!-- Apache 2 -->
                <groupId>oro</groupId>
                <artifactId>oro</artifactId>
                <version>2.0.8</version>
            </dependency>

            <!--  JavaEE -->

            <dependency>
                <!-- GPL, but classpath exception -->
                <groupId>org.jboss.spec.javax.servlet</groupId>
                <artifactId>jboss-servlet-api_3.1_spec</artifactId>
                <version>1.0.0.Final</version>
            </dependency>

            <!-- LGPL 2.1 -->
            <!--
            <dependency>

                <groupId>org.hibernate.javax.persistence</groupId>
                <artifactId>hibernate-jpa-2.0-api</artifactId>
                <version>1.0.1.Final</version>
            </dependency>
            -->
            <dependency>
                <!-- LGPL 2.1 -->
                <groupId>org.hibernate</groupId>
                <artifactId>hibernate-entitymanager</artifactId>
                <version>5.0.5.Final</version>
            </dependency>
            <dependency>
                <!-- Apache 2 -->
                <groupId>javax.inject</groupId>
                <artifactId>javax.inject</artifactId>
                <version>1</version>
            </dependency>
            <dependency>
                <!-- CDDL + GPLv2 with classpath exception -->
                <groupId>javax.ejb</groupId>
                <artifactId>javax.ejb-api</artifactId>
                <version>3.2</version>
            </dependency>
            <dependency>
                <!-- CDDL + GPLv2 with classpath exception -->
                <groupId>javax.faces</groupId>
                <artifactId>javax.faces-api</artifactId>
                <version>2.2</version>
            </dependency>
            <dependency>
                <!-- CDDL  -->
                <groupId>javax.ws.rs</groupId>
                <artifactId>jsr311-api</artifactId>
                <version>1.1.1</version>
            </dependency>
            <dependency>
                <!-- Apache 2 -->
                <groupId>javax.enterprise</groupId>
                <artifactId>cdi-api</artifactId>
                <version>1.2</version>
            </dependency>
            <dependency>
                <!-- HSQLDB License	http://hsqldb.org/web/hsqlLicense.html, based on BSD -->
                <groupId>org.hsqldb</groupId>
                <artifactId>hsqldb</artifactId>
                <version>2.3.3</version>
            </dependency>
            <dependency>
                <!-- Apache 2 -->
                <groupId>org.springframework</groupId>
                <artifactId>spring-orm</artifactId>
                <version>4.1.6.RELEASE</version>
            </dependency>
            <dependency>
                <!-- Apache 2 -->
                <groupId>org.springframework</groupId>
                <artifactId>spring-context</artifactId>
                <version>4.1.6.RELEASE</version>
            </dependency>


        </dependencies>
    </dependencyManagement>


    <repositories>
        <repository>
            <releases>
                <enabled>true</enabled>
                <checksumPolicy>warn</checksumPolicy>
            </releases>
            <snapshots>
                <enabled>true</enabled>
                <updatePolicy>never</updatePolicy>
                <checksumPolicy>fail</checksumPolicy>
            </snapshots>
            <id>EvoSuite</id>
            <name>EvoSuite Repository</name>
            <url>http://www.evosuite.org/m2/</url>
            <layout>default</layout>
        </repository>

        <!-- <repository> <id>choco.repo</id> <url>http://www.emn.fr/z-info/choco-solver/mvn/repository/</url>
            </repository> -->
    </repositories>


    <!-- Once we publish EvoSuite as open source, we should rather deploy to MavenCentral -->
    <distributionManagement>
        <repository>
            <id>EvoSuite</id>
            <name>EvoSuite Repository</name>
            <url>${deployURL}</url>
        </repository>
    </distributionManagement>


    <build>
        <!-- this is needed for "deploy" with SSH -->
        <extensions>
            <extension>
                <groupId>org.apache.maven.wagon</groupId>
                <artifactId>wagon-ssh-external</artifactId>
                <version>2.7</version>
            </extension>
        </extensions>

        <plugins>


            <!-- we need at least Maven 3.1 due to special features in EvoSuite Maven Plugin -->
            <plugin>
                <inherited>true</inherited>
                <groupId>org.apache.maven.plugins</groupId>
                <artifactId>maven-enforcer-plugin</artifactId>
                <version>1.4.1</version>
                <executions>
                    <execution>
                        <id>enforce-maven-3</id>
                        <goals>
                            <goal>enforce</goal>
                        </goals>
                        <configuration>
                            <rules>
                                <requireMavenVersion>
                                    <version>3.1</version>
                                </requireMavenVersion>
                            </rules>
                            <fail>true</fail>
                        </configuration>
                    </execution>
                </executions>
            </plugin>
            <!-- Generate startings scripts for different platforms -->
            <plugin>
                <groupId>org.codehaus.mojo</groupId>
                <artifactId>appassembler-maven-plugin</artifactId>
                <version>1.10</version>
                <configuration>
                    <!-- Set the target configuration directory to be used in the bin scripts -->
                    <configurationDirectory>conf</configurationDirectory>
                    <!-- Copy the contents from "/src/main/config" to the target configuration
                     directory in the assembled application -->
                    <copyConfigurationDirectory>false</copyConfigurationDirectory>
                    <!-- Include the target configuration directory in the beginning of
                     the classpath declaration in the bin scripts -->
                    <includeConfigurationDirectoryInClasspath>false</includeConfigurationDirectoryInClasspath>
                    <!-- set alternative assemble directory -->
                    <assembleDirectory>${project.build.directory}</assembleDirectory>
                    <!-- Extra JVM arguments that will be included in the bin scripts -->
                    <extraJvmArguments>-Xms128m -Xmx1024m</extraJvmArguments>
                    <platforms>
                        <platform>windows</platform>
                        <platform>unix</platform>
                    </platforms>
                    <programs>
                        <program>
                            <mainClass>org.evosuite.EvoSuite</mainClass>
                            <name>EvoSuite</name>
                            <commandLineArguments>
                                <!-- Add two predefined command line arguments <commandLineArgument>arg1</commandLineArgument>
                                     <commandLineArgument>arg2</commandLineArgument> -->
                            </commandLineArguments>
                        </program>
                    </programs>
                </configuration>
            </plugin>
            <plugin>
                <groupId>org.codehaus.mojo</groupId>
                <artifactId>build-helper-maven-plugin</artifactId>
                <version>1.10</version>
            </plugin>
            <plugin>
                <groupId>org.codehaus.mojo</groupId>
                <artifactId>findbugs-maven-plugin</artifactId>
                <version>3.0.3</version>
                <configuration>
                    <xmlOutput>true</xmlOutput>
                    <excludeFilterFile>findbugs-exclude.xml</excludeFilterFile>
                </configuration>
            </plugin>

            <plugin>
                <groupId>com.mycila.maven-license-plugin</groupId>
                <artifactId>maven-license-plugin</artifactId>
                <version>1.10.b1</version>
                <configuration>
                    <header>src/etc/header.txt</header>
                    <properties>
                        <year>2010-2015</year>
                    </properties>
                    <excludes>
                        <exclude>DSC_LICENSE.txt</exclude>
                        <exclude>LICENSE.txt</exclude>
                        <exclude>IMPORTANT_README_FOR_DEVELOPERS.txt</exclude>
                        <exclude>release_results/script/sf110.txt</exclude>
                        <exclude>removed/readme.txt</exclude>
                        <exclude>**/.idea/**</exclude>
                        <exclude>release_results/generated_files/**</exclude>
                        <exclude>**/dk/brics/**</exclude>
                        <exclude>**/readme.txt</exclude>
                        <exclude>**/how_to.txt</exclude>
                        <exclude>client/src/main/resources/report/**</exclude>
                        <exclude>**/.hgignore</exclude>
                        <exclude>README.md</exclude>
                    </excludes>
                </configuration>
            </plugin>
            <plugin>
                <groupId>org.apache.maven.plugins</groupId>
                <artifactId>maven-eclipse-plugin</artifactId>
                <version>2.10</version>
                <configuration>
                    <downloadSources>true</downloadSources>
                </configuration>
            </plugin>
            <plugin>
                <groupId>org.apache.maven.plugins</groupId>
                <artifactId>maven-compiler-plugin</artifactId>
                <version>3.3</version>
                <configuration>
                    <source>1.8</source>
                    <target>1.8</target>
                    <encoding>${project.build.sourceEncoding}</encoding>
                </configuration>
            </plugin>
            <plugin>
                <groupId>org.apache.maven.plugins</groupId>
                <artifactId>maven-javadoc-plugin</artifactId>
                <version>2.10.3</version>
                <configuration>
                    <source>1.7</source>
                </configuration>
            </plugin>
            <!-- TODO Update URL. -->
            <plugin>
                <groupId>org.apache.maven.plugins</groupId>
                <artifactId>maven-release-plugin</artifactId>
                <version>2.5.3</version>
            </plugin>
            <plugin>
                <groupId>org.apache.maven.plugins</groupId>
                <artifactId>maven-resources-plugin</artifactId>
                <version>2.7</version>
                <configuration>
                    <encoding>${project.build.sourceEncoding}</encoding>
                </configuration>
            </plugin>
            <!-- <plugin> <groupId>org.apache.maven.plugins</groupId> <artifactId>maven-dependency-plugin</artifactId>
                 <version>2.5.1</version> <executions> <execution> <id>copy</id> <phase>compile</phase>
                 <goals> <goal>copy</goal> </goals> <configuration> <artifactItems> <artifactItem>
                 <groupId>com.googlecode.jmockit</groupId> <artifactId>jmockit</artifactId>
                 <version>0.999.16</version> <overWrite>true</overWrite> <outputDirectory>target/</outputDirectory>
                 <destFileName>jmockit.jar</destFileName> </artifactItem> </artifactItems>
                 </configuration> </execution> </executions> </plugin> -->
            <plugin>
                <groupId>org.apache.maven.plugins</groupId>
                <artifactId>maven-source-plugin</artifactId>
                <version>2.4</version>
                <configuration>
                    <includePom>true</includePom>
                    <excludes>
                        <exclude>src/exsyst/java/**</exclude>
                    </excludes>
                </configuration>
            </plugin>
            <plugin>
                <groupId>org.apache.maven.plugins</groupId>
                <artifactId>maven-surefire-plugin</artifactId>
                <version>2.19</version>
                <configuration>
                    <forkCount>1</forkCount>
                    <reuseForks>false</reuseForks>
                    <reportFormat>xml</reportFormat>
                    <!-- excludes>
                        <exclude>**/*SystemTest.java</exclude>
                        <exclude>**/*IntTest.java</exclude>
                    </excludes -->
                    <excludes>
                        <exclude>${integrationTests}</exclude>
                        <exclude>${systemTests}</exclude>
                    </excludes>
                    <argLine> -Xms512m -Xmx4096m -XX:MaxPermSize=512m </argLine>
                </configuration>
            </plugin>
            <!-- pluging to run tests after 'package' phase in 'integration-test' -->
            <plugin>
                <groupId>org.apache.maven.plugins</groupId>
                <artifactId>maven-failsafe-plugin</artifactId>
                <version>2.19</version>
                <configuration>
                    <!-- includes>
                        <include>${integrationTests}</include>
                        <include>${systemTests}</include>
                    </includes -->
                </configuration>
                <executions>
                    <execution>
                        <id>failsafe-integration-tests</id>
                        <phase>integration-test</phase>
                        <goals>
                            <goal>integration-test</goal>
                        </goals>
                    </execution>
                </executions>
            </plugin>
            <!-- Need for issues when "deploy" -->
            <plugin>
                <groupId>org.apache.maven.plugins</groupId>
                <artifactId>maven-jar-plugin</artifactId>
                <executions>
                    <execution>
                        <goals>
                            <goal>test-jar</goal>
                        </goals>
                    </execution>
                </executions>
            </plugin>
        </plugins>

        <pluginManagement>
            <plugins>
                <plugin>
                    <!-- This is used differently in "runtime" pom-->
                    <groupId>org.apache.maven.plugins</groupId>
                    <artifactId>maven-jar-plugin</artifactId>
                    <version>2.6</version>
                </plugin>
                <!-- <plugin> <groupId>org.jacoco</groupId> <artifactId>jacoco-maven-plugin</artifactId>
                    <version>0.7.1.201405082137</version> <executions> <execution> <id>default-prepare-agent</id>
                    <goals> <goal>prepare-agent</goal> </goals> </execution> <execution> <id>default-report</id>
                    <phase>prepare-package</phase> <goals> <goal>report</goal> </goals> </execution>
                    <execution> <id>default-check</id> <goals> <goal>check</goal> </goals> <configuration>
                    <rules> </rules> </configuration> </execution> </executions> </plugin> -->
                <plugin>
                    <groupId>org.apache.maven.plugins</groupId>
                    <artifactId>maven-site-plugin</artifactId>
                    <version>3.4</version>
                </plugin>
                <!-- Removed Eclipse m2e lifecycle mapping plugin. For a better solution
                    see: http://stackoverflow.com/questions/7409823/m2e-lifecycle-mapping-not-found -->

                <!-- Need to change packages of dependencies to avoid classpath conflicts with previous versions.
                     This is done mainly due to ASM that is not backward compatible and for many packages
                     used by in memory database -->
                <plugin>
                    <groupId>org.apache.maven.plugins</groupId>
                    <artifactId>maven-shade-plugin</artifactId>
                    <version>2.4.2</version>
                    <executions>
                        <execution>
                            <phase>package</phase>
                            <goals>
                                <goal>shade</goal>
                            </goals>
                            <configuration>
                                <shadedArtifactAttached>false</shadedArtifactAttached>
                                <createDependencyReducedPom>true</createDependencyReducedPom>
                                <!-- do not change "org.evosuite.shaded." as it used in some of the java classes -->
                                <relocations>
                                    <relocation>
                                        <pattern>org.objectweb.asm</pattern>
                                        <shadedPattern>org.evosuite.shaded.org.objectweb.asm</shadedPattern>
                                    </relocation>
                                    <relocation>
                                        <pattern>org.hibernate</pattern>
                                        <shadedPattern>org.evosuite.shaded.org.hibernate</shadedPattern>
                                    </relocation>
                                    <relocation>
                                        <pattern>org.hsqldb</pattern>
                                        <shadedPattern>org.evosuite.shaded.org.hsqldb</shadedPattern>
                                    </relocation>
                                    <relocation>
                                        <pattern>org.jboss</pattern>
                                        <shadedPattern>org.evosuite.shaded.org.jboss</shadedPattern>
                                    </relocation>
                                    <relocation>
                                        <pattern>org.springframework</pattern>
                                        <shadedPattern>org.evosuite.shaded.org.springframework</shadedPattern>
                                    </relocation>
                                    <relocation>
                                        <pattern>org.apache.commons.logging</pattern>
                                        <shadedPattern>org.evosuite.shaded.org.apache.commons.logging</shadedPattern>
                                    </relocation>
                                    <relocation>
                                        <pattern>javassist</pattern>
                                        <shadedPattern>org.evosuite.shaded.javassist</shadedPattern>
                                    </relocation>
                                    <relocation>
                                        <pattern>antlr</pattern>
                                        <shadedPattern>org.evosuite.shaded.antlr</shadedPattern>
                                    </relocation>
                                    <relocation>
                                        <pattern>org.dom4j</pattern>
                                        <shadedPattern>org.evosuite.shaded.org.dom4j</shadedPattern>
                                    </relocation>
                                    <!--
                                    <relocation>
                                        <pattern>org.xml</pattern>
                                        <shadedPattern>org.evosuite.shaded.org.xml</shadedPattern>
                                    </relocation>
                                    <relocation>
                                        <pattern>org.w3c</pattern>
                                        <shadedPattern>org.evosuite.shaded.org.w3c</shadedPattern>
                                    </relocation>
                                    -->
                                    <relocation>
                                        <pattern>org.aopalliance</pattern>
                                        <shadedPattern>org.evosuite.shaded.org.aopalliance</shadedPattern>
                                    </relocation>
                                    <relocation>
                                        <pattern>org.mockito</pattern>
                                        <shadedPattern>org.evosuite.shaded.org.mockito</shadedPattern>
                                    </relocation>
                                    <relocation>
                                        <!-- This is special. Originally we wanted to handle it directly, but
                                         did not turn out to be a good idea. However, too early to remove
                                         that code, so we just shade this package to avoid backward
                                         compatibility issues
                                         -->
                                        <pattern>javax.servlet</pattern>
                                        <shadedPattern>org.evosuite.shaded.javax.servlet</shadedPattern>
                                    </relocation>
                                    <relocation>
                                        <pattern>org.apache</pattern>
                                        <shadedPattern>org.evosuite.shaded.org.apache</shadedPattern>
                                    </relocation>
                                    <relocation>
                                        <pattern>org.hamcrest</pattern>
                                        <shadedPattern>org.evosuite.shaded.org.hamcrest</shadedPattern>
                                    </relocation>
                                    <relocation>
                                        <pattern>org.objenesis</pattern>
                                        <shadedPattern>org.evosuite.shaded.org.objenesis</shadedPattern>
                                    </relocation>
                                </relocations>
                                <!-- ERMIRA -->
                                <filters>
                                  <filter>
                                    <artifact>*:*</artifact>
                                    <excludes>
                                      <exclude>META-INF/*.SF</exclude>
                                      <exclude>META-INF/*.DSA</exclude>
                                      <exclude>META-INF/*.RSA</exclude>
                                    </excludes>
                                  </filter>
                                </filters>
                                <!-- END ERMIRA -->
                            </configuration>
                        </execution>
                    </executions>
                </plugin>


            </plugins>
        </pluginManagement>
    </build>

    <properties>
        <project.build.sourceEncoding>UTF-8</project.build.sourceEncoding>
        <deployURL>Needs to be fixed in Jenkins</deployURL>
        <!-- empty by default. activated through profile -->
        <!-- systemTests></systemTests>
        <integrationTests></integrationTests -->

        <systemTests>**/*SystemTest.java</systemTests>
        <integrationTests>**/*IntTest.java</integrationTests>

    </properties>

</project><|MERGE_RESOLUTION|>--- conflicted
+++ resolved
@@ -7,11 +7,7 @@
     <artifactId>evosuite</artifactId>
     <name>EvoSuite</name>
     <description>n/a</description>
-<<<<<<< HEAD
-    <version>1.0.2</version>
-=======
     <version>1.0.3-SNAPSHOT</version>
->>>>>>> 28f9e9d6
     <packaging>pom</packaging>
     <url>http://www.evosuite.org/</url>
     <inceptionYear>2010</inceptionYear>
