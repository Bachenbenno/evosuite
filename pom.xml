--- conflicted
+++ resolved
@@ -1,6 +1,5 @@
 <?xml version="1.0" encoding="ISO-8859-1"?>
 <project xmlns="http://maven.apache.org/POM/4.0.0" xmlns:xsi="http://www.w3.org/2001/XMLSchema-instance"
-<<<<<<< HEAD
 	xsi:schemaLocation="http://maven.apache.org/POM/4.0.0 http://maven.apache.org/maven-v4_0_0.xsd">
 	<modelVersion>4.0.0</modelVersion>
 
@@ -13,24 +12,6 @@
 	<url>http://www.evosuite.org/</url>
 	<inceptionYear>2010</inceptionYear>
 
-	<modules>
-		<module>master</module>
-		<module>client</module>
-		<module>runtime</module>
-		<module>plugins</module>
-=======
-         xsi:schemaLocation="http://maven.apache.org/POM/4.0.0 http://maven.apache.org/maven-v4_0_0.xsd">
-    <modelVersion>4.0.0</modelVersion>
-
-    <groupId>org.evosuite</groupId>
-    <artifactId>evosuite</artifactId>
-    <name>EvoSuite</name>
-    <description>n/a</description>
-    <version>1.0.2-SNAPSHOT</version>
-    <packaging>pom</packaging>
-    <url>http://www.evosuite.org/</url>
-    <inceptionYear>2010</inceptionYear>
-
     <licenses>
         <license>
             <name> GNU Lesser General Public License (LGPL), version 3</name>
@@ -55,13 +36,11 @@
         <module>client</module>
         <module>runtime</module>
         <module>plugins</module>
->>>>>>> ed67eeac
         <module>standalone_runtime</module>
         <module>shaded</module>
         <module>generated</module>
     </modules>
 
-<<<<<<< HEAD
 	<prerequisites>
 	  <maven>3.1</maven>
 	</prerequisites>
@@ -114,348 +93,16 @@
 		</developer>
 	</developers>
 
-	<scm>
-		<connection>scm:hg:http://projects.evosuite.org/hg/evosuite</connection>
-		<developerConnection>scm:hg:http://projects.evosuite.org/hg/evosuite</developerConnection>
-		<url>http://projects.evosuite.org/projects/evosuite</url>
-	</scm>
-
-	<organization>
-		<name>EvoSuite</name>
-		<url>http://www.evosuite.org/</url>
-	</organization>
-
-
-
-	<profiles>
-		<profile>
-			<id>tools-default</id>
-			<activation>
-				<activeByDefault>true</activeByDefault>
-				<file>
-					<exists>${java.home}/../lib/tools.jar</exists>
-				</file>
-			</activation>
-			<properties>
-				<toolsjar>${java.home}/../lib/tools.jar</toolsjar>
-			</properties>
-		</profile>
-		<profile>
-			<id>tools-jenkins</id>
-			<activation>
-				<activeByDefault>false</activeByDefault>
-				<file>
-					<exists>${java.home}/lib/tools.jar</exists>
-				</file>
-			</activation>
-			<properties>
-				<toolsjar>${java.home}/lib/tools.jar</toolsjar>
-			</properties>
-		</profile>
-		<profile>
-			<id>tools-mac</id>
-			<activation>
-				<activeByDefault>false</activeByDefault>
-				<file>
-					<exists>${java.home}/../Classes/classes.jar</exists>
-				</file>
-			</activation>
-			<properties>
-				<toolsjar>${java.home}/../Classes/classes.jar</toolsjar>
-			</properties>
-		</profile>
-		<profile>
-			<id>Java7</id>
-			<activation>
-				<jdk>1.7</jdk>
-				<property>
-					<name>Java7</name>
-				</property>
-			</activation>
-			<properties>
-				<toolsVersion>1.7.0</toolsVersion>
-			</properties>
-		</profile>
-	</profiles>
-
-
-
-	<dependencyManagement>
-		<!-- It is important that _no_ GPL library is used here. Note, in some 
-			cases, a GPL licencse can have "classpath" exceptions, like usually for Oracle 
-			libraries: https://glassfish.java.net/public/CDDL+GPL_1_1.html For each library 
-			you want to add, add a comment regarding its used license. -->
-		<dependencies>
-			<dependency>
-				<groupId>com.sun</groupId>
-				<artifactId>tools</artifactId>
-<!--				<version>${toolsVersion}</version> -->
-				<version>1.0.0</version>
-				<scope>system</scope>
-				<systemPath>${toolsjar}</systemPath>
-			</dependency>
-			<dependency>
-				<!-- GPL, but classpath exception -->
-				<groupId>javax.xml.bind</groupId>
-				<artifactId>jaxb-api</artifactId>
-				<version>2.2.12</version>
-			</dependency>
-			<dependency>
-				<!-- Apache 2 -->
-				<groupId>net.sf.opencsv</groupId>
-				<artifactId>opencsv</artifactId>
-				<version>2.3</version>
-			</dependency>
-			<dependency>
-				<!-- BSD -->
-				<groupId>dk.brics.automaton</groupId>
-				<artifactId>automaton</artifactId>
-				<version>1.11-8</version>
-			</dependency>
-			<dependency>
-				<!-- MIT -->
-				<groupId>org.slf4j</groupId>
-				<artifactId>slf4j-api</artifactId>
-				<version>1.7.12</version>
-			</dependency>
-			<dependency>
-				<!-- EPL/LGPL -->
-				<groupId>ch.qos.logback</groupId>
-				<artifactId>logback-classic</artifactId>
-				<version>1.1.3</version>
-			</dependency>
-			<dependency>
-				<!-- MIT -->
-				<groupId>org.mockito</groupId>
-				<artifactId>mockito-all</artifactId>
-				<version>2.0.2-beta</version>
-			</dependency>
-			<dependency>
-				<!-- Common Public License Version 1.0 -->
-				<groupId>junit</groupId>
-				<artifactId>junit</artifactId>
-				<version>4.12</version>
-			</dependency>
-			<dependency>
-				<!-- Adhoc license, copyright holder is INRIA -->
-				<groupId>org.ow2.asm</groupId>
-				<artifactId>asm-all</artifactId>
-				<version>5.0.4</version>
-<!--				<version>4.2</version> -->
-			</dependency>
-			<dependency>
-				<!-- Apache 2 -->
-				<groupId>com.googlecode.gentyref</groupId>
-				<artifactId>gentyref</artifactId>
-				<version>1.2.0</version>
-			</dependency>
-			<dependency>
-				<!-- LGPL -->
-				<groupId>net.sf.jgrapht</groupId>
-				<artifactId>jgrapht</artifactId>
-				<version>0.8.3</version>
-			</dependency>
-<!--			<dependency> -->
-				<!-- LGPL -->
-<!--				<groupId>org.jgrapht</groupId>
-				<artifactId>jgrapht-core</artifactId>
-				<version>0.9.0</version>
-			</dependency>
-			<dependency> -->
-				<!-- LGPL -->
-<!--				<groupId>org.jgrapht</groupId>
-				<artifactId>jgrapht-ext</artifactId>
-				<version>0.9.0</version>
-			</dependency> -->
-			<dependency>
-				<!-- LGPL -->
-				<groupId>com.panayotis</groupId>
-				<artifactId>JavaPlot</artifactId>
-				<version>0.4.0</version>
-			</dependency>
-			<dependency>
-				<!-- BSD -->
-				<groupId>com.thoughtworks.xstream</groupId>
-				<artifactId>xstream</artifactId>
-				<version>1.4.8</version>
-			</dependency>
-			<dependency>
-				<!-- Apache 2 -->
-				<groupId>org.apache.commons</groupId>
-				<artifactId>commons-lang3</artifactId>
-				<version>3.3.2</version>
-				<!-- Version 3.2.1 leads to a NPE in org.jcvi.jillion.fasta.qual.QualityFastaRecordWriterBuilder
-					in 92_jcvi-javacommon -->
-			</dependency>
-			<dependency>
-				<!-- Apache 2 -->
-				<groupId>commons-io</groupId>
-				<artifactId>commons-io</artifactId>
-				<version>2.4</version>
-			</dependency>
-			<dependency>
-				<!-- Apache 2 -->
-				<groupId>commons-cli</groupId>
-				<artifactId>commons-cli</artifactId>
-				<version>1.3.1</version>
-			</dependency>
-			<dependency>
-				<!-- EPL -->
-				<groupId>org.kohsuke</groupId>
-				<artifactId>graphviz-api</artifactId>
-				<version>1.1</version>
-			</dependency>
-			<dependency>
-				<!-- Apache 2 -->
-				<groupId>oro</groupId>
-				<artifactId>oro</artifactId>
-				<version>2.0.8</version>
-			</dependency>
-
-			<!--  JavaEE -->
-
-			<dependency>
-				<!-- GPL, but classpath exception -->
-				<groupId>org.jboss.spec.javax.servlet</groupId>
-				<artifactId>jboss-servlet-api_3.1_spec</artifactId>
-				<version>1.0.0.Final</version>
-			</dependency>
-
-			<!-- LGPL 2.1 -->
-			<!--
-			<dependency>
-
-				<groupId>org.hibernate.javax.persistence</groupId>
-				<artifactId>hibernate-jpa-2.0-api</artifactId>
-				<version>1.0.1.Final</version>
-			</dependency>
-			-->
-			<dependency>
-				<!-- LGPL 2.1 -->
-				<groupId>org.hibernate</groupId>
-				<artifactId>hibernate-entitymanager</artifactId>
-				<version>4.3.10.Final</version>
-			</dependency>
-			<dependency>
-				<!-- Apache 2 -->
-				<groupId>javax.inject</groupId>
-				<artifactId>javax.inject</artifactId>
-				<version>1</version>
-			</dependency>
-			<dependency>
-				<!-- Apache 2 -->
-				<groupId>javax.enterprise</groupId>
-				<artifactId>cdi-api</artifactId>
-				<version>1.2</version>
-			</dependency>
-			<dependency>
-				<!-- HSQLDB License	http://hsqldb.org/web/hsqlLicense.html, based on BSD -->
-				<groupId>org.hsqldb</groupId>
-				<artifactId>hsqldb</artifactId>
-				<version>2.3.2</version>
-			</dependency>
-			<dependency>
-				<!-- Apache 2 -->
-				<groupId>org.springframework</groupId>
-				<artifactId>spring-orm</artifactId>
-				<version>4.1.6.RELEASE</version>
-			</dependency>
-			<dependency>
-				<!-- Apache 2 -->
-				<groupId>org.springframework</groupId>
-				<artifactId>spring-context</artifactId>
-				<version>4.1.6.RELEASE</version>
-			</dependency>
-
-
-		</dependencies>
-	</dependencyManagement>
-
-
-
-	<repositories>
-		<repository>
-			<releases>
-				<enabled>true</enabled>
-				<checksumPolicy>warn</checksumPolicy>
-			</releases>
-			<snapshots>
-				<enabled>true</enabled>
-				<updatePolicy>never</updatePolicy>
-				<checksumPolicy>fail</checksumPolicy>
-			</snapshots>
-			<id>EvoSuite</id>
-			<name>EvoSuite Repository</name>
-			<url>http://www.evosuite.org/m2/</url>
-			<layout>default</layout>
-		</repository>
-
-		<!-- <repository> <id>choco.repo</id> <url>http://www.emn.fr/z-info/choco-solver/mvn/repository/</url>
-			</repository> -->
-	</repositories>
-=======
-    <prerequisites>
-        <maven>3.1</maven>
-    </prerequisites>
-
-    <developers>
-        <developer>
-            <id>fraser</id>
-            <name>Gordon Fraser</name>
-            <email>Gordon.Fraser@sheffield.ac.uk</email>
-            <url>http://staffwww.dcs.shef.ac.uk/people/G.Fraser</url>
-            <organization>University of Sheffield</organization>
-            <organizationUrl>http://www.sheffield.ac.uk/dcs</organizationUrl>
-            <timezone>2</timezone>
-            <roles>
-                <role>Developer</role>
-            </roles>
-        </developer>
-        <developer>
-            <id>arcuri</id>
-            <name>Andrea Arcuri</name>
-            <url>http://www.arcuriandrea.org</url>
-            <timezone>2</timezone>
-            <roles>
-                <role>Developer</role>
-            </roles>
-        </developer>
-        <developer>
-            <id>fgross</id>
-            <name>Florian Gross</name>
-            <timezone>2</timezone>
-            <roles>
-                <role>Developer</role>
-            </roles>
-        </developer>
-        <developer>
-            <id>jroessler</id>
-            <name>Jeremias Roessler</name>
-            <timezone>2</timezone>
-            <roles>
-                <role>Developer</role>
-            </roles>
-        </developer>
-        <developer>
-            <id>amis</id>
-            <name>Andre Mis</name>
-            <timezone>2</timezone>
-            <roles>
-                <role>Developer</role>
-            </roles>
-        </developer>
-    </developers>
-
     <scm>
         <connection>scm:git:https://github.com/EvoSuite/evosuite.git</connection>
         <developerConnection>scm:git:https://github.com/EvoSuite/evosuite.git</developerConnection>
         <url>https://github.com/EvoSuite/evosuite/tree/master</url>
     </scm>
 
-    <organization>
-        <name>EvoSuite</name>
-        <url>http://www.evosuite.org/</url>
-    </organization>
+	<organization>
+		<name>EvoSuite</name>
+		<url>http://www.evosuite.org/</url>
+	</organization>
 
 
     <profiles>
@@ -558,219 +205,220 @@
     </profiles>
 
 
-    <dependencyManagement>
-        <!-- It is important that _no_ GPL library is used here. Note, in some
-            cases, a GPL licencse can have "classpath" exceptions, like usually for Oracle
-            libraries: https://glassfish.java.net/public/CDDL+GPL_1_1.html For each library
-            you want to add, add a comment regarding its used license. -->
-        <dependencies>
-            <dependency>
-                <groupId>com.sun</groupId>
-                <artifactId>tools</artifactId>
-                <!--				<version>${toolsVersion}</version> -->
-                <version>1.0.0</version>
-                <scope>system</scope>
-                <systemPath>${toolsjar}</systemPath>
-            </dependency>
-            <dependency>
-                <!-- GPL, but classpath exception -->
-                <groupId>javax.xml.bind</groupId>
-                <artifactId>jaxb-api</artifactId>
-                <version>2.2.12</version>
-            </dependency>
-            <dependency>
-                <!-- Apache 2 -->
-                <groupId>net.sf.opencsv</groupId>
-                <artifactId>opencsv</artifactId>
-                <version>2.3</version>
-            </dependency>
-            <dependency>
-                <!-- BSD -->
-                <groupId>dk.brics.automaton</groupId>
-                <artifactId>automaton</artifactId>
-                <version>1.11-8</version>
-            </dependency>
-            <dependency>
-                <!-- MIT -->
-                <groupId>org.slf4j</groupId>
-                <artifactId>slf4j-api</artifactId>
-                <version>1.7.12</version>
-            </dependency>
-            <dependency>
-                <!-- EPL/LGPL -->
-                <groupId>ch.qos.logback</groupId>
-                <artifactId>logback-classic</artifactId>
-                <version>1.1.3</version>
-            </dependency>
-            <dependency>
-                <!-- MIT -->
-                <groupId>org.mockito</groupId>
-                <artifactId>mockito-all</artifactId>
-                <version>2.0.2-beta</version>
-            </dependency>
-            <dependency>
-                <!-- Common Public License Version 1.0 -->
-                <groupId>junit</groupId>
-                <artifactId>junit</artifactId>
-                <version>4.12</version>
-            </dependency>
-            <dependency>
-                <!-- Adhoc license, copyright holder is INRIA -->
-                <groupId>org.ow2.asm</groupId>
-                <artifactId>asm-all</artifactId>
-                <version>5.0.4</version>
-                <!--				<version>4.2</version> -->
-            </dependency>
-            <dependency>
-                <!-- Apache 2 -->
-                <groupId>com.googlecode.gentyref</groupId>
-                <artifactId>gentyref</artifactId>
-                <version>1.2.0</version>
-            </dependency>
-            <dependency>
-                <!-- LGPL -->
-                <groupId>net.sf.jgrapht</groupId>
-                <artifactId>jgrapht</artifactId>
-                <version>0.8.3</version>
-            </dependency>
-            <!--			<dependency> -->
-            <!-- LGPL -->
-            <!--				<groupId>org.jgrapht</groupId>
-                            <artifactId>jgrapht-core</artifactId>
-                            <version>0.9.0</version>
-                        </dependency>
-                        <dependency> -->
-            <!-- LGPL -->
-            <!--				<groupId>org.jgrapht</groupId>
-                            <artifactId>jgrapht-ext</artifactId>
-                            <version>0.9.0</version>
-                        </dependency> -->
-            <dependency>
-                <!-- LGPL -->
-                <groupId>com.panayotis</groupId>
-                <artifactId>JavaPlot</artifactId>
-                <version>0.4.0</version>
-            </dependency>
-            <dependency>
-                <!-- BSD -->
-                <groupId>com.thoughtworks.xstream</groupId>
-                <artifactId>xstream</artifactId>
-                <version>1.4.8</version>
-            </dependency>
-            <dependency>
-                <!-- Apache 2 -->
-                <groupId>org.apache.commons</groupId>
-                <artifactId>commons-lang3</artifactId>
-                <version>3.3.2</version>
-                <!-- Version 3.2.1 leads to a NPE in org.jcvi.jillion.fasta.qual.QualityFastaRecordWriterBuilder
-                    in 92_jcvi-javacommon -->
-            </dependency>
-            <dependency>
-                <!-- Apache 2 -->
-                <groupId>commons-io</groupId>
-                <artifactId>commons-io</artifactId>
-                <version>2.4</version>
-            </dependency>
-            <dependency>
-                <!-- Apache 2 -->
-                <groupId>commons-cli</groupId>
-                <artifactId>commons-cli</artifactId>
-                <version>1.3.1</version>
-            </dependency>
-            <dependency>
-                <!-- EPL -->
-                <groupId>org.kohsuke</groupId>
-                <artifactId>graphviz-api</artifactId>
-                <version>1.1</version>
-            </dependency>
-            <dependency>
-                <!-- Apache 2 -->
-                <groupId>oro</groupId>
-                <artifactId>oro</artifactId>
-                <version>2.0.8</version>
-            </dependency>
-
-            <!--  JavaEE -->
-
-            <dependency>
-                <!-- GPL, but classpath exception -->
-                <groupId>org.jboss.spec.javax.servlet</groupId>
-                <artifactId>jboss-servlet-api_3.1_spec</artifactId>
-                <version>1.0.0.Final</version>
-            </dependency>
-
-            <!-- LGPL 2.1 -->
-            <!--
-            <dependency>
-
-                <groupId>org.hibernate.javax.persistence</groupId>
-                <artifactId>hibernate-jpa-2.0-api</artifactId>
-                <version>1.0.1.Final</version>
-            </dependency>
-            -->
-            <dependency>
-                <!-- LGPL 2.1 -->
-                <groupId>org.hibernate</groupId>
-                <artifactId>hibernate-entitymanager</artifactId>
-                <version>4.3.10.Final</version>
-            </dependency>
-            <dependency>
-                <!-- Apache 2 -->
-                <groupId>javax.inject</groupId>
-                <artifactId>javax.inject</artifactId>
-                <version>1</version>
-            </dependency>
-            <dependency>
-                <!-- Apache 2 -->
-                <groupId>javax.enterprise</groupId>
-                <artifactId>cdi-api</artifactId>
-                <version>1.2</version>
-            </dependency>
-            <dependency>
-                <!-- HSQLDB License	http://hsqldb.org/web/hsqlLicense.html, based on BSD -->
-                <groupId>org.hsqldb</groupId>
-                <artifactId>hsqldb</artifactId>
-                <version>2.3.2</version>
-            </dependency>
-            <dependency>
-                <!-- Apache 2 -->
-                <groupId>org.springframework</groupId>
-                <artifactId>spring-orm</artifactId>
-                <version>4.1.6.RELEASE</version>
-            </dependency>
-            <dependency>
-                <!-- Apache 2 -->
-                <groupId>org.springframework</groupId>
-                <artifactId>spring-context</artifactId>
-                <version>4.1.6.RELEASE</version>
-            </dependency>
-
-
-        </dependencies>
-    </dependencyManagement>
-
-
-    <repositories>
-        <repository>
-            <releases>
-                <enabled>true</enabled>
-                <checksumPolicy>warn</checksumPolicy>
-            </releases>
-            <snapshots>
-                <enabled>true</enabled>
-                <updatePolicy>never</updatePolicy>
-                <checksumPolicy>fail</checksumPolicy>
-            </snapshots>
-            <id>EvoSuite</id>
-            <name>EvoSuite Repository</name>
-            <url>http://www.evosuite.org/m2/</url>
-            <layout>default</layout>
-        </repository>
-
-        <!-- <repository> <id>choco.repo</id> <url>http://www.emn.fr/z-info/choco-solver/mvn/repository/</url>
-            </repository> -->
-    </repositories>
->>>>>>> ed67eeac
+
+	<dependencyManagement>
+		<!-- It is important that _no_ GPL library is used here. Note, in some 
+			cases, a GPL licencse can have "classpath" exceptions, like usually for Oracle 
+			libraries: https://glassfish.java.net/public/CDDL+GPL_1_1.html For each library 
+			you want to add, add a comment regarding its used license. -->
+		<dependencies>
+			<dependency>
+				<groupId>com.sun</groupId>
+				<artifactId>tools</artifactId>
+<!--				<version>${toolsVersion}</version> -->
+				<version>1.0.0</version>
+				<scope>system</scope>
+				<systemPath>${toolsjar}</systemPath>
+			</dependency>
+			<dependency>
+				<!-- GPL, but classpath exception -->
+				<groupId>javax.xml.bind</groupId>
+				<artifactId>jaxb-api</artifactId>
+				<version>2.2.12</version>
+			</dependency>
+			<dependency>
+				<!-- Apache 2 -->
+				<groupId>net.sf.opencsv</groupId>
+				<artifactId>opencsv</artifactId>
+				<version>2.3</version>
+			</dependency>
+			<dependency>
+				<!-- BSD -->
+				<groupId>dk.brics.automaton</groupId>
+				<artifactId>automaton</artifactId>
+				<version>1.11-8</version>
+			</dependency>
+			<dependency>
+				<!-- MIT -->
+				<groupId>org.slf4j</groupId>
+				<artifactId>slf4j-api</artifactId>
+				<version>1.7.12</version>
+			</dependency>
+			<dependency>
+				<!-- EPL/LGPL -->
+				<groupId>ch.qos.logback</groupId>
+				<artifactId>logback-classic</artifactId>
+				<version>1.1.3</version>
+			</dependency>
+			<dependency>
+				<!-- MIT -->
+				<groupId>org.mockito</groupId>
+				<artifactId>mockito-all</artifactId>
+				<version>2.0.2-beta</version>
+			</dependency>
+			<dependency>
+				<!-- Common Public License Version 1.0 -->
+				<groupId>junit</groupId>
+				<artifactId>junit</artifactId>
+				<version>4.12</version>
+			</dependency>
+			<dependency>
+				<!-- Adhoc license, copyright holder is INRIA -->
+				<groupId>org.ow2.asm</groupId>
+				<artifactId>asm-all</artifactId>
+				<version>5.0.4</version>
+<!--				<version>4.2</version> -->
+			</dependency>
+			<dependency>
+				<!-- Apache 2 -->
+				<groupId>com.googlecode.gentyref</groupId>
+				<artifactId>gentyref</artifactId>
+				<version>1.2.0</version>
+			</dependency>
+			<dependency>
+				<!-- LGPL -->
+				<groupId>net.sf.jgrapht</groupId>
+				<artifactId>jgrapht</artifactId>
+				<version>0.8.3</version>
+			</dependency>
+<!--			<dependency> -->
+				<!-- LGPL -->
+<!--				<groupId>org.jgrapht</groupId>
+				<artifactId>jgrapht-core</artifactId>
+				<version>0.9.0</version>
+			</dependency>
+			<dependency> -->
+				<!-- LGPL -->
+<!--				<groupId>org.jgrapht</groupId>
+				<artifactId>jgrapht-ext</artifactId>
+				<version>0.9.0</version>
+			</dependency> -->
+			<dependency>
+				<!-- LGPL -->
+				<groupId>com.panayotis</groupId>
+				<artifactId>JavaPlot</artifactId>
+				<version>0.4.0</version>
+			</dependency>
+			<dependency>
+				<!-- BSD -->
+				<groupId>com.thoughtworks.xstream</groupId>
+				<artifactId>xstream</artifactId>
+				<version>1.4.8</version>
+			</dependency>
+			<dependency>
+				<!-- Apache 2 -->
+				<groupId>org.apache.commons</groupId>
+				<artifactId>commons-lang3</artifactId>
+				<version>3.3.2</version>
+				<!-- Version 3.2.1 leads to a NPE in org.jcvi.jillion.fasta.qual.QualityFastaRecordWriterBuilder
+					in 92_jcvi-javacommon -->
+			</dependency>
+			<dependency>
+				<!-- Apache 2 -->
+				<groupId>commons-io</groupId>
+				<artifactId>commons-io</artifactId>
+				<version>2.4</version>
+			</dependency>
+			<dependency>
+				<!-- Apache 2 -->
+				<groupId>commons-cli</groupId>
+				<artifactId>commons-cli</artifactId>
+				<version>1.3.1</version>
+			</dependency>
+			<dependency>
+				<!-- EPL -->
+				<groupId>org.kohsuke</groupId>
+				<artifactId>graphviz-api</artifactId>
+				<version>1.1</version>
+			</dependency>
+			<dependency>
+				<!-- Apache 2 -->
+				<groupId>oro</groupId>
+				<artifactId>oro</artifactId>
+				<version>2.0.8</version>
+			</dependency>
+
+			<!--  JavaEE -->
+
+			<dependency>
+				<!-- GPL, but classpath exception -->
+				<groupId>org.jboss.spec.javax.servlet</groupId>
+				<artifactId>jboss-servlet-api_3.1_spec</artifactId>
+				<version>1.0.0.Final</version>
+			</dependency>
+
+			<!-- LGPL 2.1 -->
+			<!--
+			<dependency>
+
+				<groupId>org.hibernate.javax.persistence</groupId>
+				<artifactId>hibernate-jpa-2.0-api</artifactId>
+				<version>1.0.1.Final</version>
+			</dependency>
+			-->
+			<dependency>
+				<!-- LGPL 2.1 -->
+				<groupId>org.hibernate</groupId>
+				<artifactId>hibernate-entitymanager</artifactId>
+				<version>4.3.10.Final</version>
+			</dependency>
+			<dependency>
+				<!-- Apache 2 -->
+				<groupId>javax.inject</groupId>
+				<artifactId>javax.inject</artifactId>
+				<version>1</version>
+			</dependency>
+			<dependency>
+				<!-- Apache 2 -->
+				<groupId>javax.enterprise</groupId>
+				<artifactId>cdi-api</artifactId>
+				<version>1.2</version>
+			</dependency>
+			<dependency>
+				<!-- HSQLDB License	http://hsqldb.org/web/hsqlLicense.html, based on BSD -->
+				<groupId>org.hsqldb</groupId>
+				<artifactId>hsqldb</artifactId>
+				<version>2.3.2</version>
+			</dependency>
+			<dependency>
+				<!-- Apache 2 -->
+				<groupId>org.springframework</groupId>
+				<artifactId>spring-orm</artifactId>
+				<version>4.1.6.RELEASE</version>
+			</dependency>
+			<dependency>
+				<!-- Apache 2 -->
+				<groupId>org.springframework</groupId>
+				<artifactId>spring-context</artifactId>
+				<version>4.1.6.RELEASE</version>
+			</dependency>
+
+
+		</dependencies>
+	</dependencyManagement>
+
+
+
+	<repositories>
+		<repository>
+			<releases>
+				<enabled>true</enabled>
+				<checksumPolicy>warn</checksumPolicy>
+			</releases>
+			<snapshots>
+				<enabled>true</enabled>
+				<updatePolicy>never</updatePolicy>
+				<checksumPolicy>fail</checksumPolicy>
+			</snapshots>
+			<id>EvoSuite</id>
+			<name>EvoSuite Repository</name>
+			<url>http://www.evosuite.org/m2/</url>
+			<layout>default</layout>
+		</repository>
+
+		<!-- <repository> <id>choco.repo</id> <url>http://www.emn.fr/z-info/choco-solver/mvn/repository/</url>
+			</repository> -->
+	</repositories>
 
 
     <!-- Once we publish EvoSuite as open source, we should rather deploy to MavenCentral -->
@@ -1007,7 +655,6 @@
                     <artifactId>maven-jar-plugin</artifactId>
                     <version>2.6</version>
                 </plugin>
-<<<<<<< HEAD
 				<!-- <plugin> <groupId>org.jacoco</groupId> <artifactId>jacoco-maven-plugin</artifactId>
 					<version>0.7.1.201405082137</version> <executions> <execution> <id>default-prepare-agent</id>
 					<goals> <goal>prepare-agent</goal> </goals> </execution> <execution> <id>default-report</id>
@@ -1125,163 +772,9 @@
 		</pluginManagement>
 	</build>
 
-	<reporting>
-	  <plugins>
-	    <plugin>
-	      <groupId>org.codehaus.mojo</groupId>
-	      <artifactId>findbugs-maven-plugin</artifactId>
-	      <version>3.0.2</version>
-	      <configuration>
-		<xmlOutput>true</xmlOutput>
-		<excludeFilterFile>findbugs-exclude.xml</excludeFilterFile>
-	      </configuration>
-	    </plugin>
-	    <!-- <plugin> <groupId>org.apache.maven.plugins</groupId> <artifactId>maven-checkstyle-plugin</artifactId> 
-		 <version>2.9.1</version> </plugin> -->
-	    <plugin>
-	      <groupId>org.apache.maven.plugins</groupId>
-	      <artifactId>maven-pmd-plugin</artifactId>
-	      <version>3.5</version>
-	      <configuration>
-		<targetJdk>1.7</targetJdk>
-	      </configuration>
-	    </plugin>
-	    <plugin>
-	      <groupId>org.apache.maven.plugins</groupId>
-	      <artifactId>maven-project-info-reports-plugin</artifactId>
-	      <version>2.8</version>
-	    </plugin>
-	    <plugin>
-	      <groupId>org.apache.maven.plugins</groupId>
-	      <artifactId>maven-surefire-report-plugin</artifactId>
-	      <version>2.18.1</version>
-	    </plugin>
-	    <plugin>
-	      <groupId>org.apache.maven.plugins</groupId>
-	      <artifactId>maven-jxr-plugin</artifactId>
-	      <version>2.5</version>
-	    </plugin>
-	    <plugin>
-              <groupId>org.codehaus.mojo</groupId>
-              <artifactId>cobertura-maven-plugin</artifactId>
-              <version>2.7</version>
-	    </plugin>
-	  </plugins>
-	</reporting>
-
-	<properties>
-		<project.build.sourceEncoding>UTF-8</project.build.sourceEncoding>
-		<skipTests>true</skipTests>
-=======
-                <!-- <plugin> <groupId>org.jacoco</groupId> <artifactId>jacoco-maven-plugin</artifactId>
-                    <version>0.7.1.201405082137</version> <executions> <execution> <id>default-prepare-agent</id>
-                    <goals> <goal>prepare-agent</goal> </goals> </execution> <execution> <id>default-report</id>
-                    <phase>prepare-package</phase> <goals> <goal>report</goal> </goals> </execution>
-                    <execution> <id>default-check</id> <goals> <goal>check</goal> </goals> <configuration>
-                    <rules> </rules> </configuration> </execution> </executions> </plugin> -->
-                <plugin>
-                    <groupId>org.apache.maven.plugins</groupId>
-                    <artifactId>maven-site-plugin</artifactId>
-                    <version>3.4</version>
-                </plugin>
-                <!-- Removed Eclipse m2e lifecycle mapping plugin. For a better solution
-                    see: http://stackoverflow.com/questions/7409823/m2e-lifecycle-mapping-not-found -->
-
-                <!-- Need to change packages of dependencies to avoid classpath conflicts with previous versions.
-                     This is done mainly due to ASM that is not backward compatible and for many packages
-                     used by in memory database -->
-                <plugin>
-                    <groupId>org.apache.maven.plugins</groupId>
-                    <artifactId>maven-shade-plugin</artifactId>
-                    <version>2.4.1</version>
-                    <executions>
-                        <execution>
-                            <phase>package</phase>
-                            <goals>
-                                <goal>shade</goal>
-                            </goals>
-                            <configuration>
-                                <shadedArtifactAttached>false</shadedArtifactAttached>
-                                <createDependencyReducedPom>true</createDependencyReducedPom>
-                                <!-- do not change "org.evosuite.shaded." as it used in some of the java classes -->
-                                <relocations>
-                                    <relocation>
-                                        <pattern>org.objectweb.asm</pattern>
-                                        <shadedPattern>org.evosuite.shaded.org.objectweb.asm</shadedPattern>
-                                    </relocation>
-                                    <relocation>
-                                        <pattern>org.hibernate</pattern>
-                                        <shadedPattern>org.evosuite.shaded.org.hibernate</shadedPattern>
-                                    </relocation>
-                                    <relocation>
-                                        <pattern>org.hsqldb</pattern>
-                                        <shadedPattern>org.evosuite.shaded.org.hsqldb</shadedPattern>
-                                    </relocation>
-                                    <relocation>
-                                        <pattern>org.jboss</pattern>
-                                        <shadedPattern>org.evosuite.shaded.org.jboss</shadedPattern>
-                                    </relocation>
-                                    <relocation>
-                                        <pattern>org.springframework</pattern>
-                                        <shadedPattern>org.evosuite.shaded.org.springframework</shadedPattern>
-                                    </relocation>
-                                    <relocation>
-                                        <pattern>org.apache.commons.logging</pattern>
-                                        <shadedPattern>org.evosuite.shaded.org.apache.commons.logging</shadedPattern>
-                                    </relocation>
-                                    <relocation>
-                                        <pattern>javassist</pattern>
-                                        <shadedPattern>org.evosuite.shaded.javassist</shadedPattern>
-                                    </relocation>
-                                    <relocation>
-                                        <pattern>antlr</pattern>
-                                        <shadedPattern>org.evosuite.shaded.antlr</shadedPattern>
-                                    </relocation>
-                                    <relocation>
-                                        <pattern>org.dom4j</pattern>
-                                        <shadedPattern>org.evosuite.shaded.org.dom4j</shadedPattern>
-                                    </relocation>
-                                    <!--
-                                    <relocation>
-                                        <pattern>org.xml</pattern>
-                                        <shadedPattern>org.evosuite.shaded.org.xml</shadedPattern>
-                                    </relocation>
-                                    <relocation>
-                                        <pattern>org.w3c</pattern>
-                                        <shadedPattern>org.evosuite.shaded.org.w3c</shadedPattern>
-                                    </relocation>
-                                    -->
-                                    <relocation>
-                                        <pattern>org.aopalliance</pattern>
-                                        <shadedPattern>org.evosuite.shaded.org.aopalliance</shadedPattern>
-                                    </relocation>
-                                    <relocation>
-                                        <pattern>org.mockito</pattern>
-                                        <shadedPattern>org.evosuite.shaded.org.mockito</shadedPattern>
-                                    </relocation>
-                                    <relocation>
-                                        <!-- This is special. Originally we wanted to handle it directly, but
-                                         did not turn out to be a good idea. However, too early to remove
-                                         that code, so we just shade this package to avoid backward
-                                         compatibility issues -->
-                                        <pattern>javax.servlet</pattern>
-                                        <shadedPattern>org.evosuite.shaded.javax.servlet</shadedPattern>
-                                    </relocation>
-                                </relocations>
-                            </configuration>
-                        </execution>
-                    </executions>
-                </plugin>
-
-
-            </plugins>
-        </pluginManagement>
-    </build>
-
     <properties>
         <project.build.sourceEncoding>UTF-8</project.build.sourceEncoding>
         <skipTests>true</skipTests>
->>>>>>> ed67eeac
         <deployURL>Needs to be fixed in Jenkins</deployURL>
 	</properties>
 
