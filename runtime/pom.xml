--- conflicted
+++ resolved
@@ -6,11 +6,7 @@
     <parent>
         <groupId>org.evosuite</groupId>
         <artifactId>evosuite</artifactId>
-<<<<<<< HEAD
-        <version>1.0.2</version>
-=======
         <version>1.0.3-SNAPSHOT</version>
->>>>>>> 28f9e9d6
     </parent>
 
     <artifactId>evosuite-runtime</artifactId>
