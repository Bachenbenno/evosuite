/**
 * Copyright (C) 2010-2017 Gordon Fraser, Andrea Arcuri and EvoSuite
 * contributors
 *
 * This file is part of EvoSuite.
 *
 * EvoSuite is free software: you can redistribute it and/or modify it
 * under the terms of the GNU Lesser General Public License as published
 * by the Free Software Foundation, either version 3.0 of the License, or
 * (at your option) any later version.
 *
 * EvoSuite is distributed in the hope that it will be useful, but
 * WITHOUT ANY WARRANTY; without even the implied warranty of
 * MERCHANTABILITY or FITNESS FOR A PARTICULAR PURPOSE. See the GNU
 * Lesser Public License for more details.
 *
 * You should have received a copy of the GNU Lesser General Public
 * License along with EvoSuite. If not, see <http://www.gnu.org/licenses/>.
 */
package org.evosuite.runtime.mock.java.io;

import java.io.File;
import java.io.FileDescriptor;
import java.io.FileInputStream;
import java.io.FileNotFoundException;
import java.io.IOException;
import java.nio.channels.FileChannel;
import java.util.concurrent.atomic.AtomicInteger;

import org.evosuite.runtime.LeakingResource;
import org.evosuite.runtime.mock.MockFramework;
import org.evosuite.runtime.mock.OverrideMock;
import org.evosuite.runtime.mock.java.lang.MockNullPointerException;
import org.evosuite.runtime.vfs.VFile;
import org.evosuite.runtime.vfs.VirtualFileSystem;

public class MockFileInputStream extends FileInputStream implements LeakingResource, OverrideMock{


	private FileChannel channel = null;

	/**
	 * Is this stream closed?
	 */
	private volatile boolean closed = false;

	/**
	 * The path to the file
	 */
	private final String path;

	/**
	 * The position to read in the stream next
	 */
	private final AtomicInteger position = new AtomicInteger(0);

	// ----- constructors -------------

	public MockFileInputStream(String name) throws FileNotFoundException {
<<<<<<< HEAD
		this( name != null ?
						(!MockFramework.isEnabled() ? new File(name) : new MockFile(name)) :
                (File)null
=======
		this( name != null ? 
						(!MockFramework.isEnabled() ? new File(name) : new MockFile(name)) : 
				(File)null
>>>>>>> c152a9af
				);
	}


	public MockFileInputStream(File file) throws FileNotFoundException {
		super(!MockFramework.isEnabled() ?
						file :
							VirtualFileSystem.getInstance().getRealTmpFile()  // just to make compiler happy
				);
		if(!MockFramework.isEnabled()){
			path = null;
			return;
		}

		VirtualFileSystem.getInstance().addLeakingResource(this);

		path = (file != null ? file.getAbsolutePath() : null);
		if (path == null) {
			throw new MockNullPointerException();
		}

		VFile vf = NativeMockedIO.getFileForReading(path);
		if(vf==null){
			throw new FileNotFoundException();
		}
	}

	/*
	 * we do not really handle this constructor.
	 * 
	 * TODO: we could, by using StaticReplacementMock and reflection, but anyway it is very rare
	 */
	public MockFileInputStream(FileDescriptor fdObj) {
		super(fdObj);
		path = "";
	}

	// ----  read methods  ----------

	public int read() throws IOException{

		if(!MockFramework.isEnabled()){
			return super.read();
		}

		throwExceptionIfClosed();

		return NativeMockedIO.read(path, position);
	}

	private  int readBytes(byte b[], int off, int len) throws IOException{

		if(!MockFramework.isEnabled()){
			return super.read(b, off, len);
		}

		int counter = 0;
		for(int i=0; i<len; i++){
			int v = read();
			if(v == -1){  //EOF
				if(i==0){
					//no data to read
					return -1;
				} else {
					return counter;
				}
			}

			b[off+i] = (byte) v;
			counter++;
		}

		return counter;
	}

	@Override
	public  long skip(long n) throws IOException{

		if(!MockFramework.isEnabled()){
			return super.skip(n);
		}

		if(n<0){
			throw new MockIOException();
		}

		throwExceptionIfClosed();

		VirtualFileSystem.getInstance().throwSimuledIOExceptionIfNeeded(path);
		position.addAndGet((int)n);
		return n;
	}

	@Override
	public int available() throws IOException{

		if(!MockFramework.isEnabled()){
			return super.available();
		}

		throwExceptionIfClosed();

		VFile vf = NativeMockedIO.getFileForReading(path);
		if(vf==null){
			throw new MockIOException();
		}

		VirtualFileSystem.getInstance().throwSimuledIOExceptionIfNeeded(path);

		int size = vf.getDataSize();
		int available = size - position.get();

		return available;
	}

	@Override
	public int read(byte b[]) throws IOException {
		return readBytes(b, 0, b.length);
	}

	@Override
	public int read(byte b[], int off, int len) throws IOException {
		return readBytes(b, off, len);
	}


	//-------- other methods ------------

	@Override
	public void close() throws IOException {
		super.close();

		if(!MockFramework.isEnabled()){
			return;
		}

		if (closed) {
			return;
		}
		closed = true;
		if (channel != null) {
			channel.close();
		}

		VirtualFileSystem.getInstance().throwSimuledIOExceptionIfNeeded(path);
	}

	/*  //Cannot be overriden
    public final FileDescriptor getFD() throws IOException {
        if (fd != null) return fd;
        throw new IOException();
    }
	 */

	@Override
	public FileChannel getChannel() {
		if(!MockFramework.isEnabled()){
			return super.getChannel();
		}

		synchronized (this) {
			if (channel == null) {
				channel = new EvoFileChannel(position,path,true,false);
			}
			return channel;
		}
	}

	private void throwExceptionIfClosed() throws IOException{
		if(closed){
			throw new MockIOException();
		}
	}

	@Override
	public void release() throws Exception {
		super.close();
	}
}<|MERGE_RESOLUTION|>--- conflicted
+++ resolved
@@ -57,19 +57,13 @@
 	// ----- constructors -------------
 
 	public MockFileInputStream(String name) throws FileNotFoundException {
-<<<<<<< HEAD
-		this( name != null ?
-						(!MockFramework.isEnabled() ? new File(name) : new MockFile(name)) :
-                (File)null
-=======
 		this( name != null ? 
 						(!MockFramework.isEnabled() ? new File(name) : new MockFile(name)) : 
-				(File)null
->>>>>>> c152a9af
+							null
 				);
 	}
 
-
+	
 	public MockFileInputStream(File file) throws FileNotFoundException {
 		super(!MockFramework.isEnabled() ?
 						file :
@@ -79,7 +73,7 @@
 			path = null;
 			return;
 		}
-
+		
 		VirtualFileSystem.getInstance().addLeakingResource(this);
 
 		path = (file != null ? file.getAbsolutePath() : null);
@@ -110,10 +104,10 @@
 		if(!MockFramework.isEnabled()){
 			return super.read();
 		}
-
+		
 		throwExceptionIfClosed();
 
-		return NativeMockedIO.read(path, position);
+		return NativeMockedIO.read(path, position); 
 	}
 
 	private  int readBytes(byte b[], int off, int len) throws IOException{
@@ -121,7 +115,7 @@
 		if(!MockFramework.isEnabled()){
 			return super.read(b, off, len);
 		}
-
+		
 		int counter = 0;
 		for(int i=0; i<len; i++){
 			int v = read();
@@ -138,16 +132,16 @@
 			counter++;
 		}
 
-		return counter;
+		return counter; 
 	}
 
 	@Override
 	public  long skip(long n) throws IOException{
-
+		
 		if(!MockFramework.isEnabled()){
 			return super.skip(n);
 		}
-
+		
 		if(n<0){
 			throw new MockIOException();
 		}
@@ -156,7 +150,7 @@
 
 		VirtualFileSystem.getInstance().throwSimuledIOExceptionIfNeeded(path);
 		position.addAndGet((int)n);
-		return n;
+		return n; 
 	}
 
 	@Override
@@ -165,7 +159,7 @@
 		if(!MockFramework.isEnabled()){
 			return super.available();
 		}
-
+		
 		throwExceptionIfClosed();
 
 		VFile vf = NativeMockedIO.getFileForReading(path);
@@ -178,7 +172,7 @@
 		int size = vf.getDataSize();
 		int available = size - position.get();
 
-		return available;
+		return available; 
 	}
 
 	@Override
@@ -201,7 +195,7 @@
 		if(!MockFramework.isEnabled()){
 			return;
 		}
-
+		
 		if (closed) {
 			return;
 		}
@@ -225,10 +219,10 @@
 		if(!MockFramework.isEnabled()){
 			return super.getChannel();
 		}
-
+		
 		synchronized (this) {
 			if (channel == null) {
-				channel = new EvoFileChannel(position,path,true,false);
+				channel = new EvoFileChannel(position,path,true,false); 
 			}
 			return channel;
 		}
@@ -241,7 +235,7 @@
 	}
 
 	@Override
-	public void release() throws Exception {
+	public void release() throws Exception {		
 		super.close();
 	}
 }