--- conflicted
+++ resolved
@@ -27,10 +27,7 @@
                 <groupId>org.apache.maven.plugins</groupId>
                 <artifactId>maven-javadoc-plugin</artifactId>
                 <configuration combine.children="append">
-<<<<<<< HEAD
-=======
                     <!-- Need for release -->
->>>>>>> ba19123c
                     <includeDependencySources>true</includeDependencySources>
                 </configuration>
             </plugin>
