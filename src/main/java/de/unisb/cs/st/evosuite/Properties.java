/*
 * Copyright (C) 2010 Saarland University
 * 
 * This file is part of EvoSuite.
 * 
 * EvoSuite is free software: you can redistribute it and/or modify it under the
 * terms of the GNU Lesser Public License as published by the Free Software
 * Foundation, either version 3 of the License, or (at your option) any later
 * version.
 * 
 * EvoSuite is distributed in the hope that it will be useful, but WITHOUT ANY
 * WARRANTY; without even the implied warranty of MERCHANTABILITY or FITNESS FOR
 * A PARTICULAR PURPOSE. See the GNU Lesser Public License for more details.
 * 
 * You should have received a copy of the GNU Lesser Public License along with
 * EvoSuite. If not, see <http://www.gnu.org/licenses/>.
 */

package de.unisb.cs.st.evosuite;

import java.io.File;
import java.io.FileInputStream;
import java.io.FileNotFoundException;
import java.io.IOException;
import java.io.InputStream;
import java.lang.annotation.ElementType;
import java.lang.annotation.Retention;
import java.lang.annotation.RetentionPolicy;
import java.lang.annotation.Target;
import java.lang.reflect.Array;
import java.lang.reflect.Field;
import java.net.URL;
import java.util.HashMap;
import java.util.HashSet;
import java.util.Map;
import java.util.Set;

import org.slf4j.Logger;
import org.slf4j.LoggerFactory;

import de.unisb.cs.st.evosuite.testcase.TestCluster;
import de.unisb.cs.st.evosuite.utils.Utils;

/**
 * Central property repository. All global parameters of EvoSuite should be
 * declared as fields here, using the appropriate annotation. Access is possible
 * directly via the fields, or with getter/setter methods.
 * 
 * @author Gordon Fraser
 * 
 */
public class Properties {

	private final static Logger logger = LoggerFactory.getLogger(Properties.class);

	/**
	 * Parameters are fields of the Properties class, annotated with this
	 * annotation. The key parameter is used to identify values in property
	 * files or on the command line, the group is used in the config file or
	 * input plugins to organize parameters, and the description is also
	 * displayed there.
	 */
	@Retention(RetentionPolicy.RUNTIME)
	@Target(ElementType.FIELD)
	public @interface Parameter {
		String key();

		String group() default "Experimental";

		String description();
	}

	public @interface IntValue {
		int min() default Integer.MIN_VALUE;

		int max() default Integer.MAX_VALUE;
	}

	public @interface LongValue {
		long min() default Long.MIN_VALUE;

		long max() default Long.MAX_VALUE;
	}

	public @interface DoubleValue {
		double min() default -(Double.MAX_VALUE - 1); // FIXXME: Check

		double max() default Double.MAX_VALUE;
	}

	// ---------------------------------------------------------------
	// Test sequence creation
	@Parameter(key = "test_excludes", group = "Test Creation", description = "File containing methods that should not be used in testing")
	public static String TEST_EXCLUDES = "test.excludes";

	@Parameter(key = "test_includes", group = "Test Creation", description = "File containing methods that should be included in testing")
	public static String TEST_INCLUDES = "test.includes";

	@Parameter(key = "make_accessible", group = "TestCreation", description = "Change default package rights to public package rights (?)")
	public static boolean MAKE_ACCESSIBLE = true;

	@Parameter(key = "string_replacement", group = "Test Creation", description = "Replace string.equals with levenshtein distance")
	public static boolean STRING_REPLACEMENT = false;

	@Parameter(key = "static_hack", group = "Test Creation", description = "Call static constructors after each test execution")
	public static boolean STATIC_HACK = false;

	@Parameter(key = "null_probability", group = "Test Creation", description = "Probability to use null instead of constructing an object")
	@DoubleValue(min = 0.0, max = 1.0)
	public static double NULL_PROBABILITY = 0.1;

	@Parameter(key = "object_reuse_probability", group = "Test Creation", description = "Probability to reuse an existing reference, if available")
	@DoubleValue(min = 0.0, max = 1.0)
	public static double OBJECT_REUSE_PROBABILITY = 0.9;

	@Parameter(key = "primitive_reuse_probability", group = "Test Creation", description = "Probability to reuse an existing primitive, if available")
	@DoubleValue(min = 0.0, max = 1.0)
	public static double PRIMITIVE_REUSE_PROBABILITY = 0.5;

	@Parameter(key = "primitive_pool", group = "Test Creation", description = "Probability to use a primitive from the pool rather than a random value")
	@DoubleValue(min = 0.0, max = 1.0)
	public static double PRIMITIVE_POOL = 0.5;

	@Parameter(key = "object_pool", group = "Test Creation", description = "Probability to use a predefined sequence from the pool rather than a random generator")
	@DoubleValue(min = 0.0, max = 1.0)
	public static double OBJECT_POOL = 0.0;

	@Parameter(key = "string_length", group = "Test Creation", description = "Maximum length of randomly generated strings")
	public static int STRING_LENGTH = 20;

	@Parameter(key = "epsilon", group = "Test Creation", description = "Epsilon for floats in local search")
	public static double EPSILON = 0.001;

	@Parameter(key = "max_int", group = "Test Creation", description = "Maximum size of randomly generated integers (minimum range = -1 * max)")
	public static int MAX_INT = 2048;

	@Parameter(key = "restrict_pool", group = "Test Creation", description = "Prohibit integers in the pool greater than max_int")
	public static boolean RESTRICT_POOL = false;

	@Parameter(key = "max_delta", group = "Test Creation", description = "Maximum size of delta for numbers during mutation")
	public static int MAX_DELTA = 20;

	@Parameter(key = "max_array", group = "Test Creation", description = "Maximum length of randomly generated arrays")
	public static int MAX_ARRAY = 10;

	@Parameter(key = "max_attempts", group = "Test Creation", description = "Number of attempts when generating an object before giving up")
	public static int MAX_ATTEMPTS = 1000;

	@Parameter(key = "max_recursion", group = "Test Creation", description = "Recursion depth when trying to create objects")
	public static int MAX_RECURSION = 10;

	@Parameter(key = "max_length", group = "Test Creation", description = "Maximum length of test suites (0 = no check)")
	public static int MAX_LENGTH = 0;

	@Parameter(key = "max_size", group = "Test Creation", description = "Maximum number of test cases in a test suite")
	public static int MAX_SIZE = 100;

	@Parameter(key = "num_tests", group = "Test Creation", description = "Number of tests in initial test suites")
	public static int NUM_TESTS = 2;

	@Parameter(key = "min_initial_tests", group = "Test Creation", description = "Minimum number of tests in initial test suites")
	public static int MIN_INITIAL_TESTS = 1;

	@Parameter(key = "max_initial_tests", group = "Test Creation", description = "Maximum number of tests in initial test suites")
	public static int MAX_INITIAL_TESTS = 10;

	@Parameter(key = "use_deprecated", group = "Test Creation", description = "Include deprecated methods in tests")
	public static boolean USE_DEPRECATED = false;

	@Parameter(key = "generator_tournament", group = "Test Creation", description = "Size of tournament when choosing a generator")
	@Deprecated
	public static int GENERATOR_TOURNAMENT = 3;

	@Parameter(key = "generate_objects", group = "Test Creation", description = "Generate .object files that allow adapting method signatures")
	public static boolean GENERATE_OBJECTS = false;

	// ---------------------------------------------------------------
	// Search algorithm
	public enum Algorithm {
		STANDARDGA, STEADYSTATEGA, ONEPLUSONEEA, MUPLUSLAMBDAGA
	}

	@Parameter(key = "algorithm", group = "Search Algorithm", description = "Search algorithm")
	public static Algorithm ALGORITHM = Algorithm.STEADYSTATEGA;

	@Parameter(key = "check_best_length", group = "Search Algorithm", description = "Check length against length of best individual")
	public static boolean CHECK_BEST_LENGTH = true;

	@Parameter(key = "check_parents_length", group = "Search Algorithm", description = "Check length against length of parents")
	public static boolean CHECK_PARENTS_LENGTH = true;

	//@Parameter(key = "check_rank_length", group = "Search Algorithm", description = "Use length in rank selection")
	//public static boolean CHECK_RANK_LENGTH = false;

	@Parameter(key = "parent_check", group = "Search Algorithm", description = "Check against parents in Mu+Lambda algorithm")
	public static boolean PARENT_CHECK = true;

	@Parameter(key = "check_max_length", group = "Search Algorithm", description = "Check length against fixed maximum")
	public static boolean CHECK_MAX_LENGTH = true;

	@Parameter(key = "dse_rate", group = "Search Algorithm", description = "Apply DSE at every X generation")
	public static int DSE_RATE = -1;

	@Parameter(key = "local_search_rate", group = "Search Algorithm", description = "Apply local search at every X generation")
	public static int LOCAL_SEARCH_RATE = -1;

	@Parameter(key = "local_search_budget", group = "Search Algorithm", description = "Maximum attempts at improving individuals per local search")
	public static int LOCAL_SEARCH_BUDGET = 100;

	@Parameter(key = "local_search_probes", group = "Search Algorithm", description = "How many mutations to apply to a string to check whether it improves coverage")
	public static int LOCAL_SEARCH_PROBES = 10;

	@Parameter(key = "crossover_rate", group = "Search Algorithm", description = "Probability of crossover")
	@DoubleValue(min = 0.0, max = 1.0)
	public static double CROSSOVER_RATE = 0.75;

	@Parameter(key = "kincompensation", group = "Search Algorithm", description = "Penalty for duplicate individuals")
	@DoubleValue(min = 0.0, max = 1.0)
	public static double KINCOMPENSATION = 1.0;

	@Parameter(key = "elite", group = "Search Algorithm", description = "Elite size for search algorithm")
	public static int ELITE = 1;

	@Parameter(key = "tournament_size", group = "Search Algorithm", description = "Number of individuals for tournament selection")
	public static int TOURNAMENT_SIZE = 10;

	@Parameter(key = "rank_bias", group = "Search Algorithm", description = "Bias for better individuals in rank selection")
	public static double RANK_BIAS = 1.7;

	@Parameter(key = "chromosome_length", group = "Search Algorithm", description = "Maximum length of chromosomes during search")
	@IntValue(min = 1, max = 100000)
	public static int CHROMOSOME_LENGTH = 40;

	@Parameter(key = "population", group = "Search Algorithm", description = "Population size of genetic algorithm")
	@IntValue(min = 1)
	public static int POPULATION = 50;

	public enum PopulationLimit {
		INDIVIDUALS, TESTS, STATEMENTS;
	}

	@Parameter(key = "population_limit", group = "Search Algorithm", description = "What to use as limit for the population size")
	public static PopulationLimit POPULATION_LIMIT = PopulationLimit.INDIVIDUALS;

	@Parameter(key = "generations", group = "Search Algorithm", description = "Maximum search duration")
	@LongValue(min = 1)
	public static long GENERATIONS = 1000000;

	public static String PROPERTIES_FILE = "properties_file";

	public enum StoppingCondition {
		MAXSTATEMENTS, MAXTESTS, MAXTIME, MAXGENERATIONS, MAXFITNESSEVALUATIONS
	}

	@Parameter(key = "stopping_condition", group = "Search Algorithm", description = "What condition should be checked to end the search")
	public static StoppingCondition STOPPING_CONDITION = StoppingCondition.MAXSTATEMENTS;

	public enum CrossoverFunction {
		SINGLEPOINTRELATIVE, SINGLEPOINTFIXED, SINGLEPOINT
	}

	@Parameter(key = "crossover_function", group = "Search Algorithm", description = "Crossover function during search")
	public static CrossoverFunction CROSSOVER_FUNCTION = CrossoverFunction.SINGLEPOINTRELATIVE;

	public enum SelectionFunction {
		RANK, ROULETTEWHEEL, TOURNAMENT
	}

	@Parameter(key = "selection_function", group = "Search Algorithm", description = "Selection function during search")
	public static SelectionFunction SELECTION_FUNCTION = SelectionFunction.RANK;

	// TODO: Fix values
	@Parameter(key = "secondary_objectives", group = "Search Algorithm", description = "Secondary objective during search")
	// @SetValue(values = { "maxlength", "maxsize", "avglength", "none" })
	public static String SECONDARY_OBJECTIVE = "totallength";

	@Parameter(key = "bloat_factor", group = "Search Algorithm", description = "Maximum relative increase in length")
	public static int BLOAT_FACTOR = 2;

	@Parameter(key = "stop_zero", group = "Search Algorithm", description = "Stop optimization once goal is covered")
	public static boolean STOP_ZERO = true;

	@Parameter(key = "dynamic_limit", group = "Search Algorithm", description = "Multiply search budget by number of test goals")
	public static boolean DYNAMIC_LIMIT = false;

	@Parameter(key = "global_timeout", group = "Search Algorithm", description = "Seconds allowed for entire search")
	@IntValue(min = 0)
	public static int GLOBAL_TIMEOUT = 600;

	@Parameter(key = "minimization_timeout", group = "Search Algorithm", description = "Seconds allowed for minimization at the end")
	@IntValue(min = 0)
	public static int MINIMIZATION_TIMEOUT = 600;

	// ---------------------------------------------------------------
	// Single branch mode
	@Parameter(key = "random_tests", group = "Single Branch Mode", description = "Number of random tests to run before test generation (Single branch mode)")
	public static int RANDOM_TESTS = 0;

	@Parameter(key = "skip_covered", group = "Single Branch Mode", description = "Skip coverage goals that have already been (coincidentally) covered")
	public static boolean SKIP_COVERED = true;

	@Parameter(key = "reuse_budget", group = "Single Branch Mode", description = "Use leftover budget on unsatisfied test goals (Single branch mode)")
	public static boolean REUSE_BUDGET = true;

	@Parameter(key = "shuffle_goals", group = "Single Branch Mode", description = "Shuffle test goals before test generation (Single branch mode)")
	public static boolean SHUFFLE_GOALS = true;

	@Parameter(key = "recycle_chromosomes", group = "Single Branch Mode", description = "Seed initial population with related individuals (Single branch mode)")
	public static boolean RECYCLE_CHROMOSOMES = true;

	// ---------------------------------------------------------------
	// Output
	public enum OutputFormat {
		JUNIT3, JUNIT4, TESTNG
	}

	@Parameter(key = "test_format", group = "Output", description = "Format of the resulting test cases")
	public static OutputFormat TEST_FORMAT = OutputFormat.JUNIT4;

	@Parameter(key = "print_to_system", group = "Output", description = "Allow test output on console")
	public static boolean PRINT_TO_SYSTEM = false;

	@Parameter(key = "plot", group = "Output", description = "Create plots of size and fitness")
	public static boolean PLOT = false;

	@Parameter(key = "html", group = "Output", description = "Create html reports")
	public static boolean HTML = true;

	@Parameter(key = "junit_tests", group = "Output", description = "Create JUnit test suites")
	public static boolean JUNIT_TESTS = true;

	@Parameter(key = "log_goals", group = "Output", description = "Create a CSV file for each individual evolution")
	public static boolean LOG_GOALS = false;

	@Parameter(key = "minimize", group = "Output", description = "Minimize test suite after generation")
	public static boolean MINIMIZE = true;

	@Parameter(key = "minimize_old", group = "Output", description = "Minimize test suite using old algorithm")
	public static boolean MINIMIZE_OLD = false;

	@Parameter(key = "inline", group = "Output", description = "Inline all constants")
	public static boolean INLINE = false;

	@Parameter(key = "minimize_values", group = "Output", description = "Minimize constants and method calls")
	public static boolean MINIMIZE_VALUES = false;

	@Parameter(key = "write_pool", group = "Output", description = "Keep sequences for object pool")
	public static boolean WRITE_POOL = false;

	@Parameter(key = "report_dir", group = "Output", description = "Directory in which to put HTML and CSV reports")
	public static String REPORT_DIR = "evosuite-report";

	@Parameter(key = "print_current_goals", group = "Output", description = "Print out current goal during test generation")
	public static boolean PRINT_CURRENT_GOALS = false;

	@Parameter(key = "print_covered_goals", group = "Output", description = "Print out covered goals during test generation")
	public static boolean PRINT_COVERED_GOALS = false;

	@Parameter(key = "assertions", group = "Output", description = "Create assertions")
	public static boolean ASSERTIONS = false;

	public enum AssertionStrategy {
		ALL, MUTATION, UNIT
	}

	@Parameter(key = "assertion_strategy", group = "Output", description = "Which assertions to generate")
	public static AssertionStrategy ASSERTION_STRATEGY = AssertionStrategy.MUTATION;

	@Parameter(key = "test_dir", group = "Output", description = "Directory in which to place JUnit tests")
	public static String TEST_DIR = "evosuite-tests";

	@Parameter(key = "write_cfg", group = "Output", description = "Create CFG graphs")
	public static boolean WRITE_CFG = false;

	@Parameter(key = "write_excel", group = "Output", description = "Create Excel workbook")
	public static boolean WRITE_EXCEL = false;

	@Parameter(key = "shutdown_hook", group = "Output", description = "Store test suite on Ctrl+C")
	public static boolean SHUTDOWN_HOOK = true;

	@Parameter(key = "show_progress", group = "Output", description = "Show progress bar on console")
	public static boolean SHOW_PROGRESS = true;

	//---------------------------------------------------------------
	// Sandbox
	@Parameter(key = "sandbox", group = "Sandbox", description = "Execute tests in a sandbox environment")
	public static boolean SANDBOX = false;

	@Parameter(key = "mocks", group = "Sandbox", description = "Usage of the mocks for the IO, Network etc")
	public static boolean MOCKS = false;

	@Parameter(key = "mock_strategies", group = "Sandbox", description = "Which mocking strategy should be applied")
	public static String[] MOCK_STRATEGIES = { "" };

	@Parameter(key = "sandbox_folder", group = "Sandbox", description = "Folder used for IO, when mocks are enabled")
	public static String SANDBOX_FOLDER = "evosuite-sandbox";

	@Parameter(key = "stubs", group = "Sandbox", description = "Stub generation for abstract classes")
	public static boolean STUBS = false;

	// ---------------------------------------------------------------
	// Experimental
	@Parameter(key = "calculate_cluster", description = "Automatically calculate test cluster during setup")
	public static boolean CALCULATE_CLUSTER = false;

	@Parameter(key = "branch_statement", description = "Require statement coverage for branch coverage")
	public static boolean BRANCH_STATEMENT = false;

	@Parameter(key = "remote_testing", description = "Include remote calls")
	public static boolean REMOTE_TESTING = false;

	@Parameter(key = "cpu_timeout", description = "Measure timeouts on CPU time, not global time")
	public static boolean CPU_TIMEOUT = false;

	@Parameter(key = "log_timeout", description = "Produce output each time a test times out")
	public static boolean LOG_TIMEOUT = false;

	@Parameter(key = "call_probability", description = "Probability to reuse an existing test case, if it produces a required object")
	@DoubleValue(min = 0.0, max = 1.0)
	public static double CALL_PROBABILITY = 0.0;

	@Parameter(key = "usage_models", description = "Names of usage model files")
	public static String USAGE_MODELS = "";

	@Parameter(key = "usage_rate", description = "Probability with which to use transitions out of the OUM")
	@DoubleValue(min = 0.0, max = 1.0)
	public static double USAGE_RATE = 0.5;

	@Parameter(key = "instrument_parent", description = "Also count coverage goals in superclasses")
	public static boolean INSTRUMENT_PARENT = false;

	@Parameter(key = "check_contracts", description = "Check contracts during test execution")
	public static boolean CHECK_CONTRACTS = false;

	@Parameter(key = "check_contracts_end", description = "Check contracts only once per test")
	public static boolean CHECK_CONTRACTS_END = false;
	
	@Parameter(key = "BREAK_ON_EXCEPTION", description = "Stop test execution if exception occurrs")
	public static boolean BREAK_ON_EXCEPTION = false;

	public enum TestFactory {
		RANDOM, ALLMETHODS, TOURNAMENT, JUNIT
	}

	@Parameter(key = "test_factory", description = "Which factory creates tests")
	public static TestFactory TEST_FACTORY = TestFactory.RANDOM;

	@Parameter(key = "junit_strict", description = "Only include test files containing the target classname")
	public static boolean JUNIT_STRICT = false;

	@Parameter(key = "seed_clone", description = "Probability with which existing individuals are cloned")
	public static double SEED_CLONE = 0.2;

	@Parameter(key = "seed_mutations", description = "Probability with which cloned individuals are mutated")
	public static int SEED_MUTATIONS = 2;

	@Parameter(key = "concolic_mutation", description = "Probability of using concolic mutation operator")
	@DoubleValue(min = 0.0, max = 1.0)
	public static double CONCOLIC_MUTATION = 0.0;

	@Parameter(key = "ui", description = "Do User Interface tests")
	public static boolean UI_TEST = false;

	@Parameter(key = "testability_transformation", description = "Apply testability transformation (Yanchuan)")
	public static boolean TESTABILITY_TRANSFORMATION = false;

	@Parameter(key = "TT_stack", description = "Maximum stack depth for testability transformation")
	public static int TT_stack = 10;

	@Parameter(key = "TT", description = "Testability transformation")
	public static boolean TT = false;

	// ---------------------------------------------------------------
	// Test Execution
	@Parameter(key = "timeout", group = "Test Execution", description = "Milliseconds allowed per test")
	public static int TIMEOUT = 5000;

	@Parameter(key = "mutation_timeouts", group = "Test Execution", description = "Number of timeouts before we consider a mutant killed")
	public static int MUTATION_TIMEOUTS = 3;

	// ---------------------------------------------------------------
	// TODO: Fix description
	public enum AlternativeFitnessCalculationMode {
		SUM, MIN, MAX, AVG, SINGLE
	}

	@Parameter(key = "alternative_fitness_calculation_mode", description = "")
	public static AlternativeFitnessCalculationMode ALTERNATIVE_FITNESS_CALCULATION_MODE = AlternativeFitnessCalculationMode.SUM;

	@Parameter(key = "initially_enforced_randomness", description = "")
	@DoubleValue(min = 0.0, max = 1.0)
	public static double INITIALLY_ENFORCED_RANDOMNESS = 0.4;

	@Parameter(key = "alternative_fitness_range", description = "")
	public static double ALTERNATIVE_FITNESS_RANGE = 100.0;

	@Parameter(key = "preorder_goals_by_difficulty", description = "")
	public static boolean PREORDER_GOALS_BY_DIFFICULTY = false;

	@Parameter(key = "starve_by_fitness", description = "")
	public static boolean STARVE_BY_FITNESS = true;

	@Parameter(key = "penalize_overwriting_definitions_flat", description = "")
	public static boolean PENALIZE_OVERWRITING_DEFINITIONS_FLAT = false;

	@Parameter(key = "penalize_overwriting_definitions_linearly", description = "")
	public static boolean PENALIZE_OVERWRITING_DEFINITIONS_LINEARLY = false;

	@Parameter(key = "enable_alternative_fitness_calculation", description = "")
	public static boolean ENABLE_ALTERNATIVE_FITNESS_CALCULATION = false;

	@Parameter(key = "defuse_debug_mode", description = "")
	public static boolean DEFUSE_DEBUG_MODE = false;

	@Parameter(key = "randomize_difficulty", description = "")
	public static boolean RANDOMIZE_DIFFICULTY = true;

	//---------------------------------------------------------------
	// Manual algorithm
	@Parameter(key = "min_delta_coverage", group = "Manual algorithm", description = "Minimum coverage delta")
	public static double MIN_DELTA_COVERAGE = 0.01;

	@Parameter(key = "max_iteration", group = "Manual algorithm", description = "how much itteration with MIN_DELTA_COVERAGE possible with out MA")
	public static int MAX_ITERATION = 50;

	@Parameter(key = "ma_active", group = "Manual algorithm", description = "MA active")
	public static boolean MA_ACTIVE = false;

	// ---------------------------------------------------------------
	// Runtime parameters

	public enum Criterion {
<<<<<<< HEAD
		CONCURRENCY, LCSAJ, DEFUSE, PATH, BRANCH, MUTATION, COMP_LCSAJ_BRANCH, STATEMENT, ANALYZE, DATA
=======
		CONCURRENCY, LCSAJ, DEFUSE, ALLDEFS, PATH, BRANCH, MUTATION, COMP_LCSAJ_BRANCH, STATEMENT, ANALYZE
>>>>>>> 526ba7c1
	}

	/** Cache target class */
	private static Class<?> TARGET_CLASS_INSTANCE = null;

	@Parameter(key = "CP", group = "Runtime", description = "The classpath of the target classes")
	public static String CP = "";

	@Parameter(key = "PROJECT_PREFIX", group = "Runtime", description = "Package name of target package")
	public static String PROJECT_PREFIX = null;

	@Parameter(key = "PROJECT_DIR", group = "Runtime", description = "Directory name of target package")
	public static String PROJECT_DIR = null;

	/** Package name of target class (might be a subpackage) */
	public static String CLASS_PREFIX = "";

	/** Sub-package name of target class */
	public static String SUB_PREFIX = "";

	@Parameter(key = "TARGET_CLASS_PREFIX", group = "Runtime", description = "Prefix of classes we are trying to cover")
	public static String TARGET_CLASS_PREFIX = "";

	/** Class under test */
	@Parameter(key = "TARGET_CLASS", group = "Runtime", description = "Class under test")
	public static String TARGET_CLASS = "";

	/** Method under test */
	@Parameter(key = "target_method", group = "Runtime", description = "Method for which to generate tests")
	public static String TARGET_METHOD = "";

	@Parameter(key = "OUTPUT_DIR", group = "Runtime", description = "Directory in which to put generated files")
	public static String OUTPUT_DIR = "evosuite-files";

	@Parameter(key = "hierarchy_data", group = "Runtime", description = "File in which hierarchy data is stored")
	public static String HIERARCHY_DATA = "hierarchy.xml";

	@Parameter(key = "connection_data", group = "Runtime", description = "File in which connection data is stored")
	public static String CONNECTION_DATA = "connection.xml";

	@Parameter(key = "criterion", group = "Runtime", description = "Coverage criterion")
	public static Criterion CRITERION = Criterion.BRANCH;

	public enum Strategy {
		ONEBRANCH, EVOSUITE
	}

	@Parameter(key = "strategy", group = "Runtime", description = "Which mode to use")
	public static Strategy STRATEGY = Strategy.EVOSUITE;

	@Parameter(key = "process_communication_port", group = "Runtime", description = "Port at which the communication with the external process is done")
	public static int PROCESS_COMMUNICATION_PORT = -1;

	@Parameter(key = "max_stalled_threads", group = "Runtime", description = "Number of stalled threads")
	public static int MAX_STALLED_THREADS = 10;

	@Parameter(key = "min_free_mem", group = "Runtime", description = "Minimum amount of available memory")
	public static int MIN_FREE_MEM = 200000000;

	// ---------------------------------------------------------------
	// Seeding test cases

	@Parameter(key = "classpath", group = "Test Seeding", description = "The classpath needed to compile the seeding test case.")
	public static String[] CLASSPATH = new String[] { "" };

	@Parameter(key = "sourcepath", group = "Test Seeding", description = "The path to the test case source.")
	public static String[] SOURCEPATH = new String[] { "" };

	/**
	 * Get all parameters that are available
	 * 
	 * @return
	 */
	public static Set<String> getParameters() {
		return parameterMap.keySet();
	}

	/**
	 * Determine fields that are declared as parameters
	 */
	private static void reflectMap() {
		for (Field f : Properties.class.getFields()) {
			if (f.isAnnotationPresent(Parameter.class)) {
				Parameter p = f.getAnnotation(Parameter.class);
				parameterMap.put(p.key(), f);
				try {
					defaultMap.put(f, f.get(null));
				} catch (IllegalArgumentException e) {
				} catch (IllegalAccessException e) {
				}
			}
		}
	}

	/**
	 * Initialize properties from property file or command line parameters
	 */
	private void loadProperties() {
		loadPropertiesFile(System.getProperty(PROPERTIES_FILE, "evosuite-files/evosuite.properties"));

		for (String parameter : parameterMap.keySet()) {
			try {
				String property = System.getProperty(parameter);
				if (property == null) {
					property = properties.getProperty(parameter);
				}
				if (property != null) {
					setValue(parameter, property);
					// System.out.println("Loading property " + parameter + "="
					// + property);
				}
			} catch (NoSuchParameterException e) {
				logger.info("- No such parameter: " + parameter);
			} catch (IllegalArgumentException e) {
				logger.info("- Error setting parameter \"" + parameter + "\": " + e);
			} catch (IllegalAccessException e) {
				logger.info("- Error setting parameter \"" + parameter + "\": " + e);
			}
		}
		if (POPULATION_LIMIT == PopulationLimit.STATEMENTS) {
			if (MAX_LENGTH < POPULATION) {
				MAX_LENGTH = POPULATION;
			}
		}
	}

	public void loadPropertiesFile(String propertiesPath) {
		properties = new java.util.Properties();
<<<<<<< HEAD
=======
		String propertiesFile = System.getProperty(PROPERTIES_FILE, "evosuite-files"
		        + File.separator + "evosuite.properties");
>>>>>>> 526ba7c1
		try {
			InputStream in = null;
			File propertiesFile = new File(propertiesPath);
			if (propertiesFile.exists()) {
				in = new FileInputStream(propertiesPath);
				logger.info("* Properties loaded from configuration file " + propertiesFile.getAbsolutePath());
			} else {
				propertiesPath = "evosuite.properties";
				in = this.getClass().getClassLoader().getResourceAsStream(propertiesPath);
				logger.info("* Properties loaded from default configuration file.");
			}
			properties.load(in);
		} catch (FileNotFoundException e) {
			logger.info("- Error: Could not find configuration file " + propertiesPath);
		} catch (IOException e) {
			logger.info("- Error: Could not find configuration file " + propertiesPath);
		} catch (Exception e) {
			logger.info("- Error: Could not find configuration file " + propertiesPath);
		}
	}

	/** All fields representing values, inserted via reflection */
	private static Map<String, Field> parameterMap = new HashMap<String, Field>();

	/** All fields representing values, inserted via reflection */
	private static Map<Field, Object> defaultMap = new HashMap<Field, Object>();

	/**
	 * Keep track of which fields have been changed from their defaults during
	 * loading
	 */
	private static Set<String> changedFields = new HashSet<String>();

	/**
	 * Get class of parameter
	 * 
	 * @param key
	 * @return
	 * @throws NoSuchParameterException
	 */
	public static Class<?> getType(String key) throws NoSuchParameterException {
		if (!parameterMap.containsKey(key))
			throw new NoSuchParameterException(key);

		Field f = parameterMap.get(key);
		return f.getType();
	}

	/**
	 * Get description string of parameter
	 * 
	 * @param key
	 * @return
	 * @throws NoSuchParameterException
	 */
	public static String getDescription(String key) throws NoSuchParameterException {
		if (!parameterMap.containsKey(key))
			throw new NoSuchParameterException(key);

		Field f = parameterMap.get(key);
		Parameter p = f.getAnnotation(Parameter.class);
		return p.description();
	}

	/**
	 * Get group name of parameter
	 * 
	 * @param key
	 * @return
	 * @throws NoSuchParameterException
	 */
	public static String getGroup(String key) throws NoSuchParameterException {
		if (!parameterMap.containsKey(key))
			throw new NoSuchParameterException(key);

		Field f = parameterMap.get(key);
		Parameter p = f.getAnnotation(Parameter.class);
		return p.group();
	}

	/**
	 * Get integer boundaries
	 * 
	 * @param key
	 * @return
	 * @throws NoSuchParameterException
	 */
	public static IntValue getIntLimits(String key) throws NoSuchParameterException {
		if (!parameterMap.containsKey(key))
			throw new NoSuchParameterException(key);

		Field f = parameterMap.get(key);
		return f.getAnnotation(IntValue.class);
	}

	/**
	 * Get long boundaries
	 * 
	 * @param key
	 * @return
	 * @throws NoSuchParameterException
	 */
	public static LongValue getLongLimits(String key) throws NoSuchParameterException {
		if (!parameterMap.containsKey(key))
			throw new NoSuchParameterException(key);

		Field f = parameterMap.get(key);
		return f.getAnnotation(LongValue.class);
	}

	/**
	 * Get double boundaries
	 * 
	 * @param key
	 * @return
	 * @throws NoSuchParameterException
	 */
	public static DoubleValue getDoubleLimits(String key) throws NoSuchParameterException {
		if (!parameterMap.containsKey(key))
			throw new NoSuchParameterException(key);

		Field f = parameterMap.get(key);
		return f.getAnnotation(DoubleValue.class);
	}

	/**
	 * Get an integer parameter value
	 * 
	 * @param key
	 * @return
	 * @throws NoSuchParameterException
	 * @throws IllegalArgumentException
	 * @throws IllegalAccessException
	 */
	public static int getIntegerValue(String key) throws NoSuchParameterException,
	        IllegalArgumentException, IllegalAccessException {
		if (!parameterMap.containsKey(key))
			throw new NoSuchParameterException(key);

		return parameterMap.get(key).getInt(null);
	}

	/**
	 * Get an integer parameter value
	 * 
	 * @param key
	 * @return
	 * @throws NoSuchParameterException
	 * @throws IllegalArgumentException
	 * @throws IllegalAccessException
	 */
	public static long getLongValue(String key) throws NoSuchParameterException,
	        IllegalArgumentException, IllegalAccessException {
		if (!parameterMap.containsKey(key))
			throw new NoSuchParameterException(key);

		return parameterMap.get(key).getLong(null);
	}

	/**
	 * Get a boolean parameter value
	 * 
	 * @param key
	 * @return
	 * @throws NoSuchParameterException
	 * @throws IllegalArgumentException
	 * @throws IllegalAccessException
	 */
	public static boolean getBooleanValue(String key) throws NoSuchParameterException,
	        IllegalArgumentException, IllegalAccessException {
		if (!parameterMap.containsKey(key))
			throw new NoSuchParameterException(key);

		return parameterMap.get(key).getBoolean(null);
	}

	/**
	 * Get a double parameter value
	 * 
	 * @param key
	 * @return
	 * @throws NoSuchParameterException
	 * @throws IllegalArgumentException
	 * @throws IllegalAccessException
	 */
	public static double getDoubleValue(String key) throws NoSuchParameterException,
	        IllegalArgumentException, IllegalAccessException {
		if (!parameterMap.containsKey(key))
			throw new NoSuchParameterException(key);

		return parameterMap.get(key).getDouble(null);
	}

	/**
	 * Get parameter value as string (works for all types)
	 * 
	 * @param key
	 * @return
	 * @throws NoSuchParameterException
	 * @throws IllegalArgumentException
	 * @throws IllegalAccessException
	 */
	public static String getStringValue(String key) throws NoSuchParameterException,
	        IllegalArgumentException, IllegalAccessException {
		if (!parameterMap.containsKey(key))
			throw new NoSuchParameterException(key);

		StringBuffer sb = new StringBuffer();
		Object val = parameterMap.get(key).get(null);
		if (val != null && val.getClass().isArray()) {
			int len = Array.getLength(val);
			for (int i = 0; i < len; i++) {
				if (i > 0)
					sb.append(";");

				sb.append(Array.get(val, i));
			}
		} else {
			sb.append(val);
		}
		return sb.toString();
	}

	/**
	 * Set parameter to new integer value
	 * 
	 * @param key
	 * @param value
	 * @throws NoSuchParameterException
	 * @throws IllegalAccessException
	 * @throws IllegalArgumentException
	 */
	public void setValue(String key, int value) throws NoSuchParameterException,
	        IllegalArgumentException, IllegalAccessException {
		if (!parameterMap.containsKey(key))
			throw new NoSuchParameterException(key);

		Field f = parameterMap.get(key);

		if (f.isAnnotationPresent(IntValue.class)) {
			IntValue i = f.getAnnotation(IntValue.class);
			if (value < i.min() || value > i.max())
				throw new IllegalArgumentException();
		}

		f.setInt(this, value);
	}

	/**
	 * Set parameter to new long value
	 * 
	 * @param key
	 * @param value
	 * @throws NoSuchParameterException
	 * @throws IllegalAccessException
	 * @throws IllegalArgumentException
	 */
	public void setValue(String key, long value) throws NoSuchParameterException,
	        IllegalArgumentException, IllegalAccessException {
		if (!parameterMap.containsKey(key))
			throw new NoSuchParameterException(key);

		Field f = parameterMap.get(key);

		if (f.isAnnotationPresent(LongValue.class)) {
			LongValue i = f.getAnnotation(LongValue.class);
			if (value < i.min() || value > i.max())
				throw new IllegalArgumentException();
		}

		f.setLong(this, value);
	}

	/**
	 * Set parameter to new boolean value
	 * 
	 * @param key
	 * @param value
	 * @throws NoSuchParameterException
	 * @throws IllegalAccessException
	 * @throws IllegalArgumentException
	 */
	public void setValue(String key, boolean value) throws NoSuchParameterException,
	        IllegalArgumentException, IllegalAccessException {
		if (!parameterMap.containsKey(key))
			throw new NoSuchParameterException(key);

		Field f = parameterMap.get(key);
		f.setBoolean(this, value);
	}

	/**
	 * Set parameter to new double value
	 * 
	 * @param key
	 * @param value
	 * @throws NoSuchParameterException
	 * @throws IllegalArgumentException
	 * @throws IllegalAccessException
	 */
	public void setValue(String key, double value) throws NoSuchParameterException,
	        IllegalArgumentException, IllegalAccessException {
		if (!parameterMap.containsKey(key))
			throw new NoSuchParameterException(key);

		Field f = parameterMap.get(key);
		if (f.isAnnotationPresent(DoubleValue.class)) {
			DoubleValue i = f.getAnnotation(DoubleValue.class);
			if (value < i.min() || value > i.max())
				throw new IllegalArgumentException();
		}
		f.setDouble(this, value);
	}

	/**
	 * Set parameter to new value from String
	 * 
	 * @param key
	 * @param value
	 * @throws NoSuchParameterException
	 * @throws IllegalArgumentException
	 * @throws IllegalAccessException
	 */
	@SuppressWarnings({ "rawtypes", "unchecked" })
	public void setValue(String key, String value) throws NoSuchParameterException,
	        IllegalArgumentException, IllegalAccessException {
		if (!parameterMap.containsKey(key)) {
			throw new NoSuchParameterException(key);
		}

		Field f = parameterMap.get(key);
		changedFields.add(key);
		if (f.getType().isEnum()) {
			f.set(null, Enum.valueOf((Class<Enum>) f.getType(), value.toUpperCase()));
		} else if (f.getType().equals(int.class)) {
			setValue(key, Integer.parseInt(value));
		} else if (f.getType().equals(long.class)) {
			setValue(key, Long.parseLong(value));
		} else if (f.getType().equals(boolean.class)) {
			setValue(key, Boolean.parseBoolean(value));
		} else if (f.getType().equals(double.class)) {
			setValue(key, Double.parseDouble(value));
		} else if (f.getType().isArray()) {
			if (f.getType().isAssignableFrom(String[].class)) {
				setValue(key, value.split(":"));
			}
		} else {
			f.set(null, value);
		}
	}

	public void setValue(String key, String[] value) throws NoSuchParameterException,
	        IllegalArgumentException, IllegalAccessException {
		if (!parameterMap.containsKey(key)) {
			throw new NoSuchParameterException(key);
		}

		Field f = parameterMap.get(key);

		f.set(this, value);
	}

	/** Singleton instance */
	private static Properties instance = new Properties(true);

	/** Internal properties hashmap */
	private java.util.Properties properties;

	/**
	 * Singleton accessor
	 * 
	 * @return
	 */
	public static Properties getInstance() {
		if (instance == null)
			instance = new Properties(true);
		return instance;
	}

	/**
	 * This exception is used when a non-existent parameter is accessed
	 * 
	 * 
	 */
	public static class NoSuchParameterException extends Exception {

		private static final long serialVersionUID = 9074828392047742535L;

		public NoSuchParameterException(String key) {
			super("No such property defined: " + key);
		}
	}

	/** Constructor */
	private Properties(boolean loadProperties) {
		reflectMap();
		if (loadProperties)
			loadProperties();
		if (TARGET_CLASS != null && !TARGET_CLASS.equals("")) {
			if (TARGET_CLASS.contains(".")) {
				CLASS_PREFIX = TARGET_CLASS.substring(0, TARGET_CLASS.lastIndexOf('.'));
				SUB_PREFIX = CLASS_PREFIX.replace(PROJECT_PREFIX + ".", "");
			}
			if (PROJECT_PREFIX == null || PROJECT_PREFIX.equals("")) {
				if (CLASS_PREFIX.contains("."))
					PROJECT_PREFIX = CLASS_PREFIX.substring(0, CLASS_PREFIX.indexOf("."));
				else
					PROJECT_PREFIX = CLASS_PREFIX;
				System.out.println("* Using project prefix: " + PROJECT_PREFIX);
			}
		}
	}

	/**
	 * Get class object of class under test
	 * 
	 * @return
	 */
	public static Class<?> getTargetClass() {
		if (TARGET_CLASS_INSTANCE != null)
			return TARGET_CLASS_INSTANCE;

		try {
			TARGET_CLASS_INSTANCE = TestCluster.classLoader.loadClass(TARGET_CLASS);
			return TARGET_CLASS_INSTANCE;
		} catch (ClassNotFoundException e) {
			System.err.println("* Could not find class under test: " + TARGET_CLASS);
		}
		return null;
	}

	/**
	 * Update the evosuite.properties file with the current setting
	 */
	public void writeConfiguration() {
		URL fileURL = this.getClass().getClassLoader().getResource("evosuite.properties");
		String name = fileURL.getFile();
		writeConfiguration(name);
	}

	/**
	 * Update the evosuite.properties file with the current setting
	 */
	public void writeConfiguration(String fileName) {
		StringBuffer buffer = new StringBuffer();
		buffer.append("CP=");
		// Replace backslashes with forwardslashes, as backslashes are dropped during reading
		// TODO: What if there are weird characters in the code? Need regex
		buffer.append(Properties.CP.replace("\\", "/"));
		buffer.append("\nPROJECT_PREFIX=");
		if (Properties.PROJECT_PREFIX != null)
			buffer.append(Properties.PROJECT_PREFIX);
		buffer.append("\n");

		Map<String, Set<Parameter>> fieldMap = new HashMap<String, Set<Parameter>>();
		for (Field f : Properties.class.getFields()) {
			if (f.isAnnotationPresent(Parameter.class)) {
				Parameter p = f.getAnnotation(Parameter.class);
				if (!fieldMap.containsKey(p.group()))
					fieldMap.put(p.group(), new HashSet<Parameter>());

				fieldMap.get(p.group()).add(p);
			}
		}

		for (String group : fieldMap.keySet()) {
			if (group.equals("Runtime"))
				continue;

			buffer.append("#--------------------------------------\n");
			buffer.append("# ");
			buffer.append(group);
			buffer.append("\n#--------------------------------------\n\n");
			for (Parameter p : fieldMap.get(group)) {
				buffer.append("# ");
				buffer.append(p.description());
				buffer.append("\n");
				if (!changedFields.contains(p.key()))
					buffer.append("#");
				buffer.append(p.key());
				buffer.append("=");
				try {
					buffer.append(getStringValue(p.key()));
				} catch (IllegalArgumentException e) {
					// TODO Auto-generated catch block
					e.printStackTrace();
				} catch (NoSuchParameterException e) {
					// TODO Auto-generated catch block
					e.printStackTrace();
				} catch (IllegalAccessException e) {
					// TODO Auto-generated catch block
					e.printStackTrace();
				}
				buffer.append("\n\n");
			}
		}
		Utils.writeFile(buffer.toString(), fileName);
	}

	public void resetToDefaults() {
		instance = new Properties(false);
		for (Field f : Properties.class.getFields()) {
			if (f.isAnnotationPresent(Parameter.class)) {
				if (defaultMap.containsKey(f)) {
					try {
						f.set(null, defaultMap.get(f));
					} catch (IllegalArgumentException e) {
					} catch (IllegalAccessException e) {
					}
				}
			}
		}
	}
}<|MERGE_RESOLUTION|>--- conflicted
+++ resolved
@@ -530,11 +530,7 @@
 	// Runtime parameters
 
 	public enum Criterion {
-<<<<<<< HEAD
-		CONCURRENCY, LCSAJ, DEFUSE, PATH, BRANCH, MUTATION, COMP_LCSAJ_BRANCH, STATEMENT, ANALYZE, DATA
-=======
-		CONCURRENCY, LCSAJ, DEFUSE, ALLDEFS, PATH, BRANCH, MUTATION, COMP_LCSAJ_BRANCH, STATEMENT, ANALYZE
->>>>>>> 526ba7c1
+		CONCURRENCY, LCSAJ, DEFUSE, ALLDEFS, PATH, BRANCH, MUTATION, COMP_LCSAJ_BRANCH, STATEMENT, ANALYZE, DATA
 	}
 
 	/** Cache target class */
@@ -663,11 +659,6 @@
 
 	public void loadPropertiesFile(String propertiesPath) {
 		properties = new java.util.Properties();
-<<<<<<< HEAD
-=======
-		String propertiesFile = System.getProperty(PROPERTIES_FILE, "evosuite-files"
-		        + File.separator + "evosuite.properties");
->>>>>>> 526ba7c1
 		try {
 			InputStream in = null;
 			File propertiesFile = new File(propertiesPath);
@@ -1068,8 +1059,8 @@
 			loadProperties();
 		if (TARGET_CLASS != null && !TARGET_CLASS.equals("")) {
 			if (TARGET_CLASS.contains(".")) {
-				CLASS_PREFIX = TARGET_CLASS.substring(0, TARGET_CLASS.lastIndexOf('.'));
-				SUB_PREFIX = CLASS_PREFIX.replace(PROJECT_PREFIX + ".", "");
+			CLASS_PREFIX = TARGET_CLASS.substring(0, TARGET_CLASS.lastIndexOf('.'));
+			SUB_PREFIX = CLASS_PREFIX.replace(PROJECT_PREFIX + ".", "");
 			}
 			if (PROJECT_PREFIX == null || PROJECT_PREFIX.equals("")) {
 				if (CLASS_PREFIX.contains("."))
