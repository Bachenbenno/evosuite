/*
 * Copyright (C) 2010 Saarland University
 * 
 * This file is part of EvoSuite.
 * 
 * EvoSuite is free software: you can redistribute it and/or modify it under the
 * terms of the GNU Lesser Public License as published by the Free Software
 * Foundation, either version 3 of the License, or (at your option) any later
 * version.
 * 
 * EvoSuite is distributed in the hope that it will be useful, but WITHOUT ANY
 * WARRANTY; without even the implied warranty of MERCHANTABILITY or FITNESS FOR
 * A PARTICULAR PURPOSE. See the GNU Lesser Public License for more details.
 * 
 * You should have received a copy of the GNU Lesser Public License along with
 * EvoSuite. If not, see <http://www.gnu.org/licenses/>.
 */

package de.unisb.cs.st.evosuite;

import java.text.NumberFormat;
import java.util.ArrayList;
import java.util.Collections;
import java.util.HashSet;
import java.util.List;
import java.util.Set;

import org.apache.log4j.Logger;

import de.unisb.cs.st.evosuite.assertion.AssertionGenerator;
<<<<<<< HEAD
import de.unisb.cs.st.evosuite.assertion.MutationAssertionGenerator;
=======
import de.unisb.cs.st.evosuite.classcreation.ClassFactory;
>>>>>>> 9f76bac1
import de.unisb.cs.st.evosuite.coverage.FitnessLogger;
import de.unisb.cs.st.evosuite.coverage.TestFitnessFactory;
import de.unisb.cs.st.evosuite.coverage.branch.BranchCoverageFactory;
import de.unisb.cs.st.evosuite.coverage.branch.BranchCoverageSuiteFitness;
import de.unisb.cs.st.evosuite.coverage.branch.BranchPool;
import de.unisb.cs.st.evosuite.coverage.concurrency.ConcurrencyCoverageFactory;
import de.unisb.cs.st.evosuite.coverage.concurrency.ConcurrencySuitCoverage;
import de.unisb.cs.st.evosuite.coverage.dataflow.DefUseCoverageFactory;
import de.unisb.cs.st.evosuite.coverage.dataflow.DefUseCoverageSuiteFitness;
import de.unisb.cs.st.evosuite.coverage.dataflow.DefUseCoverageTestFitness;
import de.unisb.cs.st.evosuite.coverage.lcsaj.LCSAJCoverageFactory;
import de.unisb.cs.st.evosuite.coverage.lcsaj.LCSAJCoverageSuiteFitness;
import de.unisb.cs.st.evosuite.coverage.path.PrimePathCoverageFactory;
import de.unisb.cs.st.evosuite.coverage.path.PrimePathSuiteFitness;
import de.unisb.cs.st.evosuite.ga.Chromosome;
import de.unisb.cs.st.evosuite.ga.ChromosomeFactory;
import de.unisb.cs.st.evosuite.ga.CrossOverFunction;
import de.unisb.cs.st.evosuite.ga.FitnessFunction;
import de.unisb.cs.st.evosuite.ga.FitnessProportionateSelection;
import de.unisb.cs.st.evosuite.ga.GeneticAlgorithm;
import de.unisb.cs.st.evosuite.ga.MinimizeSizeSecondaryObjective;
import de.unisb.cs.st.evosuite.ga.MuPlusLambdaGA;
import de.unisb.cs.st.evosuite.ga.OnePlusOneEA;
import de.unisb.cs.st.evosuite.ga.Randomness;
import de.unisb.cs.st.evosuite.ga.RankSelection;
import de.unisb.cs.st.evosuite.ga.SecondaryObjective;
import de.unisb.cs.st.evosuite.ga.SelectionFunction;
import de.unisb.cs.st.evosuite.ga.SinglePointCrossOver;
import de.unisb.cs.st.evosuite.ga.SinglePointFixedCrossOver;
import de.unisb.cs.st.evosuite.ga.SinglePointRelativeCrossOver;
import de.unisb.cs.st.evosuite.ga.StandardGA;
import de.unisb.cs.st.evosuite.ga.SteadyStateGA;
import de.unisb.cs.st.evosuite.ga.TournamentSelection;
import de.unisb.cs.st.evosuite.ga.stoppingconditions.GlobalTimeStoppingCondition;
import de.unisb.cs.st.evosuite.ga.stoppingconditions.MaxFitnessEvaluationsStoppingCondition;
import de.unisb.cs.st.evosuite.ga.stoppingconditions.MaxGenerationStoppingCondition;
import de.unisb.cs.st.evosuite.ga.stoppingconditions.MaxTimeStoppingCondition;
import de.unisb.cs.st.evosuite.ga.stoppingconditions.StoppingCondition;
import de.unisb.cs.st.evosuite.ga.stoppingconditions.ZeroFitnessStoppingCondition;
import de.unisb.cs.st.evosuite.junit.TestSuite;
import de.unisb.cs.st.evosuite.mutation.MutationGoalFactory;
import de.unisb.cs.st.evosuite.mutation.MutationSuiteFitness;
import de.unisb.cs.st.evosuite.mutation.MutationTimeoutStoppingCondition;
import de.unisb.cs.st.evosuite.testcase.ExecutionResult;
import de.unisb.cs.st.evosuite.testcase.ExecutionTrace;
import de.unisb.cs.st.evosuite.testcase.MaxStatementsStoppingCondition;
import de.unisb.cs.st.evosuite.testcase.MaxTestsStoppingCondition;
import de.unisb.cs.st.evosuite.testcase.RandomLengthTestFactory;
import de.unisb.cs.st.evosuite.testcase.TestCase;
import de.unisb.cs.st.evosuite.testcase.TestCaseExecutor;
import de.unisb.cs.st.evosuite.testcase.TestCaseMinimizer;
import de.unisb.cs.st.evosuite.testcase.TestCaseReplacementFunction;
import de.unisb.cs.st.evosuite.testcase.TestChromosome;
import de.unisb.cs.st.evosuite.testcase.TestFitnessFunction;
import de.unisb.cs.st.evosuite.testsuite.MinimizeAverageLengthSecondaryObjective;
import de.unisb.cs.st.evosuite.testsuite.MinimizeExceptionsSecondaryObjective;
import de.unisb.cs.st.evosuite.testsuite.MinimizeMaxLengthSecondaryObjective;
import de.unisb.cs.st.evosuite.testsuite.MinimizeTotalLengthSecondaryObjective;
import de.unisb.cs.st.evosuite.testsuite.RelativeLengthBloatControl;
import de.unisb.cs.st.evosuite.testsuite.SearchStatistics;
import de.unisb.cs.st.evosuite.testsuite.TestSuiteChromosome;
import de.unisb.cs.st.evosuite.testsuite.TestSuiteChromosomeFactory;
import de.unisb.cs.st.evosuite.testsuite.TestSuiteFitnessFunction;
import de.unisb.cs.st.evosuite.testsuite.TestSuiteMinimizer;
import de.unisb.cs.st.evosuite.testsuite.TestSuiteReplacementFunction;
import de.unisb.cs.st.utils.Utils;

/**
 * Main entry point
 * 
 * @author Gordon Fraser
 * 
 */
public class TestSuiteGenerator {

	private static Logger logger = Logger.getLogger(TestSuiteGenerator.class);

	private final SearchStatistics statistics = SearchStatistics.getInstance();

	private final ZeroFitnessStoppingCondition zero_fitness = new ZeroFitnessStoppingCondition();

	private StoppingCondition stopping_condition;
	
	/**
	 * Generate a test suite for the target class
	 */
	public void generateTestSuite() {
		Utils.addURL(ClassFactory.getStubDir() + "/classes/");
		List<TestCase> tests;

		System.out.println("* Generating tests for class " + Properties.TARGET_CLASS);

		if (Properties.STRATEGY.equals("EvoSuite"))
			tests = generateWholeSuite();
		else
			tests = generateIndividualTests();

		if (Properties.MUTATION) {
			MutationAssertionGenerator asserter = new MutationAssertionGenerator();
			Set<Long> killed = new HashSet<Long>();
			for (TestCase test : tests) {
				asserter.addAssertions(test, killed);
			}
			asserter.writeStatistics();
			System.out.println("Killed: " + killed.size() + "/" + asserter.numMutants());
		} else if (Properties.ASSERTIONS) {
			AssertionGenerator asserter = AssertionGenerator.getDefaultGenerator();
			for (TestCase test : tests) {
				asserter.addAssertions(test);
			}
		}

		if (Properties.getPropertyOrDefault("junit_tests", true)) {
			TestSuite suite = new TestSuite(tests);
			String name = Properties.TARGET_CLASS.substring(Properties.TARGET_CLASS.lastIndexOf(".") + 1);
			System.out.println("* Writing JUnit test cases to " + Properties.TEST_DIR);
			suite.writeTestSuite("Test" + name, Properties.TEST_DIR);
		}

		TestCaseExecutor.pullDown();
		statistics.writeReport();
		System.out.println("* Done!");
	}

	/**
	 * Use the EvoSuite approach (Whole test suite generation)
	 * 
	 * @return
	 */
	public List<TestCase> generateWholeSuite() {
		// Set up search algorithm
		System.out.println("* Setting up search algorithm for whole suite generation");
		GeneticAlgorithm ga = setup();
		long start_time = System.currentTimeMillis() / 1000;

		// What's the search target
		FitnessFunction fitness_function = getFitnessFunction();
		ga.setFitnessFunction(fitness_function);

		if(Properties.CRITERION.equals("defuse"))
			ExecutionTrace.enableTraceCalls();
		
		// Perform search
		System.out.println("* Starting evolution");
		ga.generateSolution();

		TestSuiteChromosome best = (TestSuiteChromosome) ga.getBestIndividual();
		long end_time = System.currentTimeMillis() / 1000;
		System.out.println("* Search finished after " + (end_time - start_time)
		        + "s and "+ga.getAge()+" generations, best individual has fitness " + best.getFitness());

		if (Properties.MINIMIZE) {
			System.out.println("* Minimizing result");
			TestSuiteMinimizer minimizer = new TestSuiteMinimizer(getFitnessFactory());
			minimizer.minimize((TestSuiteChromosome) ga.getBestIndividual());
		}
		statistics.iteration(ga.getPopulation());
		statistics.minimized(ga.getBestIndividual());
		System.out.println("* Generated " + best.size() + " tests with total length "
		        + best.length());
		
		System.out.println("* Resulting TestSuite's coverage: "+best.getCoverage());
		
		if(Properties.CRITERION.equals("defuse")) {
			// TODO this is horribly inefficient! 
			// compute all results once and then ask each goal individually
			// ... and put all that in TestSuiteFitnessFuncion
			List<TestFitnessFunction> singleGoals = getFitnessFactory().getCoverageGoals();
			int covered = 0;
			for(TestFitnessFunction singleGoal : singleGoals) {
				if(singleGoal.isCovered(best.getTests()))
					covered++;
			}
			System.out.println("* Covered "+covered+"/"+singleGoals.size()+" goals");
			ga.printBudget();;
		}
		
		return best.getTests();
	}

	private TestSuiteFitnessFunction getFitnessFunction() {
		if (Properties.CRITERION.equalsIgnoreCase("mutation")) {
			System.out.println("* Test criterion: Mutation testing");
			return new MutationSuiteFitness();
		} else if (Properties.CRITERION.equalsIgnoreCase("lcsaj")) {
			System.out.println("* Test criterion: LCSAJ");
			return new LCSAJCoverageSuiteFitness();
		} else if (Properties.CRITERION.equalsIgnoreCase("defuse")) {
			System.out.println("* Test criterion: All DU Pairs");
			return new DefUseCoverageSuiteFitness();
<<<<<<< HEAD
		} else if (Properties.CRITERION.equalsIgnoreCase("path")) {
			System.out.println("* Test criterion: Prime Path");
			return new PrimePathSuiteFitness();
=======
		}else if(Properties.CRITERION.equalsIgnoreCase(ConcurrencyCoverageFactory.CONCURRENCY_COVERAGE_CRITERIA)){
			System.out.println("* Test criterion: Concurrent Test Case *");
			return new ConcurrencySuitCoverage();
>>>>>>> 9f76bac1
		} else {
			System.out.println("* Test criterion: Branch coverage");
			return new BranchCoverageSuiteFitness();
		}
	}

	private TestFitnessFactory getFitnessFactory() {
		if (Properties.CRITERION.equalsIgnoreCase("mutation")) {
			System.out.println("* Test criterion: Mutation testing");
			return new MutationGoalFactory();
		} else if (Properties.CRITERION.equalsIgnoreCase("lcsaj")) {
			System.out.println("* Test criterion: LCSAJ");
			return new LCSAJCoverageFactory();
		} else if (Properties.CRITERION.equalsIgnoreCase("defuse")) {
			System.out.println("* Test criterion: All DU Pairs");
			return new DefUseCoverageFactory();
		} else if (Properties.CRITERION.equalsIgnoreCase("path")) {
			System.out.println("* Test criterion: Prime Path");
			return new PrimePathCoverageFactory();
		} else {
			System.out.println("* Test criterion: Branch coverage");
			return new BranchCoverageFactory();
		}
	}

	/**
	 * Cover the easy targets first with a set of random tests, so that the
	 * actual search can focus on the non-trivial test goals
	 * 
	 * @return
	 */
	private TestSuiteChromosome bootstrapRandomSuite(FitnessFunction fitness,
	        TestFitnessFactory goals) {

		int random_tests = Properties.getPropertyOrDefault("random_tests", 100);
		if(random_tests>0)
			System.out.println("* Bootstrapping initial random test suite");
		else
			System.out.println("* Bootstrapping initial random test suite disabled!");
		TestSuiteChromosomeFactory factory = new TestSuiteChromosomeFactory();
		if(Properties.CRITERION.equals("defuse") && random_tests>0) {
			System.out.println("* Tuned down random bootstraping for DefUseCoverage-Criterion");
			random_tests = random_tests/10;
		}
		factory.setNumberOfTests(random_tests);
		TestSuiteChromosome chromosome = (TestSuiteChromosome) factory.getChromosome();
		if(random_tests>0) {
			TestSuiteMinimizer minimizer = new TestSuiteMinimizer(goals);
			minimizer.minimize(chromosome);
		}
		if(random_tests>0)
			System.out.println("* Initial test suite contains " + chromosome.size()
		        + " tests");

		return chromosome;
	}

	/**
	 * Use the OneBranch approach: The budget for the search is split equally
	 * among all test goals, and then search is attempted for each goal. If a
	 * goal is covered, the remaining budget will be used in the next iteration.
	 * 
	 * @return
	 */
	public List<TestCase> generateIndividualTests() {
		// Set up search algorithm
		System.out.println("* Setting up search algorithm for individual test generation");
		ExecutionTrace.enableTraceCalls();
		GeneticAlgorithm ga = setup();
		long start_time = System.currentTimeMillis() / 1000;
		boolean skip_covered = Properties.getPropertyOrDefault("skip_covered", true);
		boolean reuse_budget = Properties.getPropertyOrDefault("reuse_budget", true);
		boolean log_goals = Properties.getPropertyOrDefault("log_goals", false);
		FitnessLogger fitness_logger = new FitnessLogger();
		if (log_goals) {
			ga.addListener(fitness_logger);
		}

		// Get list of goals
		TestFitnessFactory goal_factory = getFitnessFactory();
		List<TestFitnessFunction> goals = goal_factory.getCoverageGoals();
		// Need to shuffle goals because the order may make a difference
		Randomness.getInstance().shuffle(goals);
		if(Properties.getPropertyOrDefault("preorder_goals_by_difficulty", true)) {
			orderGoalsByDifficulty(goals);
			System.out.println("* Time taken for difficulty computation: "
					+ DefUseCoverageTestFitness.difficulty_time+"ms");
		} else
			System.out.println("* Goal preordering by difficulty disabled!");
		if(!Properties.getPropertyOrDefault("recycle_chromosomes", true))
			System.out.println("* ChromosomeRecycler disabled!");
		
		System.out.println("* Total number of test goals: " + goals.size());

		// Bootstrap with random testing to cover easy goals
		FitnessFunction suite_fitness = getFitnessFunction();
		statistics.searchStarted(suite_fitness);

		TestSuiteChromosome suite = bootstrapRandomSuite(suite_fitness, goal_factory);
		Set<Integer> covered = new HashSet<Integer>();
		int covered_goals = 0;
		int num = 0;

		for (TestFitnessFunction fitness_function : goals) {
			if (fitness_function.isCovered(suite.getTests())) {
				covered.add(num);
				covered_goals++;
			}
			num++;
		}
		if (covered_goals > 0) {
			System.out.println("* Random bootstrapping covered " + covered_goals
			        + " test goals");
		}

		GlobalTimeStoppingCondition global_time = new GlobalTimeStoppingCondition();
		int total_goals = goals.size();
		int current_budget = 0;

		int total_budget = Properties.GENERATIONS;
		System.out.println("* Budget: "+NumberFormat.getIntegerInstance().format(total_budget));

		while (current_budget < total_budget && covered_goals < total_goals
		        && !global_time.isFinished()) {
			int budget = (total_budget - current_budget) / (total_goals - covered_goals);
			logger.info("Budget: " + budget + "/" + (total_budget - current_budget));
			logger.info("Statements: " + current_budget + "/" + total_budget);
			logger.info("Goals covered: " + covered_goals + "/" + total_goals);
			stopping_condition.setLimit(budget);

			num = 0;
			// int num_statements = 0;
			// //MaxStatementsStoppingCondition.getNumExecutedStatements();
			for (TestFitnessFunction fitness_function : goals) {

				if (covered.contains(num)) {
					num++;
					continue;
				}

				ga.resetStoppingConditions();
				ga.clearPopulation();

				if(Properties.getPropertyOrDefault("print_current_goals", false))
					System.out.println("* Searching for goal " + num + ": "
					        + fitness_function.toString());
				logger.info("Goal " + num + "/" + (total_goals - covered_goals) + ": "
				        + fitness_function);

				if (skip_covered && fitness_function.isCovered(suite.getTests())) {
					logger.info("Skipping goal because it is already covered");
					covered.add(num);
					covered_goals++;
					num++;
					continue;
				}

				if (global_time.isFinished()) {
					System.out.println("Skipping goal because time is up");
					num++;
					continue;
				}

				// FitnessFunction fitness_function = new
				// de.unisb.cs.st.evosuite.coverage.BranchCoverageTestFitness(goal);
				ga.setFitnessFunction(fitness_function);

				// Perform search
				logger.info("Starting evolution for goal " + fitness_function);
				ga.generateSolution();

				if (ga.getBestIndividual().getFitness() == 0.0) {
					if(Properties.getPropertyOrDefault("print_covered_goals", false))
						System.out.println("* Covered: "+fitness_function.toString());
					logger.info("Found solution, adding to test suite");
					TestChromosome best = (TestChromosome) ga.getBestIndividual();
					if (Properties.MINIMIZE) {
						TestCaseMinimizer minimizer = new TestCaseMinimizer(
						        fitness_function);
						minimizer.minimize(best);
					}
					best.test.addCoveredGoal(fitness_function);
					suite.addTest(best);
					
					// suite.addTest((TestChromosome)ga.getBestIndividual());
					covered_goals++;
					covered.add(num);
					
					// experiment:
					if(skip_covered) {
						Set<Integer> additional_covered_nums = getAdditionallyCoveredGoals(goals,covered,best);
	//					System.out.println("Additionally covered: "+additional_covered_nums.size());
						for(Integer covered_num : additional_covered_nums) {
							covered_goals++;
							covered.add(covered_num);
						}
					}
						
					
				} else {
					logger.info("Found no solution");
				}

				suite_fitness.getFitness(suite); // ???
				List<Chromosome> population = new ArrayList<Chromosome>();
				population.add(suite);
				statistics.iteration(population);
				if (reuse_budget)
					current_budget += stopping_condition.getCurrentValue();
				else
					current_budget += budget + 1;
				if (current_budget > total_budget)
					break;
				num++;

				// break;
			}
		}

		// for testing purposes
		if (global_time.isFinished())
			System.out.println("! Timeout reached");
		if (current_budget >= total_budget)
			System.out.println("! Budget exceeded");
		else
			System.out.println("* Remaining budget: "
					+ (total_budget - current_budget));
		ga.printBudget();
		int c = 0; 
		int uncovered_goals = total_goals-covered_goals;
		if(uncovered_goals<10)
			for (TestFitnessFunction goal : goals) {
				if (!covered.contains(c))
					System.out.println("! Unable to cover goal " + c + " " + goal.toString());
				c++;
			}
		else
			System.out.println("! #Goals that were not covered: "+uncovered_goals);

		List<Chromosome> population = new ArrayList<Chromosome>();
		population.add(suite);

		statistics.searchFinished(population);
		long end_time = System.currentTimeMillis() / 1000;
		System.out.println("* Search finished after " + (end_time - start_time)
		        + "s, best individual has fitness " + suite.getFitness());
		System.out.println("* Covered " + covered_goals + "/" + goals.size() + " goals");
		logger.info("Resulting test suite: " + suite.size() + " tests, length "
		        + suite.length());
		// Generate a test suite chromosome once all test cases are done?
		/*
		 * if(Properties.MINIMIZE) { System.out.println("* Minimizing result");
		 * TestSuiteMinimizer minimizer = new TestSuiteMinimizer();
		 * minimizer.minimize(suite, suite_fitness); }
		 */
		// System.out.println("Resulting test suite has fitness "+suite.getFitness());
		System.out.println("* Resulting test suite: " + suite.size() + " tests, length "
		        + suite.length());

		// Log some stats

		statistics.iteration(population);
		statistics.minimized(suite);

		return suite.getTests();
	}

	private void orderGoalsByDifficulty(List<TestFitnessFunction> goals) {
		
		Collections.sort(goals);
//		for(TestFitnessFunction goal : goals)
//			System.out.println(goal.toString());
	}

	/**
	 * Returns a list containing all positions of goals in the given goalList
	 * that are covered by the given test but not already in the given coveredSet
	 * 
	 * Used to avoid unnecessary solutionGenerations in generateIndividualTests() 
	 */
	private Set<Integer> getAdditionallyCoveredGoals(
			List<TestFitnessFunction> goals, Set<Integer> covered,
			TestChromosome best) {

		Set<Integer> r = new HashSet<Integer>();
		ExecutionResult result = TestCaseExecutor.getInstance().execute(best.test);
		int num = -1;
		for(TestFitnessFunction goal : goals) {
			num++;
			if(covered.contains(num))
				continue;
			if(goal.isCovered(best,result)) {
				r.add(num);
				if(Properties.getPropertyOrDefault("print_covered_goals", false))
					System.out.println("* Additionally covered: "+goal.toString());
			}
		}
		return r;
	}

	/*
	 * protected List<BranchCoverageGoal> getBranches() {
	 * List<BranchCoverageGoal> goals = new ArrayList<BranchCoverageGoal>();
	 * 
	 * // Branchless methods String class_name = Properties.TARGET_CLASS;
	 * logger.info("Getting branches for "+class_name); for(String method :
	 * CFGMethodAdapter.branchless_methods) { goals.add(new
	 * BranchCoverageGoal(class_name, method));
	 * logger.info("Adding new method goal for method "+method); }
	 * 
	 * // Branches for(String className : CFGMethodAdapter.branch_map.keySet())
	 * { for(String methodName :
	 * CFGMethodAdapter.branch_map.get(className).keySet()) { // Get CFG of
	 * method ControlFlowGraph cfg =
	 * ExecutionTracer.getExecutionTracer().getCFG(className, methodName);
	 * 
	 * for(Entry<Integer,Integer> entry :
	 * CFGMethodAdapter.branch_map.get(className).get(methodName).entrySet()) {
	 * // Identify vertex in CFG goals.add(new
	 * BranchCoverageGoal(entry.getValue(), entry.getKey(), true, cfg,
	 * className, methodName)); goals.add(new
	 * BranchCoverageGoal(entry.getValue(), entry.getKey(), false, cfg,
	 * className, methodName));
	 * logger.info("Adding new branch goals for method "+methodName); }
	 * 
	 * // Approach level is measured in terms of line coverage? Or possible in
	 * terms of branches... } }
	 * 
	 * return goals; }
	 */

	private StoppingCondition getStoppingCondition() {
		String stopping_condition = Properties.getPropertyOrDefault("stopping_condition",
		                                                            "MaxGenerations");
		logger.info("Setting stopping condition: " + stopping_condition);
		if (stopping_condition.equals("MaxGenerations")) {
			return new MaxGenerationStoppingCondition();
		} else if (stopping_condition.equals("MaxEvaluations")) {
			return new MaxFitnessEvaluationsStoppingCondition();
		} else if (stopping_condition.equals("MaxTime")) {
			return new MaxTimeStoppingCondition();
		} else if (stopping_condition.equals("MaxTests")) {
			return new MaxTestsStoppingCondition();
		} else if (stopping_condition.equals("MaxStatements")) {
			return new MaxStatementsStoppingCondition();
		} else {
			logger.warn("Unknown stopping condition: " + stopping_condition);
			return new MaxGenerationStoppingCondition();
		}
	}

	private CrossOverFunction getCrossoverFunction() {
		String crossover_function = Properties.getPropertyOrDefault("crossover_function",
		                                                            "SinglePoint");
		if (crossover_function.equals("SinglePointFixed"))
			return new SinglePointFixedCrossOver();
		else if (crossover_function.equals("SinglePointRelative"))
			return new SinglePointRelativeCrossOver();
		else
			return new SinglePointCrossOver();
	}

	private SelectionFunction getSelectionFunction() {
		String selection_function = Properties.getPropertyOrDefault("selection_function",
		                                                            "Rank");
		if (selection_function.equals("Roulette"))
			return new FitnessProportionateSelection();
		else if (selection_function.equals("Tournament"))
			return new TournamentSelection();
		else
			return new RankSelection();
	}

	private ChromosomeFactory getChromosomeFactory() {
		if (Properties.STRATEGY.equals("EvoSuite"))
			return new TestSuiteChromosomeFactory();
		else
			return new RandomLengthTestFactory();
	}

	private SecondaryObjective getSecondaryObjective(String name) {
		if (name.equalsIgnoreCase("size"))
			return new MinimizeSizeSecondaryObjective();
		else if (name.equalsIgnoreCase("maxlength"))
			return new MinimizeMaxLengthSecondaryObjective();
		else if (name.equalsIgnoreCase("averagelength"))
			return new MinimizeAverageLengthSecondaryObjective();
		else if (name.equalsIgnoreCase("exceptions"))
			return new MinimizeExceptionsSecondaryObjective();
		else
			// default: totallength
			return new MinimizeTotalLengthSecondaryObjective();
	}

	private void getSecondaryObjectives(GeneticAlgorithm algorithm) {
		if (Properties.STRATEGY.equals("OneBranch")) {
			SecondaryObjective objective = getSecondaryObjective("size");
			Chromosome.addSecondaryObjective(objective);
			algorithm.addSecondaryObjective(objective);
		} else {
			String objectives = Properties.getPropertyOrDefault("secondary_objectives",
			                                                    "maxlength");
			for (String name : objectives.split(":")) {
				SecondaryObjective objective = getSecondaryObjective(name);
				Chromosome.addSecondaryObjective(objective);
				algorithm.addSecondaryObjective(objective);
			}
		}
	}

	private GeneticAlgorithm getGeneticAlgorithm(ChromosomeFactory factory) {
		String search_algorithm = Properties.getProperty("algorithm");
		if (search_algorithm.equals("(1+1)EA")) {
			logger.info("Chosen search algorithm: (1+1)EA");
			return new OnePlusOneEA(factory);

		} else if (search_algorithm.equals("SteadyStateGA")) {
			logger.info("Chosen search algorithm: SteadyStateGA");
			SteadyStateGA ga = new SteadyStateGA(factory);
			if (Properties.STRATEGY.equals("EvoSuite"))
				ga.setReplacementFunction(new TestSuiteReplacementFunction());
			else
				ga.setReplacementFunction(new TestCaseReplacementFunction());
			return ga;

		} else if (search_algorithm.equals("MuPlusLambdaGA")) {
			logger.info("Chosen search algorithm: MuPlusLambdaGA");
			MuPlusLambdaGA ga = new MuPlusLambdaGA(factory);
			if (Properties.STRATEGY.equals("EvoSuite"))
				ga.setReplacementFunction(new TestSuiteReplacementFunction());
			else
				ga.setReplacementFunction(new TestCaseReplacementFunction());
			return ga;

		} else {
			logger.info("Chosen search algorithm: StandardGA");
			return new StandardGA(factory);
		}

	}

	/**
	 * Factory method for search algorithm
	 * 
	 * @return
	 */
	private GeneticAlgorithm setup() {

		ChromosomeFactory factory = getChromosomeFactory();
		GeneticAlgorithm ga = getGeneticAlgorithm(factory);

		// How to select candidates for reproduction
		SelectionFunction selection_function = getSelectionFunction();
		selection_function.setMaximize(false);
		ga.setSelectionFunction(selection_function);

		// When to stop the search
		stopping_condition = getStoppingCondition();
		ga.setStoppingCondition(stopping_condition);
		// ga.addListener(stopping_condition);
		if (Properties.getPropertyOrDefault("stop_zero", true))
			ga.addStoppingCondition(zero_fitness);
		ga.addStoppingCondition(new GlobalTimeStoppingCondition());
		if (Properties.MUTATION)
			ga.addStoppingCondition(new MutationTimeoutStoppingCondition());

		// How to cross over
		CrossOverFunction crossover_function = getCrossoverFunction();
		ga.setCrossOverFunction(crossover_function);

		// What to do about bloat
		// MaxLengthBloatControl bloat_control = new MaxLengthBloatControl();
		// ga.setBloatControl(bloat_control);

		if (Properties.STRATEGY.equals("EvoSuite")) {
			RelativeLengthBloatControl bloat_control = new RelativeLengthBloatControl();
			ga.addBloatControl(bloat_control);
			ga.addListener(bloat_control);
		} else {
			de.unisb.cs.st.evosuite.testcase.RelativeLengthBloatControl bloat_control = new de.unisb.cs.st.evosuite.testcase.RelativeLengthBloatControl();
			ga.addBloatControl(bloat_control);
			ga.addListener(bloat_control);
		}
		// ga.addBloatControl(new MaxLengthBloatControl());

		getSecondaryObjectives(ga);

		// Some statistics
		if (Properties.STRATEGY.equals("EvoSuite"))
			ga.addListener(SearchStatistics.getInstance());
		//ga.addListener(MutationStatistics.getInstance());
		//ga.addListener(BestChromosomeTracker.getInstance());

		if (Properties.getPropertyOrDefault("dynamic_limit", false)) {
			//max_s = GAProperties.generations * getBranches().size();
			// TODO: might want to make this dependent on the selected coverage criterion
			// TODO also, question: is branchMap.size() really intended here? 
			// I think BranchPool.getBranchCount() was intended
			Properties.GENERATIONS = Properties.GENERATIONS
<<<<<<< HEAD
			        * (BranchPool.getBranchlessMethods().size() + BranchPool.getBranchCounter() * 2); // TODO question: is branchMap.size() really what wanted here? I think BranchPool.getBranchCount() was intended here
=======
			        * (BranchPool.getBranchlessMethods().size() + BranchPool.branchMap.size() * 2);
>>>>>>> 9f76bac1
			stopping_condition.setLimit(Properties.GENERATIONS);
			logger.info("Setting dynamic length limit to " + Properties.GENERATIONS);
		}

		return ga;
	}

	/**
	 * @param args
	 */
	public static void main(String[] args) {
		TestSuiteGenerator generator = new TestSuiteGenerator();
		generator.generateTestSuite();
	}

}<|MERGE_RESOLUTION|>--- conflicted
+++ resolved
@@ -28,11 +28,8 @@
 import org.apache.log4j.Logger;
 
 import de.unisb.cs.st.evosuite.assertion.AssertionGenerator;
-<<<<<<< HEAD
 import de.unisb.cs.st.evosuite.assertion.MutationAssertionGenerator;
-=======
 import de.unisb.cs.st.evosuite.classcreation.ClassFactory;
->>>>>>> 9f76bac1
 import de.unisb.cs.st.evosuite.coverage.FitnessLogger;
 import de.unisb.cs.st.evosuite.coverage.TestFitnessFactory;
 import de.unisb.cs.st.evosuite.coverage.branch.BranchCoverageFactory;
@@ -223,15 +220,12 @@
 		} else if (Properties.CRITERION.equalsIgnoreCase("defuse")) {
 			System.out.println("* Test criterion: All DU Pairs");
 			return new DefUseCoverageSuiteFitness();
-<<<<<<< HEAD
 		} else if (Properties.CRITERION.equalsIgnoreCase("path")) {
 			System.out.println("* Test criterion: Prime Path");
 			return new PrimePathSuiteFitness();
-=======
 		}else if(Properties.CRITERION.equalsIgnoreCase(ConcurrencyCoverageFactory.CONCURRENCY_COVERAGE_CRITERIA)){
 			System.out.println("* Test criterion: Concurrent Test Case *");
 			return new ConcurrencySuitCoverage();
->>>>>>> 9f76bac1
 		} else {
 			System.out.println("* Test criterion: Branch coverage");
 			return new BranchCoverageSuiteFitness();
@@ -731,11 +725,7 @@
 			// TODO also, question: is branchMap.size() really intended here? 
 			// I think BranchPool.getBranchCount() was intended
 			Properties.GENERATIONS = Properties.GENERATIONS
-<<<<<<< HEAD
 			        * (BranchPool.getBranchlessMethods().size() + BranchPool.getBranchCounter() * 2); // TODO question: is branchMap.size() really what wanted here? I think BranchPool.getBranchCount() was intended here
-=======
-			        * (BranchPool.getBranchlessMethods().size() + BranchPool.branchMap.size() * 2);
->>>>>>> 9f76bac1
 			stopping_condition.setLimit(Properties.GENERATIONS);
 			logger.info("Setting dynamic length limit to " + Properties.GENERATIONS);
 		}
