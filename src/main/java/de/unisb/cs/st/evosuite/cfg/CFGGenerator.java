/*
 * Copyright (C) 2010 Saarland University
 * 
 * This file is part of EvoSuite.
 * 
 * EvoSuite is free software: you can redistribute it and/or modify it under the
 * terms of the GNU Lesser Public License as published by the Free Software
 * Foundation, either version 3 of the License, or (at your option) any later
 * version.
 * 
 * EvoSuite is distributed in the hope that it will be useful, but WITHOUT ANY
 * WARRANTY; without even the implied warranty of MERCHANTABILITY or FITNESS FOR
 * A PARTICULAR PURPOSE. See the GNU Lesser Public License for more details.
 * 
 * You should have received a copy of the GNU Lesser Public License along with
 * EvoSuite. If not, see <http://www.gnu.org/licenses/>.
 */

package de.unisb.cs.st.evosuite.cfg;

import java.util.ArrayList;
import java.util.HashMap;
import java.util.HashSet;
import java.util.LinkedList;
import java.util.List;
import java.util.Map;
import java.util.Queue;
import java.util.Set;

import org.apache.log4j.Logger;
import org.jgrapht.graph.DefaultDirectedGraph;
import org.jgrapht.graph.DefaultEdge;
import org.jgrapht.graph.DirectedMultigraph;
import org.objectweb.asm.Opcodes;
import org.objectweb.asm.tree.AbstractInsnNode;
import org.objectweb.asm.tree.FieldInsnNode;
import org.objectweb.asm.tree.FrameNode;
import org.objectweb.asm.tree.IincInsnNode;
import org.objectweb.asm.tree.InsnNode;
import org.objectweb.asm.tree.IntInsnNode;
import org.objectweb.asm.tree.JumpInsnNode;
import org.objectweb.asm.tree.LabelNode;
import org.objectweb.asm.tree.LdcInsnNode;
import org.objectweb.asm.tree.LineNumberNode;
import org.objectweb.asm.tree.LookupSwitchInsnNode;
import org.objectweb.asm.tree.MethodInsnNode;
import org.objectweb.asm.tree.MethodNode;
import org.objectweb.asm.tree.MultiANewArrayInsnNode;
import org.objectweb.asm.tree.TableSwitchInsnNode;
import org.objectweb.asm.tree.TypeInsnNode;
import org.objectweb.asm.tree.VarInsnNode;
import org.objectweb.asm.tree.analysis.Analyzer;
import org.objectweb.asm.tree.analysis.AnalyzerException;
import org.objectweb.asm.tree.analysis.BasicInterpreter;
import org.objectweb.asm.tree.analysis.Frame;
import org.objectweb.asm.util.AbstractVisitor;

import de.unisb.cs.st.javalanche.mutation.results.Mutation;

/**
 * This class generates a CFG from a method's bytecode
 * 
 * @author Gordon Fraser
 * 
 */
public class CFGGenerator extends Analyzer {

	private static Logger logger = Logger.getLogger(CFGGenerator.class);

	/**
	 * Node of the control flow graph
	 * 
	 * @author Gordon Fraser
	 * 
	 */
	public class CFGVertex {

		private final AbstractInsnNode node;
		private CFGFrame frame;
		private final int id;
		public int line_no = 0;
		private final List<Long> mutations = new ArrayList<Long>();
		boolean mutationBranch = false;
		boolean mutatedBranch = false;

		public int defuseId = -1;
		public int useId = -1;
		public int defId = -1;
		public boolean isParameterUse = false; // is set by DefUsePool
		// TODO: every CFGVertex should hold a reference to it's control dependent Branch
		// ... actually a CFGVertex should hold a set of all branches it is control dependent on
		// private Set<Branch> controlDependencies = new HashSet<Branch>();
		public int branchId = -1;
		public boolean branchExpressionValue = true; // TODO this should be false whenever it is true and visa versa
		public String methodName;
		public String className;

		Map<Long, Integer> mutant_distance = new HashMap<Long, Integer>(); // Calculate distance to each mutation 

		public CFGVertex(int id, AbstractInsnNode node) {
			this.id = id;
			this.node = node;
		}

		public CFGVertex(int id) {
			this.id = id;
			this.node = null;
		}

		public boolean isJump() {
			return (node instanceof JumpInsnNode);
		}

		public boolean isGoto() {
			if (node instanceof JumpInsnNode) {
				return (node.getOpcode() == Opcodes.GOTO);
			}
			return false;
		}

		// TODO shouldn't the following the methods be somehow merged
		//		to reflect that all three return true on a "Branch"
		//		in the sense of evosuite.coverage.branch.Branch ?
		
		public boolean isBranch() {
			return isJump() && !isGoto();
		}

		public boolean isLabel() {
			return node instanceof LabelNode;
		}

		public boolean isReturn() {
			switch (node.getOpcode()) {
			case Opcodes.RETURN:
			case Opcodes.ARETURN:
			case Opcodes.IRETURN:
			case Opcodes.LRETURN:
			case Opcodes.DRETURN:
			case Opcodes.FRETURN:
				return true;
			default:
				return false;
			}
		}

		public boolean isThrow() {
			if (node.getOpcode() == Opcodes.ATHROW) {
				// TODO: Need to check if this is a caught exception?
				return true;
			}
			return false;
		}

		public boolean isTableSwitch() {
			return (node instanceof TableSwitchInsnNode);
		}

		public boolean isLookupSwitch() {
			return (node instanceof LookupSwitchInsnNode);
		}

		public void setMutation(long id) {
			mutations.add(id);
		}

		public boolean hasMutation(long id) {
			return mutations.contains(id);
		}
		
		public AbstractInsnNode getNode(){
			return node;
		}

		public boolean isMutation() {
			return !mutations.isEmpty();
			/*
			 * if(node instanceof LdcInsnNode) {
			 * 
			 * if(((LdcInsnNode)node).cst.toString().contains("mutationId")) {
			 * logger.info("!!!!! Found mutation!"); } } return false;
			 */
		}

		public boolean isMutationBranch() {
			return isBranch() && mutationBranch;
		}

		public void setMutationBranch() {
			mutationBranch = true;
		}

		public void setMutatedBranch() {
			mutatedBranch = true;
		}

		public boolean isMutatedBranch() {
			// Mutated if HOMObserver of MutationObserver are called
			return isBranch() && mutatedBranch;
		}

		public boolean isBranchLabel() {
			if (node instanceof LabelNode
			        && ((LabelNode) node).getLabel().info instanceof Integer) {
				return true;
			}
			return false;
		}

		public boolean isLineNumber() {
			return (node instanceof LineNumberNode);
		}

		public int getBranchId() {
			// return ((Integer)((LabelNode)node).getLabel().info).intValue();
			return line_no;
		}

		public boolean isIfNull() {
			if (node instanceof JumpInsnNode) {
				return (node.getOpcode() == Opcodes.IFNULL);
			}
			return false;
		}

		public boolean isMethodCall() {
			return node instanceof MethodInsnNode;
		}

		public boolean isMethodCall(String methodName) {
			if (node instanceof MethodInsnNode) {
				MethodInsnNode mn = (MethodInsnNode) node;
				return mn.name.equals(methodName);
			}
			return false;
		}

		public int getId() {
			return id;
		}
<<<<<<< HEAD

=======
		
//		public void addControlDependentBranch(Branch branch) {
//			controlDependencies.add(branch);
//		}
//		
//		public Set<Branch> getControlDependencies() {
//			return controlDependencies;
//		}
		
>>>>>>> 9f76bac1
		public boolean isDefUse() {
			return isLocalDU() || isFieldDU();
		}

		public boolean isFieldDU() {
			return isFieldDefinition() || isFieldUse();
		}

		public boolean isLocalDU() {
			return isLocalVarDefinition() || isLocalVarUse();
		}

		public boolean isLocalVarDefinition() {
			return node.getOpcode() == Opcodes.ISTORE
			        || node.getOpcode() == Opcodes.LSTORE
			        || node.getOpcode() == Opcodes.FSTORE
			        || node.getOpcode() == Opcodes.DSTORE
			        || node.getOpcode() == Opcodes.ASTORE
			        || node.getOpcode() == Opcodes.IINC;
		}

		public boolean isLocalVarUse() {
			return node.getOpcode() == Opcodes.ILOAD || node.getOpcode() == Opcodes.LLOAD
			        || node.getOpcode() == Opcodes.FLOAD
			        || node.getOpcode() == Opcodes.DLOAD
			        || node.getOpcode() == Opcodes.ALOAD
			        || node.getOpcode() == Opcodes.IINC;
		}

		public boolean isDefinition() {
			return isFieldDefinition() || isLocalVarDefinition();
		}

		public boolean isUse() {
			return isFieldUse() || isLocalVarUse();
		}

		public boolean isFieldDefinition() {
			return node.getOpcode() == Opcodes.PUTFIELD
			        || node.getOpcode() == Opcodes.PUTSTATIC;
		}

		public boolean isFieldUse() {
			return node.getOpcode() == Opcodes.GETFIELD
			        || node.getOpcode() == Opcodes.GETSTATIC;
		}

		public boolean isStaticDefUse() {
			return node.getOpcode() == Opcodes.PUTSTATIC
			        || node.getOpcode() == Opcodes.GETSTATIC;
		}

		public boolean isParameterUse() {
			return isParameterUse;
		}

		public String getFieldName() {
			return ((FieldInsnNode) node).name;
		}

		public int getLocalVar() {
			if (node instanceof VarInsnNode)
				return ((VarInsnNode) node).var;
			else
				return ((IincInsnNode) node).var;
		}

		public String getLocalVarName() {
			return methodName + "_LV_" + getLocalVar();
		}

		public String getDUVariableName() {
			if (!this.isDefUse())
				throw new IllegalStateException(
				        "You can only call getDUVariableName() on definitions and uses");
			if (this.isFieldDU())
				return getFieldName();
			else
				return getLocalVarName();
		}

		public String getMethodName() {
			return ((MethodInsnNode) node).name;
		}

		public List<Long> getMutationIds() {
			return mutations;

			// String ids = ((LdcInsnNode)node).cst.toString();
			// return Integer.parseInt(ids.substring(ids.indexOf("_")+1));
		}

		public int getLineNumber() {
			return ((LineNumberNode) node).line;
		}

		public int getDistance(long id) {
			if (mutant_distance.containsKey(id))
				return mutant_distance.get(id);
			return Integer.MAX_VALUE;
		}

		public void setDistance(long id, int distance) {
			mutant_distance.put(id, distance);
		}

		@Override
		public String toString() {

			if (isMutation()) {
				String ids = "Mutations: ";
				for (long l : mutations) {
					ids += " " + l;
				}
				return ids;
			}

			if (isBranch()) {
				return "Branch " + id + " - " + ((JumpInsnNode) node).label.getLabel();
			}

			String type = "";
			String opcode = "";

			if (node.getOpcode() >= 0
			        && node.getOpcode() < AbstractVisitor.OPCODES.length)
				opcode = AbstractVisitor.OPCODES[node.getOpcode()];
			if (node.getType() >= 0 && node.getType() < AbstractVisitor.TYPES.length)
				type = AbstractVisitor.TYPES[node.getType()];

			String stack = "";
			if (frame == null)
				stack = "null";
			else
				for (int i = 0; i < frame.getStackSize(); i++) {
					stack += frame.getStack(i) + ",";
				}

			if (node instanceof LabelNode) {
				return "LABEL " + ((LabelNode) node).getLabel().toString();
			} else if (node instanceof FieldInsnNode)
				return "Field" + " " + node.getOpcode() + " Type=" + type + ", Opcode="
				        + opcode;
			else if (node instanceof FrameNode)
				return "Frame" + " " + node.getOpcode() + " Type=" + type + ", Opcode="
				        + opcode;
			else if (node instanceof IincInsnNode)
				return "IINC " + ((IincInsnNode) node).var + " Type=" + type
				        + ", Opcode=" + opcode;
			else if (node instanceof InsnNode)
				return "" + opcode;
			else if (node instanceof IntInsnNode)
				return "INT " + ((IntInsnNode) node).operand + " Type=" + type
				        + ", Opcode=" + opcode;
			else if (node instanceof MethodInsnNode)
				return opcode + " " + ((MethodInsnNode) node).name;
			else if (node instanceof JumpInsnNode)
				return "JUMP " + ((JumpInsnNode) node).label.getLabel() + " Type=" + type
				        + ", Opcode=" + opcode + ", Stack: " + stack + " - Line: "
				        + line_no;
			else if (node instanceof LdcInsnNode)
				return "LDC " + ((LdcInsnNode) node).cst + " Type=" + type + ", Opcode="
				        + opcode; // cst starts with mutationid if
				                  // this is location of mutation
			else if (node instanceof LineNumberNode)
				return "LINE " + " " + ((LineNumberNode) node).line;
			else if (node instanceof LookupSwitchInsnNode)
				return "LookupSwitchInsnNode" + " " + node.getOpcode() + " Type=" + type
				        + ", Opcode=" + opcode;
			else if (node instanceof MultiANewArrayInsnNode)
				return "MULTIANEWARRAY " + " " + node.getOpcode() + " Type=" + type
				        + ", Opcode=" + opcode;
			else if (node instanceof TableSwitchInsnNode)
				return "TableSwitchInsnNode" + " " + node.getOpcode() + " Type=" + type
				        + ", Opcode=" + opcode;
			else if (node instanceof TypeInsnNode)
				return "NEW " + ((TypeInsnNode) node).desc;
			//				return "TYPE " + " " + node.getOpcode() + " Type=" + type
			//						+ ", Opcode=" + opcode;
			else if (node instanceof VarInsnNode)
				return opcode + " " + ((VarInsnNode) node).var;
			else
				return "Unknown node" + " Type=" + type + ", Opcode=" + opcode;
		}

		@Override
		public int hashCode() {
			final int prime = 31;
			int result = 1;
			// result = prime * result + getOuterType().hashCode();
			result = prime * result + id;
			return result;
		}

		@Override
		public boolean equals(Object obj) {
			if (this == obj)
				return true;
			if (obj == null)
				return false;
			if (getClass() != obj.getClass()) // TODO: can Class be compared via == ?
				return false;
			CFGVertex other = (CFGVertex) obj;
			// if (!getOuterType().equals(other.getOuterType()))
			// return false;
			if (id != other.id)
				return false;
			if (methodName != null && !methodName.equals(other.methodName))
				return false;
			if (className != null && !className.equals(other.className))
				return false;
			return true;
		}

		// private CFGGenerator getOuterType() {
		// return CFGGenerator.this;
		// }
	}

	MethodNode current_method = null;
	DefaultDirectedGraph<CFGVertex, DefaultEdge> graph = new DefaultDirectedGraph<CFGVertex, DefaultEdge>(
	        DefaultEdge.class);
	List<Mutation> mutants;
	String className;
	String methodName;

	public CFGGenerator(List<Mutation> mutants) {
		super(new BasicInterpreter());
		this.mutants = mutants;
	}

	@Override
	protected Frame newFrame(int nLocals, int nStack) {
		return new CFGFrame(nLocals, nStack);
	}

	@Override
	protected Frame newFrame(Frame src) {
		return new CFGFrame(src);
	}

	CFGFrame getCFG(String owner, String method, MethodNode node)
	        throws AnalyzerException {
		current_method = node;
		className = owner;
		methodName = method;
		this.analyze(owner, node);
		Frame[] frames = getFrames();
		if (frames.length == 0)
			return null;

		return (CFGFrame) getFrames()[0];
	}

	public DefaultDirectedGraph<CFGVertex, DefaultEdge> getGraph() {
		return graph;
	}

	public DirectedMultigraph<CFGVertex, DefaultEdge> getMinimalGraph() {
		DirectedMultigraph<CFGVertex, DefaultEdge> min_graph = new DirectedMultigraph<CFGVertex, DefaultEdge>(
		        DefaultEdge.class);
		CFGVertex current = null;

		for (Mutation m : mutants) {
			if (m.getMethodName().equals(methodName)
			        && m.getClassName().equals(className)) {
				for (CFGVertex v : graph.vertexSet()) {
					if (v.isLineNumber() && v.getLineNumber() == m.getLineNumber()) {
						v.setMutation(m.getId());
						// TODO: What if there are several mutations with the
						// same line number?
					}
				}
			}
		}

		for (CFGVertex v : graph.vertexSet()) {
			if (v.isIfNull()) {
				for (DefaultEdge e : graph.incomingEdgesOf(v)) {
					CFGVertex v2 = graph.getEdgeSource(e);
					if (v2.isMethodCall("getProperty")) {
						v.setMutationBranch();
					}
				}
			} else if (v.isBranch() || v.isTableSwitch() || v.isLookupSwitch()) {
				for (DefaultEdge e : graph.incomingEdgesOf(v)) {
					CFGVertex v2 = graph.getEdgeSource(e);
					if (v2.isMethodCall("touch")) {
						logger.debug("Found mutated branch ");
						v.setMutatedBranch();
					} else {
						if (v2.isMethodCall())
							logger.debug("Edgesource: " + v2.getMethodName());
					}
				}
			}
		}

		for (CFGVertex vertex : graph.vertexSet()) {
			if (current == null)
				current = vertex;

			// Add initial nodes and jump targets
			if (graph.inDegreeOf(vertex) == 0)
				min_graph.addVertex(vertex);
			// Add end nodes
			else if (graph.outDegreeOf(vertex) == 0)
				min_graph.addVertex(vertex);
			else if (vertex.isJump() && !vertex.isGoto()) {
				min_graph.addVertex(vertex);
			} else if (vertex.isTableSwitch() || vertex.isLookupSwitch()) {
				min_graph.addVertex(vertex);
			} else if (vertex.isMutation())
				min_graph.addVertex(vertex);
			/*
			 * else if(vertex.isLineNumber()) { boolean keep = false;
			 * for(Mutation m : mutants) { if(m.getLineNumber() ==
			 * vertex.getLineNumber()) { if(m.getMethodName().equals(methodName)
			 * && m.getClassName().equals(className)) {
			 * vertex.setMutation(m.getId()); keep = true; break; } } } if(keep)
			 * { min_graph.addVertex(vertex);
			 * logger.info("Graph contains mutation "+vertex.getMutationId()); }
			 * }
			 */

		}

		for (CFGVertex vertex : min_graph.vertexSet()) {
			Set<DefaultEdge> handled = new HashSet<DefaultEdge>();

			Queue<DefaultEdge> queue = new LinkedList<DefaultEdge>();
			queue.addAll(graph.outgoingEdgesOf(vertex));
			while (!queue.isEmpty()) {
				DefaultEdge edge = queue.poll();
				if (handled.contains(edge))
					continue;
				handled.add(edge);
				if (min_graph.containsVertex(graph.getEdgeTarget(edge))) {
					min_graph.addEdge(vertex, graph.getEdgeTarget(edge));
				} else {
					queue.addAll(graph.outgoingEdgesOf(graph.getEdgeTarget(edge)));
				}
			}
		}

		return min_graph;
	}

	/**
	 * Called for each non-exceptional cfg edge
	 */
	@Override
	protected void newControlFlowEdge(int src, int dst) {
		CFGFrame s = (CFGFrame) getFrames()[src];
		s.successors.put(dst, (CFGFrame) getFrames()[dst]);
		if (getFrames()[dst] == null) {
			System.out.println("Control flow edge to null");
			logger.error("Control flow edge to null");
		}

		CFGVertex v1 = new CFGVertex(src, current_method.instructions.get(src));
		CFGVertex v2 = new CFGVertex(dst, current_method.instructions.get(dst));

		graph.addVertex(v1);
		graph.addVertex(v2);
		graph.addEdge(v1, v2);
	}

	/**
	 * We also need to keep track of exceptional edges - they are also branches
	 */
	@Override
	protected boolean newControlFlowExceptionEdge(int src, int dst) {
		CFGFrame s = (CFGFrame) getFrames()[src];
		s.successors.put(dst, (CFGFrame) getFrames()[dst]);

		// TODO: Make use of information that this is an exception edge?
		CFGVertex v1 = new CFGVertex(src, current_method.instructions.get(src));
		CFGVertex v2 = new CFGVertex(dst, current_method.instructions.get(dst));

		graph.addVertex(v1);
		graph.addVertex(v2);
		graph.addEdge(v1, v2);

		return true;
	}
	
	

}<|MERGE_RESOLUTION|>--- conflicted
+++ resolved
@@ -238,9 +238,6 @@
 		public int getId() {
 			return id;
 		}
-<<<<<<< HEAD
-
-=======
 		
 //		public void addControlDependentBranch(Branch branch) {
 //			controlDependencies.add(branch);
@@ -250,7 +247,6 @@
 //			return controlDependencies;
 //		}
 		
->>>>>>> 9f76bac1
 		public boolean isDefUse() {
 			return isLocalDU() || isFieldDU();
 		}
