//<<<<<<< local
///*
// * Copyright (C) 2010 Saarland University
// * 
// * This file is part of EvoSuite.
// * 
// * EvoSuite is free software: you can redistribute it and/or modify
// * it under the terms of the GNU Lesser Public License as published by
// * the Free Software Foundation, either version 3 of the License, or
// * (at your option) any later version.
// * 
// * EvoSuite is distributed in the hope that it will be useful,
// * but WITHOUT ANY WARRANTY; without even the implied warranty of
// * MERCHANTABILITY or FITNESS FOR A PARTICULAR PURPOSE.  See the
// * GNU Lesser Public License for more details.
// * 
// * You should have received a copy of the GNU Lesser Public License
// * along with EvoSuite.  If not, see <http://www.gnu.org/licenses/>.
// */
//
//package de.unisb.cs.st.evosuite.cfg;
//
//import java.util.Arrays;
//import java.util.HashMap;
//import java.util.HashSet;
//import java.util.Iterator;
//import java.util.List;
//import java.util.Map;
//import java.util.Set;
//
//import org.apache.log4j.Logger;
//import org.jgrapht.Graph;
//import org.jgrapht.graph.DefaultDirectedGraph;
//import org.jgrapht.graph.DefaultEdge;
//import org.jgrapht.graph.DirectedMultigraph;
//import org.objectweb.asm.Label;
//import org.objectweb.asm.MethodVisitor;
//import org.objectweb.asm.Opcodes;
//import org.objectweb.asm.tree.AbstractInsnNode;
//import org.objectweb.asm.tree.InsnList;
//import org.objectweb.asm.tree.InsnNode;
//import org.objectweb.asm.tree.LdcInsnNode;
//import org.objectweb.asm.tree.MethodInsnNode;
//import org.objectweb.asm.tree.MethodNode;
//import org.objectweb.asm.tree.analysis.AnalyzerException;
//
//
//import de.unisb.cs.st.evosuite.Properties;
//import de.unisb.cs.st.evosuite.cfg.CFGGenerator.CFGVertex;
//import de.unisb.cs.st.evosuite.coverage.branch.BranchPool;
//import de.unisb.cs.st.evosuite.coverage.dataflow.DefUsePool;
//import de.unisb.cs.st.javalanche.mutation.bytecodeMutations.AbstractMutationAdapter;
//import de.unisb.cs.st.javalanche.mutation.results.Mutation;
//
///**
// * At the end of each method, create a minimized control flow graph for the method and store it.
// * In addition, this adapter also adds instrumentation for branch distance measurement
// * 
// * @author Gordon Fraser
// *
// */
//public class CFGMethodAdapter extends AbstractMutationAdapter {
//
//	MethodVisitor next;
//	String plain_name;
//	Label last_label = null;
//	List<Mutation> mutants;
//	int access = 0;
//	
//	public static final List<String> EXCLUDE = Arrays.asList("<clinit>", "__STATIC_RESET()V", "__STATIC_RESET");
//	
//	public static Set<String> methods = new HashSet<String>();
//
//	private static int currentLineNumber = -1;
//
//	private static Map<String, Map <String, ControlFlowGraph > > completeGraphs = new HashMap<String, Map <String, ControlFlowGraph > >();
//	private static Map<String, Map <String, ControlFlowGraph > > graphs = new HashMap<String, Map <String, ControlFlowGraph > >();
//	private static Map<String, Map <String, Double > > diameters = new HashMap<String, Map <String, Double> > ();	
//	
//	public CFGMethodAdapter(String className, int access, String name, String desc, String signature, String[] exceptions, MethodVisitor mv, List<Mutation> mutants) {
//		super(new MethodNode(access, name, desc, signature, exceptions), className, name.replace('/', '.'), null, desc);
//		next = mv;
//		this.className = className; //.replace('/', '.');
//		this.access = access;
//		this.methodName = name+desc;
//		this.plain_name = name;
//		this.mutants = mutants;
//	}
//
//	private static Logger logger = Logger.getLogger(CFGMethodAdapter.class);
//
//	private String methodName, className;
//
//	private InsnList getInstrumentation(int opcode, int id) {
//		InsnList instrumentation = new InsnList();
//		
//		String methodID = className+"."+methodName;
//
//		switch(opcode) {
//		case Opcodes.IFEQ:
//		case Opcodes.IFNE:
//		case Opcodes.IFLT:
//		case Opcodes.IFGE:
//		case Opcodes.IFGT:
//		case Opcodes.IFLE:
//			instrumentation.add(new InsnNode(Opcodes.DUP));
//			instrumentation.add(new LdcInsnNode(opcode));
////			instrumentation.add(new LdcInsnNode(id));
//			instrumentation.add(new LdcInsnNode(BranchPool.getBranchCounter()));
//			instrumentation.add(new LdcInsnNode(id));
//			instrumentation.add(new MethodInsnNode(Opcodes.INVOKESTATIC, "de/unisb/cs/st/evosuite/testcase/ExecutionTracer",
//					"passedBranch", "(IIII)V"));
//			BranchPool.countBranch(methodID);
//			logger.debug("Adding passedBranch val=?, opcode="+opcode+", branch="+BranchPool.getBranchCounter()+", bytecode_id="+id);
//
//			break;
//		case Opcodes.IF_ICMPEQ:
//		case Opcodes.IF_ICMPNE:
//		case Opcodes.IF_ICMPLT:
//		case Opcodes.IF_ICMPGE:
//		case Opcodes.IF_ICMPGT:
//		case Opcodes.IF_ICMPLE:
//			instrumentation.add(new InsnNode(Opcodes.DUP2));
//			instrumentation.add(new LdcInsnNode(opcode));
////			instrumentation.add(new LdcInsnNode(id));
//			instrumentation.add(new LdcInsnNode(BranchPool.getBranchCounter()));
//			instrumentation.add(new LdcInsnNode(id));
//			instrumentation.add(new MethodInsnNode(Opcodes.INVOKESTATIC, "de/unisb/cs/st/evosuite/testcase/ExecutionTracer",
//					"passedBranch", "(IIIII)V"));
//			BranchPool.countBranch(methodID);
//
//
//			break;
//		case Opcodes.IF_ACMPEQ:
//		case Opcodes.IF_ACMPNE:
//			instrumentation.add(new InsnNode(Opcodes.DUP2));
//			instrumentation.add(new LdcInsnNode(opcode));
//			//instrumentation.add(new LdcInsnNode(id));
//			instrumentation.add(new LdcInsnNode(BranchPool.getBranchCounter()));
//			instrumentation.add(new LdcInsnNode(id));
//			instrumentation.add(new MethodInsnNode(Opcodes.INVOKESTATIC, "de/unisb/cs/st/evosuite/testcase/ExecutionTracer",
//					"passedBranch", "(Ljava/lang/Object;Ljava/lang/Object;III)V"));
//			BranchPool.countBranch(methodID);
//			break;
//		case Opcodes.IFNULL:
//		case Opcodes.IFNONNULL:
//			instrumentation.add(new InsnNode(Opcodes.DUP));
//			instrumentation.add(new LdcInsnNode(opcode));
////			instrumentation.add(new LdcInsnNode(id));
//			instrumentation.add(new LdcInsnNode(BranchPool.getBranchCounter()));
//			instrumentation.add(new LdcInsnNode(id));
//			instrumentation.add(new MethodInsnNode(Opcodes.INVOKESTATIC, "de/unisb/cs/st/evosuite/testcase/ExecutionTracer",
//					"passedBranch", "(Ljava/lang/Object;III)V"));
//			BranchPool.countBranch(methodID);
//			break;
//		case Opcodes.GOTO:
//			break;
//		case Opcodes.TABLESWITCH:
//			instrumentation.add(new InsnNode(Opcodes.DUP));
//			instrumentation.add(new LdcInsnNode(opcode));
////			instrumentation.add(new LdcInsnNode(id));
//			instrumentation.add(new LdcInsnNode(BranchPool.getBranchCounter()));
//			instrumentation.add(new LdcInsnNode(id));
//			instrumentation.add(new MethodInsnNode(Opcodes.INVOKESTATIC, "de/unisb/cs/st/evosuite/testcase/ExecutionTracer",
//					"passedBranch", "(IIII)V"));
//			BranchPool.countBranch(methodID);
//			break;
//		case Opcodes.LOOKUPSWITCH:
//			instrumentation.add(new InsnNode(Opcodes.DUP));
//			instrumentation.add(new LdcInsnNode(opcode));
////			instrumentation.add(new LdcInsnNode(id));
//			instrumentation.add(new LdcInsnNode(BranchPool.getBranchCounter()));
//			instrumentation.add(new LdcInsnNode(id));
//			instrumentation.add(new MethodInsnNode(Opcodes.INVOKESTATIC, "de/unisb/cs/st/evosuite/testcase/ExecutionTracer",
//					"passedBranch", "(IIII)V"));
//			BranchPool.countBranch(methodID);
//			break;
//		}	
//		return instrumentation;
//	}
//	
//	/**
//	 * Creates the instrumentation needed to track defs and uses
//	 * 
//	 */
//	private InsnList getInstrumentation(CFGVertex v, int currentBranch) {
//		InsnList instrumentation = new InsnList();
//
//
////		switch(v.node.getOpcode()) {
////		case Opcodes.PUTFIELD:
////		case Opcodes.PUTSTATIC:
//		if(v.isDefinition()) {
//			instrumentation.add(new LdcInsnNode(className));
//			instrumentation.add(new LdcInsnNode(v.getDUVariableName()));
//			instrumentation.add(new LdcInsnNode(methodName));
//			instrumentation.add(new LdcInsnNode(currentBranch));
//			instrumentation.add(new LdcInsnNode(DefUsePool.getDefCounter()));
//			instrumentation.add(new MethodInsnNode(Opcodes.INVOKESTATIC, "de/unisb/cs/st/evosuite/testcase/ExecutionTracer",
//					"passedFieldDefinition", "(Ljava/lang/String;Ljava/lang/String;Ljava/lang/String;II)V"));
//		}
////			break;
////		case Opcodes.GETFIELD:
////		case Opcodes.GETSTATIC:
//		if(v.isUse()) {
//			instrumentation.add(new LdcInsnNode(className));
//			instrumentation.add(new LdcInsnNode(v.getDUVariableName()));
//			instrumentation.add(new LdcInsnNode(methodName));
//			instrumentation.add(new LdcInsnNode(currentBranch));
//			instrumentation.add(new LdcInsnNode(DefUsePool.getUseCounter()));
//			instrumentation.add(new MethodInsnNode(Opcodes.INVOKESTATIC, "de/unisb/cs/st/evosuite/testcase/ExecutionTracer",
//					"passedFieldUse", "(Ljava/lang/String;Ljava/lang/String;Ljava/lang/String;II)V"));
//		}
////			break;			
////		}
//		
//		return instrumentation;
//	}
//	
//	public void visitEnd() {
//
//		//super.visitEnd();
//
//		// Generate CFG of method
//		MethodNode mn = (MethodNode) mv;
//
//		if(plain_name.equals("<clinit>") && !Properties.CRITERION.equals("defuse")) {
//			mn.accept(next);
//			return;
//		}
//
//		if(EXCLUDE.contains(methodName) && !Properties.CRITERION.equals("defuse")) {
//			mn.accept(next);
//			return;
//		}
//		
//		//MethodNode mn = new CFGMethodNode((MethodNode)mv);
//		//System.out.println("Generating CFG for "+ className+"."+mn.name + " ("+mn.desc +")");
//		CFGGenerator g = new CFGGenerator(mutants);
//		
//		try {
//			g.getCFG(className, methodName, mn);
//			logger.trace("Method graph for "+className+"."+methodName+" contains "+g.getGraph().vertexSet().size()+" nodes for "+g.getFrames().length+" instructions");
//		} catch (AnalyzerException e) {
//			logger.warn("Analyzer exception while analyzing "+className+"."+methodName);
//			e.printStackTrace();			
//		}
//
//		// non-minimized cfg needed for defuse-coverage and control dependence calculation
//		addCompleteCFG(className,methodName,g.getGraph());
//		addCFG(className, methodName, g.getMinimalGraph());
//
//		//if(!Properties.MUTATION) {
//		Graph<CFGVertex, DefaultEdge> graph = g.getGraph();
//		analyzeBranchVertices(mn, graph);
//		analyzeDefUseVertices(mn, graph);
//
//		handleBranchlessMethods();
//		
//		String id = className+"."+methodName;
//		if(isUsable()) {
//			methods.add(id);
//			logger.debug("Counting: "+id);
//		}		
//		
//		mn.accept(next);
//	}
//	
//	private void handleBranchlessMethods() {
//		String id = className+"."+methodName;
//		if(BranchPool.getBranchCountForMethod(id) == 0) {
//			if(isUsable()) {
//				logger.debug("Method has no branches: "+id);
//				BranchPool.addBranchlessMethod(id);
//			}
//		}
//	}
//
//	@SuppressWarnings("unchecked")
//	private void analyzeBranchVertices(MethodNode mn,Graph<CFGVertex, DefaultEdge> graph) {
//		
//		Iterator<AbstractInsnNode> j = mn.instructions.iterator(); 
//		while (j.hasNext()) {
//			AbstractInsnNode in = j.next();
//			for(CFGVertex v : graph.vertexSet()) {
//				// updating some information in the CFGVertex
//				if(in.equals(v.node)) {
//					if (v.isLineNumber()) {
//						currentLineNumber = v.getLineNumber();
//					}
//					v.className = className;
//					v.methodName = methodName;
//					v.line_no = currentLineNumber;
//				}				
//				// If this is in the CFG and it's a branch...
//				if(in.equals(v.node) && v.isBranch() && !v.isMutation() && !v.isMutationBranch()) {
//					mn.instructions.insert(v.node.getPrevious(), getInstrumentation(v.node.getOpcode(), v.id));
//					//if(!v.isMutatedBranch()) {
//						BranchPool.addBranch(v);
//					//}
//				}
//			}
//		}
//	}	
//	
//	@SuppressWarnings("unchecked")
//	private void analyzeDefUseVertices(MethodNode mn, Graph<CFGVertex, DefaultEdge> graph) {
//		
//		ControlFlowGraph completeCFG = getCompleteCFG(className, methodName);
//		Iterator<AbstractInsnNode> j =  mn.instructions.iterator(); 
//		while (j.hasNext()) { 
//			
//			AbstractInsnNode in = j.next();
//			for(CFGVertex v : graph.vertexSet()) {
//	
//				if(in.equals(v.node)) 
//					v.branchID = completeCFG.getVertex(v.id).branchID;
//				
//				if(Properties.CRITERION.equals("defuse") && in.equals(v.node) && (v.isDU())) {
//
//					// adding instrumentation for defuse-coverage
//					mn.instructions.insert(v.node.getPrevious(), getInstrumentation(v, v.branchID));
//
//					// keeping track of definitions
//					if(v.isDefinition())
//						DefUsePool.addDefinition(v);
//					
//					// keeping track of uses					
//					if(v.isUse())
//						DefUsePool.addUse(v);
//						
//				}
//		
//			}
//		}
//	}
//
//	private boolean isUsable() {
//		return !((this.access & Opcodes.ACC_SYNTHETIC) > 0 || (this.access & Opcodes.ACC_BRIDGE) > 0 ) 
//				&& !methodName.contains("<clinit>")
//				&& !(methodName.contains("<init>") && (access & Opcodes.ACC_PRIVATE) == Opcodes.ACC_PRIVATE);
//	}
//	
//	public static void addCFG(String classname, String methodname, DirectedMultigraph<CFGVertex, DefaultEdge> graph) {
//		if(!graphs.containsKey(classname)) {
//			graphs.put(classname, new HashMap<String, ControlFlowGraph >());
//			diameters.put(classname, new HashMap<String, Double>());
//		}
//		Map<String, ControlFlowGraph > methods = graphs.get(classname);
//        logger.debug("Added CFG for class "+classname+" and method "+methodname);
//		methods.put(methodname, new ControlFlowGraph(graph));
//		FloydWarshall<CFGVertex,DefaultEdge> f = new FloydWarshall<CFGVertex,DefaultEdge>(graph);
//		diameters.get(classname).put(methodname, f.getDiameter());
//        logger.debug("Calculated diameter for "+classname+": "+f.getDiameter());
//	}
//	
//	public static void addCompleteCFG(String classname, String methodname, DefaultDirectedGraph<CFGVertex, DefaultEdge> graph) {
//		if(!completeGraphs.containsKey(classname)) {
//			completeGraphs.put(classname, new HashMap<String, ControlFlowGraph >());
//		}
//		Map<String, ControlFlowGraph > methods = completeGraphs.get(classname);
//        logger.debug("Added complete CFG for class "+classname+" and method "+methodname);
//		methods.put(methodname, new ControlFlowGraph(graph));
//	}	
//	
//	public static ControlFlowGraph getCFG(String classname, String methodname) {
//		return graphs.get(classname).get(methodname);
//	}
//	
//	public static ControlFlowGraph getCompleteCFG(String classname, String methodname) {
//		return completeGraphs.get(classname).get(methodname);
//	}	
//}
//=======
/*
 * Copyright (C) 2010 Saarland University
 * 
 * This file is part of EvoSuite.
 * 
 * EvoSuite is free software: you can redistribute it and/or modify it under the
 * terms of the GNU Lesser Public License as published by the Free Software
 * Foundation, either version 3 of the License, or (at your option) any later
 * version.
 * 
 * EvoSuite is distributed in the hope that it will be useful, but WITHOUT ANY
 * WARRANTY; without even the implied warranty of MERCHANTABILITY or FITNESS FOR
 * A PARTICULAR PURPOSE. See the GNU Lesser Public License for more details.
 * 
 * You should have received a copy of the GNU Lesser Public License along with
 * EvoSuite. If not, see <http://www.gnu.org/licenses/>.
 */

package de.unisb.cs.st.evosuite.cfg;

import java.lang.reflect.Modifier;
import java.util.Arrays;
import java.util.HashMap;
import java.util.HashSet;
import java.util.Iterator;
import java.util.LinkedList;
import java.util.List;
import java.util.Map;
import java.util.Queue;
import java.util.Set;

import org.apache.log4j.Logger;
import org.jgrapht.Graph;
import org.jgrapht.graph.DefaultDirectedGraph;
import org.jgrapht.graph.DefaultEdge;
import org.jgrapht.graph.DirectedMultigraph;
import org.objectweb.asm.Label;
import org.objectweb.asm.MethodVisitor;
import org.objectweb.asm.Opcodes;
import org.objectweb.asm.tree.AbstractInsnNode;
import org.objectweb.asm.tree.InsnList;
import org.objectweb.asm.tree.InsnNode;
import org.objectweb.asm.tree.JumpInsnNode;
import org.objectweb.asm.tree.LabelNode;
import org.objectweb.asm.tree.LdcInsnNode;
import org.objectweb.asm.tree.LookupSwitchInsnNode;
import org.objectweb.asm.tree.MethodInsnNode;
import org.objectweb.asm.tree.MethodNode;
import org.objectweb.asm.tree.TableSwitchInsnNode;
import org.objectweb.asm.tree.VarInsnNode;
import org.objectweb.asm.tree.analysis.AnalyzerException;

import de.unisb.cs.st.evosuite.Properties;
import de.unisb.cs.st.evosuite.cfg.CFGGenerator.CFGVertex;
import de.unisb.cs.st.evosuite.coverage.branch.BranchPool;
import de.unisb.cs.st.evosuite.coverage.dataflow.DefUsePool;
import de.unisb.cs.st.evosuite.coverage.lcsaj.LCSAJ;
import de.unisb.cs.st.evosuite.coverage.lcsaj.LCSAJPool;
import de.unisb.cs.st.javalanche.mutation.bytecodeMutations.AbstractMutationAdapter;
import de.unisb.cs.st.javalanche.mutation.results.Mutation;
import de.unisb.cs.st.testability.TransformationHelper;

/**
 * At the end of each method, create a minimized control flow graph for the
 * method and store it. In addition, this adapter also adds instrumentation for
 * branch distance measurement
 * 
 * @author Gordon Fraser
 * 
 */
public class CFGMethodAdapter extends AbstractMutationAdapter {

	MethodVisitor next;
	String plain_name;
	Label last_label = null;
	List<Mutation> mutants;
	int access = 0;

	public static final List<String> EXCLUDE = Arrays.asList("<clinit>",
	                                                         "__STATIC_RESET()V",
	                                                         "__STATIC_RESET");

	public static Set<String> methods = new HashSet<String>();

	private static int currentLineNumber = -1;

	private static Map<String, Map<String, ControlFlowGraph>> completeGraphs = new HashMap<String, Map<String, ControlFlowGraph>>();
	private static Map<String, Map<String, ControlFlowGraph>> graphs = new HashMap<String, Map<String, ControlFlowGraph>>();
	private static Map<String, Map<String, Double>> diameters = new HashMap<String, Map<String, Double>>();

	public CFGMethodAdapter(String className, int access, String name, String desc,
	        String signature, String[] exceptions, MethodVisitor mv,
	        List<Mutation> mutants) {
		super(new MethodNode(access, name, desc, signature, exceptions), className,
		        name.replace('/', '.'), null, desc);
		next = mv;
		this.className = className; // .replace('/', '.');
		this.access = access;
		this.methodName = name + desc;
		this.plain_name = name;
		this.mutants = mutants;
	}

	private static Logger logger = Logger.getLogger(CFGMethodAdapter.class);

	private final String methodName, className;

	private InsnList getInstrumentation(int opcode, int id) {
		InsnList instrumentation = new InsnList();

		String methodID = className + "." + methodName;

		switch (opcode) {
		case Opcodes.IFEQ:
		case Opcodes.IFNE:
		case Opcodes.IFLT:
		case Opcodes.IFGE:
		case Opcodes.IFGT:
		case Opcodes.IFLE:
			instrumentation.add(new InsnNode(Opcodes.DUP));
			instrumentation.add(new LdcInsnNode(opcode));
			// instrumentation.add(new LdcInsnNode(id));
			instrumentation.add(new LdcInsnNode(BranchPool.getBranchCounter()));
			instrumentation.add(new LdcInsnNode(id));
			instrumentation.add(new MethodInsnNode(Opcodes.INVOKESTATIC,
			        "de/unisb/cs/st/evosuite/testcase/ExecutionTracer", "passedBranch",
			        "(IIII)V"));
			BranchPool.countBranch(methodID);
			logger.debug("Adding passedBranch val=?, opcode=" + opcode + ", branch="
			        + BranchPool.getBranchCounter() + ", bytecode_id=" + id);

			break;
		case Opcodes.IF_ICMPEQ:
		case Opcodes.IF_ICMPNE:
		case Opcodes.IF_ICMPLT:
		case Opcodes.IF_ICMPGE:
		case Opcodes.IF_ICMPGT:
		case Opcodes.IF_ICMPLE:
			instrumentation.add(new InsnNode(Opcodes.DUP2));
			instrumentation.add(new LdcInsnNode(opcode));
			// instrumentation.add(new LdcInsnNode(id));
			instrumentation.add(new LdcInsnNode(BranchPool.getBranchCounter()));
			instrumentation.add(new LdcInsnNode(id));
			instrumentation.add(new MethodInsnNode(Opcodes.INVOKESTATIC,
			        "de/unisb/cs/st/evosuite/testcase/ExecutionTracer", "passedBranch",
			        "(IIIII)V"));
			BranchPool.countBranch(methodID);

			break;
		case Opcodes.IF_ACMPEQ:
		case Opcodes.IF_ACMPNE:
			instrumentation.add(new InsnNode(Opcodes.DUP2));
			instrumentation.add(new LdcInsnNode(opcode));
			// instrumentation.add(new LdcInsnNode(id));
			instrumentation.add(new LdcInsnNode(BranchPool.getBranchCounter()));
			instrumentation.add(new LdcInsnNode(id));
			instrumentation.add(new MethodInsnNode(Opcodes.INVOKESTATIC,
			        "de/unisb/cs/st/evosuite/testcase/ExecutionTracer", "passedBranch",
			        "(Ljava/lang/Object;Ljava/lang/Object;III)V"));
			BranchPool.countBranch(methodID);
			break;
		case Opcodes.IFNULL:
		case Opcodes.IFNONNULL:
			instrumentation.add(new InsnNode(Opcodes.DUP));
			instrumentation.add(new LdcInsnNode(opcode));
			// instrumentation.add(new LdcInsnNode(id));
			instrumentation.add(new LdcInsnNode(BranchPool.getBranchCounter()));
			instrumentation.add(new LdcInsnNode(id));
			instrumentation.add(new MethodInsnNode(Opcodes.INVOKESTATIC,
			        "de/unisb/cs/st/evosuite/testcase/ExecutionTracer", "passedBranch",
			        "(Ljava/lang/Object;III)V"));
			BranchPool.countBranch(methodID);
			break;
		case Opcodes.GOTO:
			break;
		/*
		case Opcodes.TABLESWITCH:
		instrumentation.add(new InsnNode(Opcodes.DUP));
		instrumentation.add(new LdcInsnNode(opcode));
		// instrumentation.add(new LdcInsnNode(id));
		instrumentation.add(new LdcInsnNode(BranchPool.getBranchCounter()));
		instrumentation.add(new LdcInsnNode(id));
		instrumentation.add(new MethodInsnNode(Opcodes.INVOKESTATIC,
		        "de/unisb/cs/st/evosuite/testcase/ExecutionTracer", "passedBranch",
		        "(IIII)V"));
		BranchPool.countBranch(methodID);
		break;
		case Opcodes.LOOKUPSWITCH:
		instrumentation.add(new InsnNode(Opcodes.DUP));
		instrumentation.add(new LdcInsnNode(opcode));
		// instrumentation.add(new LdcInsnNode(id));
		instrumentation.add(new LdcInsnNode(BranchPool.getBranchCounter()));
		instrumentation.add(new LdcInsnNode(id));
		instrumentation.add(new MethodInsnNode(Opcodes.INVOKESTATIC,
		        "de/unisb/cs/st/evosuite/testcase/ExecutionTracer", "passedBranch",
		        "(IIII)V"));
		BranchPool.countBranch(methodID);
		break;
		*/
		}
		return instrumentation;
	}

<<<<<<< HEAD
	/**
	 * Creates the instrumentation needed to track defs and uses
	 * 
	 */
	private InsnList getInstrumentation(CFGVertex v, int currentBranch) {
		InsnList instrumentation = new InsnList();
		String methodID = className + "." + methodName;

		switch (v.node.getOpcode()) {
		case Opcodes.PUTFIELD:
		case Opcodes.PUTSTATIC:
			instrumentation.add(new LdcInsnNode(className));
			instrumentation.add(new LdcInsnNode(v.getDUVariableName()));
			instrumentation.add(new LdcInsnNode(methodName));
			instrumentation.add(new LdcInsnNode(currentBranch));
			instrumentation.add(new LdcInsnNode(DefUsePool.getDefCounter()));
			instrumentation.add(new MethodInsnNode(Opcodes.INVOKESTATIC,
			        "de/unisb/cs/st/evosuite/testcase/ExecutionTracer",
			        "passedFieldDefinition",
			        "(Ljava/lang/String;Ljava/lang/String;Ljava/lang/String;II)V"));
			break;
		case Opcodes.GETFIELD:
		case Opcodes.GETSTATIC:
			instrumentation.add(new LdcInsnNode(className));
			instrumentation.add(new LdcInsnNode(v.getDUVariableName()));
			instrumentation.add(new LdcInsnNode(methodName));
			instrumentation.add(new LdcInsnNode(currentBranch));
			instrumentation.add(new LdcInsnNode(DefUsePool.getUseCounter()));
			instrumentation.add(new MethodInsnNode(Opcodes.INVOKESTATIC,
			        "de/unisb/cs/st/evosuite/testcase/ExecutionTracer", "passedFieldUse",
			        "(Ljava/lang/String;Ljava/lang/String;Ljava/lang/String;II)V"));
			break;
		}
		return instrumentation;
	}

	private InsnList getInstrumentation(CFGVertex v, MethodNode mn) {
		InsnList instrumentation = new InsnList();

		String methodID = className + "." + methodName;
		switch (v.node.getOpcode()) {
		case Opcodes.TABLESWITCH:
			TableSwitchInsnNode tsin = (TableSwitchInsnNode) v.node;
			int num = 0;
			for (int i = tsin.min; i <= tsin.max; i++) {
				instrumentation.add(new InsnNode(Opcodes.DUP));
				instrumentation.add(new LdcInsnNode(i));
				instrumentation.add(new LdcInsnNode(Opcodes.IF_ICMPEQ));
				instrumentation.add(new LdcInsnNode(BranchPool.getBranchCounter()));
				instrumentation.add(new LdcInsnNode(v.id));
				//instrumentation.add(new LdcInsnNode(
				//        mn.instructions.indexOf((LabelNode) tsin.labels.get(num))));

				instrumentation.add(new MethodInsnNode(Opcodes.INVOKESTATIC,
				        "de/unisb/cs/st/evosuite/testcase/ExecutionTracer",
				        "passedBranch", "(IIIII)V"));
				BranchPool.countBranch(methodID);
				BranchPool.addBranch(v);
				num++;
			}
			// Default branch is covered if the last case is false
			break;
		case Opcodes.LOOKUPSWITCH:
			LookupSwitchInsnNode lsin = (LookupSwitchInsnNode) v.node;
			logger.info("Found lookupswitch with " + lsin.keys.size() + " keys");
			for (int i = 0; i < lsin.keys.size(); i++) {
				instrumentation.add(new InsnNode(Opcodes.DUP));
				instrumentation.add(new LdcInsnNode(
				        ((Integer) lsin.keys.get(i)).intValue()));
				instrumentation.add(new LdcInsnNode(Opcodes.IF_ICMPEQ));
				instrumentation.add(new LdcInsnNode(BranchPool.getBranchCounter()));
				instrumentation.add(new LdcInsnNode(v.id));
				//				instrumentation.add(new LdcInsnNode(
				//				        mn.instructions.indexOf((LabelNode) lsin.labels.get(i))));
				instrumentation.add(new MethodInsnNode(Opcodes.INVOKESTATIC,
				        "de/unisb/cs/st/evosuite/testcase/ExecutionTracer",
				        "passedBranch", "(IIIII)V"));
				BranchPool.countBranch(methodID);
				BranchPool.addBranch(v);
			}
			// Default branch is covered if the last case is false
			break;
		}

		return instrumentation;
=======
	/**
	 * Creates the instrumentation needed to track defs and uses
	 * 
	 */
	private InsnList getInstrumentation(CFGVertex v, int currentBranch, boolean staticContext) {
		InsnList instrumentation = new InsnList();


		if(v.isUse()) {
			instrumentation.add(new LdcInsnNode(className));
			instrumentation.add(new LdcInsnNode(v.getDUVariableName()));
			instrumentation.add(new LdcInsnNode(methodName));
			if(staticContext) {
				instrumentation.add(new InsnNode(Opcodes.ACONST_NULL));
			} else {
				instrumentation.add(new VarInsnNode(Opcodes.ALOAD, 0));
			}
			instrumentation.add(new LdcInsnNode(currentBranch));
			instrumentation.add(new LdcInsnNode(DefUsePool.getUseCounter()));
			instrumentation.add(new MethodInsnNode(Opcodes.INVOKESTATIC, "de/unisb/cs/st/evosuite/testcase/ExecutionTracer",
					"passedUse", "(Ljava/lang/String;Ljava/lang/String;Ljava/lang/String;Ljava/lang/Object;II)V"));
		}

		if(v.isDefinition()) {
			instrumentation.add(new LdcInsnNode(className));
			instrumentation.add(new LdcInsnNode(v.getDUVariableName()));
			instrumentation.add(new LdcInsnNode(methodName));
			if(staticContext) {
				instrumentation.add(new InsnNode(Opcodes.ACONST_NULL));
			} else {
				instrumentation.add(new VarInsnNode(Opcodes.ALOAD, 0));
			}
			instrumentation.add(new LdcInsnNode(currentBranch));
			instrumentation.add(new LdcInsnNode(DefUsePool.getDefCounter()));
			instrumentation.add(new MethodInsnNode(Opcodes.INVOKESTATIC, "de/unisb/cs/st/evosuite/testcase/ExecutionTracer",
					"passedDefinition", "(Ljava/lang/String;Ljava/lang/String;Ljava/lang/String;Ljava/lang/Object;II)V"));
		}
		
		return instrumentation;
>>>>>>> edd1a690
	}

	@Override
	public void visitEnd() {

		// super.visitEnd();

		// Generate CFG of method
		MethodNode mn = (MethodNode) mv;

		if (plain_name.equals("main") && Modifier.isStatic(access)) {
			mn.accept(next);
			return;
		}

		if (plain_name.equals("<clinit>") && !Properties.CRITERION.equals("defuse")) {
			mn.accept(next);
			return;
		}

		if (EXCLUDE.contains(methodName) && !Properties.CRITERION.equals("defuse")) {
			mn.accept(next);
			return;
		}

		// MethodNode mn = new CFGMethodNode((MethodNode)mv);
		// System.out.println("Generating CFG for "+ className+"."+mn.name +
		// " ("+mn.desc +")");
		CFGGenerator g = new CFGGenerator(mutants);
		logger.info("Generating CFG for method " + methodName);

		try {
			g.getCFG(className, methodName, mn);
			logger.trace("Method graph for " + className + "." + methodName
			        + " contains " + g.getGraph().vertexSet().size() + " nodes for "
			        + g.getFrames().length + " instructions");
		} catch (AnalyzerException e) {
			logger.warn("Analyzer exception while analyzing " + className + "."
			        + methodName);
			e.printStackTrace();
		}

		// non-minimized cfg needed for defuse-coverage and control dependence
		// calculation
		addCompleteCFG(className, methodName, g.getGraph());
		addCFG(className, methodName, g.getMinimalGraph());
		logger.info("Created CFG for method " + methodName);

		// if(!Properties.MUTATION) {
		Graph<CFGVertex, DefaultEdge> graph = g.getGraph();
		analyzeBranchVertices(mn, graph);
		if (Properties.CRITERION.equalsIgnoreCase("defuse"))
			analyzeDefUseVertices(mn, graph);
		if (Properties.CRITERION.equalsIgnoreCase("lcsaj"))
			analyzeLCSAJs(mn, graph);
		handleBranchlessMethods();
		logger.info("Analyzing for method " + methodName);

		String id = className + "." + methodName;
		if (isUsable()) {
			methods.add(id);
			logger.debug("Counting: " + id);
		}

//		System.out.println("finished instrumenting method "+methodName);
//		for(AbstractInsnNode n : mn.instructions.toArray()) {
//			System.out.println(n.toString());
//		}
		
		mn.accept(next);
	}

	private void handleBranchlessMethods() {
		String id = className + "." + methodName;
		if (BranchPool.getBranchCountForMethod(id) == 0) {
			if (isUsable()) {
				if (Properties.TESTABILITY_TRANSFORMATION) {
					String vname = methodName.replace("(", "|(");
					if (TransformationHelper.hasValkyrieMethod(className, vname))
						return;
				}

				logger.debug("Method has no branches: " + id);
				BranchPool.addBranchlessMethod(id);
			}
		}
	}

	@SuppressWarnings("unchecked")
	private void analyzeBranchVertices(MethodNode mn, Graph<CFGVertex, DefaultEdge> graph) {

		Iterator<AbstractInsnNode> j = mn.instructions.iterator();
		while (j.hasNext()) {
			AbstractInsnNode in = j.next();
			for (CFGVertex v : graph.vertexSet()) {
				// updating some information in the CFGVertex
				if (in.equals(v.node)) {
					if (v.isLineNumber()) {
						currentLineNumber = v.getLineNumber();
					}
					v.className = className;
					v.methodName = methodName;
					v.line_no = currentLineNumber;
				}
				// If this is in the CFG and it's a branch...
				if (in.equals(v.node) && v.isBranch() && !v.isMutation()
				        && !v.isMutationBranch()) {
					mn.instructions.insert(v.node.getPrevious(),
					                       getInstrumentation(v.node.getOpcode(), v.id));

					BranchPool.addBranch(v);
				} else if (in.equals(v.node) && v.isTableSwitch()) {
					TableSwitchInsnNode n = (TableSwitchInsnNode) in;
					mn.instructions.insertBefore(v.node, getInstrumentation(v, mn));
				} else if (in.equals(v.node) && v.isLookupSwitch()) {
					LookupSwitchInsnNode n = (LookupSwitchInsnNode) in;
					mn.instructions.insertBefore(v.node, getInstrumentation(v, mn));
				}
			}
		}
	}

	@SuppressWarnings("unchecked")
	private void analyzeDefUseVertices(MethodNode mn, Graph<CFGVertex, DefaultEdge> graph) {

		ControlFlowGraph completeCFG = getCompleteCFG(className, methodName);
		Iterator<AbstractInsnNode> j = mn.instructions.iterator();
		while (j.hasNext()) {

			AbstractInsnNode in = j.next();
			for (CFGVertex v : graph.vertexSet()) {

				if (in.equals(v.node))
					v.branchID = completeCFG.getVertex(v.id).branchID;

				if (Properties.CRITERION.equals("defuse") && in.equals(v.node)
				        && (v.isDU())) {

					// keeping track of uses
					boolean isValidDU = false;
					if (v.isUse()) 
						isValidDU = DefUsePool.addUse(v);
					
					// keeping track of definitions
					if (v.isDefinition())
						isValidDU = DefUsePool.addDefinition(v) || isValidDU;

					if (isValidDU) {
						boolean staticContext = v.isStaticDU() || ((access & Opcodes.ACC_STATIC) > 0);
						
						// adding instrumentation for defuse-coverage
						mn.instructions.insert(v.node.getPrevious(),
						                       getInstrumentation(v, v.branchID, staticContext));						
					}

				}

			}
		}
	}

	private void analyzeLCSAJs(MethodNode mn, Graph<CFGVertex, DefaultEdge> graph) {

		Queue<LCSAJ> lcsaj_queue = new LinkedList<LCSAJ>();

		LCSAJ a = new LCSAJ(className, methodName);
		a.addInstruction(0, mn.instructions.getFirst(), true);
		lcsaj_queue.add(a);

		while (!lcsaj_queue.isEmpty()) {
			LCSAJ current_lcsaj = lcsaj_queue.poll();

			int position = mn.instructions.indexOf(current_lcsaj.getLastNodeAccessed());
			if (position + 1 >= mn.instructions.size()) {
				// New LCSAJ for current + return
				LCSAJPool.add_lcsaj(className, methodName, current_lcsaj);
				continue;
			}

			AbstractInsnNode next = mn.instructions.get(position + 1);
			current_lcsaj.addInstruction(position + 1, next, false);
			if (next instanceof JumpInsnNode) {
				JumpInsnNode jump = (JumpInsnNode) next;
				// New LCSAJ for current + jump to target
				LCSAJPool.add_lcsaj(className, methodName, current_lcsaj);

				LCSAJ b = new LCSAJ(className, methodName, current_lcsaj);
				b.addInstruction(position + 1, jump, false);
				lcsaj_queue.add(b);

				if (jump.getOpcode() != Opcodes.GOTO) {
					LabelNode target = jump.label;
					LCSAJ c = new LCSAJ(className, methodName);
					c.addInstruction(mn.instructions.indexOf(target), target, true);
					lcsaj_queue.add(c);
				}

			} else if (next instanceof TableSwitchInsnNode) {
				TableSwitchInsnNode tswitch = (TableSwitchInsnNode) next;
				List<LabelNode> allTargets = tswitch.labels;
				for (LabelNode target : allTargets) {
					LCSAJ b = new LCSAJ(className, methodName);
					b.addInstruction(mn.instructions.indexOf(target), target, true);
					lcsaj_queue.add(b);
				}

			} else if (next instanceof InsnNode) {
				InsnNode insn = (InsnNode) next;
				switch (insn.getOpcode()) {
				case Opcodes.ATHROW:
				case Opcodes.RETURN:
				case Opcodes.ARETURN:
				case Opcodes.IRETURN:
				case Opcodes.DRETURN:
				case Opcodes.LRETURN:
				case Opcodes.FRETURN:
					// New LCSAJ for current + throw
					LCSAJPool.add_lcsaj(className, methodName, current_lcsaj);
					break;
				default:
					lcsaj_queue.add(current_lcsaj);

				}
			} else {
				lcsaj_queue.add(current_lcsaj);
			}
		}
		logger.info("Found " + LCSAJPool.getSize() + " LCSAJs");
	}

	private boolean isUsable() {
		return !((this.access & Opcodes.ACC_SYNTHETIC) > 0 || (this.access & Opcodes.ACC_BRIDGE) > 0)
		        && !methodName.contains("<clinit>")
		        && !(methodName.contains("<init>") && (access & Opcodes.ACC_PRIVATE) == Opcodes.ACC_PRIVATE);
	}

	public static void addCFG(String classname, String methodname,
	        DirectedMultigraph<CFGVertex, DefaultEdge> graph) {
		if (!graphs.containsKey(classname)) {
			graphs.put(classname, new HashMap<String, ControlFlowGraph>());
			diameters.put(classname, new HashMap<String, Double>());
		}
		Map<String, ControlFlowGraph> methods = graphs.get(classname);
		logger.debug("Added CFG for class " + classname + " and method " + methodname);
		methods.put(methodname, new ControlFlowGraph(graph, true));
		FloydWarshall<CFGVertex, DefaultEdge> f = new FloydWarshall<CFGVertex, DefaultEdge>(
		        graph);
		diameters.get(classname).put(methodname, f.getDiameter());
		logger.debug("Calculated diameter for " + classname + ": " + f.getDiameter());
	}

	public static void addCompleteCFG(String classname, String methodname,
	        DefaultDirectedGraph<CFGVertex, DefaultEdge> graph) {
		if (!completeGraphs.containsKey(classname)) {
			completeGraphs.put(classname, new HashMap<String, ControlFlowGraph>());
		}
		Map<String, ControlFlowGraph> methods = completeGraphs.get(classname);
		logger.debug("Added complete CFG for class " + classname + " and method "
		        + methodname);
		methods.put(methodname, new ControlFlowGraph(graph, false));
	}

	public static ControlFlowGraph getCFG(String classname, String methodname) {
		logger.debug("Getting CFG for class " + classname + " and method " + methodname);
		return graphs.get(classname).get(methodname);
	}

	public static ControlFlowGraph getCompleteCFG(String classname, String methodname) {
		return completeGraphs.get(classname).get(methodname);
	}
}
<|MERGE_RESOLUTION|>--- conflicted
+++ resolved
@@ -1,377 +1,3 @@
-//<<<<<<< local
-///*
-// * Copyright (C) 2010 Saarland University
-// * 
-// * This file is part of EvoSuite.
-// * 
-// * EvoSuite is free software: you can redistribute it and/or modify
-// * it under the terms of the GNU Lesser Public License as published by
-// * the Free Software Foundation, either version 3 of the License, or
-// * (at your option) any later version.
-// * 
-// * EvoSuite is distributed in the hope that it will be useful,
-// * but WITHOUT ANY WARRANTY; without even the implied warranty of
-// * MERCHANTABILITY or FITNESS FOR A PARTICULAR PURPOSE.  See the
-// * GNU Lesser Public License for more details.
-// * 
-// * You should have received a copy of the GNU Lesser Public License
-// * along with EvoSuite.  If not, see <http://www.gnu.org/licenses/>.
-// */
-//
-//package de.unisb.cs.st.evosuite.cfg;
-//
-//import java.util.Arrays;
-//import java.util.HashMap;
-//import java.util.HashSet;
-//import java.util.Iterator;
-//import java.util.List;
-//import java.util.Map;
-//import java.util.Set;
-//
-//import org.apache.log4j.Logger;
-//import org.jgrapht.Graph;
-//import org.jgrapht.graph.DefaultDirectedGraph;
-//import org.jgrapht.graph.DefaultEdge;
-//import org.jgrapht.graph.DirectedMultigraph;
-//import org.objectweb.asm.Label;
-//import org.objectweb.asm.MethodVisitor;
-//import org.objectweb.asm.Opcodes;
-//import org.objectweb.asm.tree.AbstractInsnNode;
-//import org.objectweb.asm.tree.InsnList;
-//import org.objectweb.asm.tree.InsnNode;
-//import org.objectweb.asm.tree.LdcInsnNode;
-//import org.objectweb.asm.tree.MethodInsnNode;
-//import org.objectweb.asm.tree.MethodNode;
-//import org.objectweb.asm.tree.analysis.AnalyzerException;
-//
-//
-//import de.unisb.cs.st.evosuite.Properties;
-//import de.unisb.cs.st.evosuite.cfg.CFGGenerator.CFGVertex;
-//import de.unisb.cs.st.evosuite.coverage.branch.BranchPool;
-//import de.unisb.cs.st.evosuite.coverage.dataflow.DefUsePool;
-//import de.unisb.cs.st.javalanche.mutation.bytecodeMutations.AbstractMutationAdapter;
-//import de.unisb.cs.st.javalanche.mutation.results.Mutation;
-//
-///**
-// * At the end of each method, create a minimized control flow graph for the method and store it.
-// * In addition, this adapter also adds instrumentation for branch distance measurement
-// * 
-// * @author Gordon Fraser
-// *
-// */
-//public class CFGMethodAdapter extends AbstractMutationAdapter {
-//
-//	MethodVisitor next;
-//	String plain_name;
-//	Label last_label = null;
-//	List<Mutation> mutants;
-//	int access = 0;
-//	
-//	public static final List<String> EXCLUDE = Arrays.asList("<clinit>", "__STATIC_RESET()V", "__STATIC_RESET");
-//	
-//	public static Set<String> methods = new HashSet<String>();
-//
-//	private static int currentLineNumber = -1;
-//
-//	private static Map<String, Map <String, ControlFlowGraph > > completeGraphs = new HashMap<String, Map <String, ControlFlowGraph > >();
-//	private static Map<String, Map <String, ControlFlowGraph > > graphs = new HashMap<String, Map <String, ControlFlowGraph > >();
-//	private static Map<String, Map <String, Double > > diameters = new HashMap<String, Map <String, Double> > ();	
-//	
-//	public CFGMethodAdapter(String className, int access, String name, String desc, String signature, String[] exceptions, MethodVisitor mv, List<Mutation> mutants) {
-//		super(new MethodNode(access, name, desc, signature, exceptions), className, name.replace('/', '.'), null, desc);
-//		next = mv;
-//		this.className = className; //.replace('/', '.');
-//		this.access = access;
-//		this.methodName = name+desc;
-//		this.plain_name = name;
-//		this.mutants = mutants;
-//	}
-//
-//	private static Logger logger = Logger.getLogger(CFGMethodAdapter.class);
-//
-//	private String methodName, className;
-//
-//	private InsnList getInstrumentation(int opcode, int id) {
-//		InsnList instrumentation = new InsnList();
-//		
-//		String methodID = className+"."+methodName;
-//
-//		switch(opcode) {
-//		case Opcodes.IFEQ:
-//		case Opcodes.IFNE:
-//		case Opcodes.IFLT:
-//		case Opcodes.IFGE:
-//		case Opcodes.IFGT:
-//		case Opcodes.IFLE:
-//			instrumentation.add(new InsnNode(Opcodes.DUP));
-//			instrumentation.add(new LdcInsnNode(opcode));
-////			instrumentation.add(new LdcInsnNode(id));
-//			instrumentation.add(new LdcInsnNode(BranchPool.getBranchCounter()));
-//			instrumentation.add(new LdcInsnNode(id));
-//			instrumentation.add(new MethodInsnNode(Opcodes.INVOKESTATIC, "de/unisb/cs/st/evosuite/testcase/ExecutionTracer",
-//					"passedBranch", "(IIII)V"));
-//			BranchPool.countBranch(methodID);
-//			logger.debug("Adding passedBranch val=?, opcode="+opcode+", branch="+BranchPool.getBranchCounter()+", bytecode_id="+id);
-//
-//			break;
-//		case Opcodes.IF_ICMPEQ:
-//		case Opcodes.IF_ICMPNE:
-//		case Opcodes.IF_ICMPLT:
-//		case Opcodes.IF_ICMPGE:
-//		case Opcodes.IF_ICMPGT:
-//		case Opcodes.IF_ICMPLE:
-//			instrumentation.add(new InsnNode(Opcodes.DUP2));
-//			instrumentation.add(new LdcInsnNode(opcode));
-////			instrumentation.add(new LdcInsnNode(id));
-//			instrumentation.add(new LdcInsnNode(BranchPool.getBranchCounter()));
-//			instrumentation.add(new LdcInsnNode(id));
-//			instrumentation.add(new MethodInsnNode(Opcodes.INVOKESTATIC, "de/unisb/cs/st/evosuite/testcase/ExecutionTracer",
-//					"passedBranch", "(IIIII)V"));
-//			BranchPool.countBranch(methodID);
-//
-//
-//			break;
-//		case Opcodes.IF_ACMPEQ:
-//		case Opcodes.IF_ACMPNE:
-//			instrumentation.add(new InsnNode(Opcodes.DUP2));
-//			instrumentation.add(new LdcInsnNode(opcode));
-//			//instrumentation.add(new LdcInsnNode(id));
-//			instrumentation.add(new LdcInsnNode(BranchPool.getBranchCounter()));
-//			instrumentation.add(new LdcInsnNode(id));
-//			instrumentation.add(new MethodInsnNode(Opcodes.INVOKESTATIC, "de/unisb/cs/st/evosuite/testcase/ExecutionTracer",
-//					"passedBranch", "(Ljava/lang/Object;Ljava/lang/Object;III)V"));
-//			BranchPool.countBranch(methodID);
-//			break;
-//		case Opcodes.IFNULL:
-//		case Opcodes.IFNONNULL:
-//			instrumentation.add(new InsnNode(Opcodes.DUP));
-//			instrumentation.add(new LdcInsnNode(opcode));
-////			instrumentation.add(new LdcInsnNode(id));
-//			instrumentation.add(new LdcInsnNode(BranchPool.getBranchCounter()));
-//			instrumentation.add(new LdcInsnNode(id));
-//			instrumentation.add(new MethodInsnNode(Opcodes.INVOKESTATIC, "de/unisb/cs/st/evosuite/testcase/ExecutionTracer",
-//					"passedBranch", "(Ljava/lang/Object;III)V"));
-//			BranchPool.countBranch(methodID);
-//			break;
-//		case Opcodes.GOTO:
-//			break;
-//		case Opcodes.TABLESWITCH:
-//			instrumentation.add(new InsnNode(Opcodes.DUP));
-//			instrumentation.add(new LdcInsnNode(opcode));
-////			instrumentation.add(new LdcInsnNode(id));
-//			instrumentation.add(new LdcInsnNode(BranchPool.getBranchCounter()));
-//			instrumentation.add(new LdcInsnNode(id));
-//			instrumentation.add(new MethodInsnNode(Opcodes.INVOKESTATIC, "de/unisb/cs/st/evosuite/testcase/ExecutionTracer",
-//					"passedBranch", "(IIII)V"));
-//			BranchPool.countBranch(methodID);
-//			break;
-//		case Opcodes.LOOKUPSWITCH:
-//			instrumentation.add(new InsnNode(Opcodes.DUP));
-//			instrumentation.add(new LdcInsnNode(opcode));
-////			instrumentation.add(new LdcInsnNode(id));
-//			instrumentation.add(new LdcInsnNode(BranchPool.getBranchCounter()));
-//			instrumentation.add(new LdcInsnNode(id));
-//			instrumentation.add(new MethodInsnNode(Opcodes.INVOKESTATIC, "de/unisb/cs/st/evosuite/testcase/ExecutionTracer",
-//					"passedBranch", "(IIII)V"));
-//			BranchPool.countBranch(methodID);
-//			break;
-//		}	
-//		return instrumentation;
-//	}
-//	
-//	/**
-//	 * Creates the instrumentation needed to track defs and uses
-//	 * 
-//	 */
-//	private InsnList getInstrumentation(CFGVertex v, int currentBranch) {
-//		InsnList instrumentation = new InsnList();
-//
-//
-////		switch(v.node.getOpcode()) {
-////		case Opcodes.PUTFIELD:
-////		case Opcodes.PUTSTATIC:
-//		if(v.isDefinition()) {
-//			instrumentation.add(new LdcInsnNode(className));
-//			instrumentation.add(new LdcInsnNode(v.getDUVariableName()));
-//			instrumentation.add(new LdcInsnNode(methodName));
-//			instrumentation.add(new LdcInsnNode(currentBranch));
-//			instrumentation.add(new LdcInsnNode(DefUsePool.getDefCounter()));
-//			instrumentation.add(new MethodInsnNode(Opcodes.INVOKESTATIC, "de/unisb/cs/st/evosuite/testcase/ExecutionTracer",
-//					"passedFieldDefinition", "(Ljava/lang/String;Ljava/lang/String;Ljava/lang/String;II)V"));
-//		}
-////			break;
-////		case Opcodes.GETFIELD:
-////		case Opcodes.GETSTATIC:
-//		if(v.isUse()) {
-//			instrumentation.add(new LdcInsnNode(className));
-//			instrumentation.add(new LdcInsnNode(v.getDUVariableName()));
-//			instrumentation.add(new LdcInsnNode(methodName));
-//			instrumentation.add(new LdcInsnNode(currentBranch));
-//			instrumentation.add(new LdcInsnNode(DefUsePool.getUseCounter()));
-//			instrumentation.add(new MethodInsnNode(Opcodes.INVOKESTATIC, "de/unisb/cs/st/evosuite/testcase/ExecutionTracer",
-//					"passedFieldUse", "(Ljava/lang/String;Ljava/lang/String;Ljava/lang/String;II)V"));
-//		}
-////			break;			
-////		}
-//		
-//		return instrumentation;
-//	}
-//	
-//	public void visitEnd() {
-//
-//		//super.visitEnd();
-//
-//		// Generate CFG of method
-//		MethodNode mn = (MethodNode) mv;
-//
-//		if(plain_name.equals("<clinit>") && !Properties.CRITERION.equals("defuse")) {
-//			mn.accept(next);
-//			return;
-//		}
-//
-//		if(EXCLUDE.contains(methodName) && !Properties.CRITERION.equals("defuse")) {
-//			mn.accept(next);
-//			return;
-//		}
-//		
-//		//MethodNode mn = new CFGMethodNode((MethodNode)mv);
-//		//System.out.println("Generating CFG for "+ className+"."+mn.name + " ("+mn.desc +")");
-//		CFGGenerator g = new CFGGenerator(mutants);
-//		
-//		try {
-//			g.getCFG(className, methodName, mn);
-//			logger.trace("Method graph for "+className+"."+methodName+" contains "+g.getGraph().vertexSet().size()+" nodes for "+g.getFrames().length+" instructions");
-//		} catch (AnalyzerException e) {
-//			logger.warn("Analyzer exception while analyzing "+className+"."+methodName);
-//			e.printStackTrace();			
-//		}
-//
-//		// non-minimized cfg needed for defuse-coverage and control dependence calculation
-//		addCompleteCFG(className,methodName,g.getGraph());
-//		addCFG(className, methodName, g.getMinimalGraph());
-//
-//		//if(!Properties.MUTATION) {
-//		Graph<CFGVertex, DefaultEdge> graph = g.getGraph();
-//		analyzeBranchVertices(mn, graph);
-//		analyzeDefUseVertices(mn, graph);
-//
-//		handleBranchlessMethods();
-//		
-//		String id = className+"."+methodName;
-//		if(isUsable()) {
-//			methods.add(id);
-//			logger.debug("Counting: "+id);
-//		}		
-//		
-//		mn.accept(next);
-//	}
-//	
-//	private void handleBranchlessMethods() {
-//		String id = className+"."+methodName;
-//		if(BranchPool.getBranchCountForMethod(id) == 0) {
-//			if(isUsable()) {
-//				logger.debug("Method has no branches: "+id);
-//				BranchPool.addBranchlessMethod(id);
-//			}
-//		}
-//	}
-//
-//	@SuppressWarnings("unchecked")
-//	private void analyzeBranchVertices(MethodNode mn,Graph<CFGVertex, DefaultEdge> graph) {
-//		
-//		Iterator<AbstractInsnNode> j = mn.instructions.iterator(); 
-//		while (j.hasNext()) {
-//			AbstractInsnNode in = j.next();
-//			for(CFGVertex v : graph.vertexSet()) {
-//				// updating some information in the CFGVertex
-//				if(in.equals(v.node)) {
-//					if (v.isLineNumber()) {
-//						currentLineNumber = v.getLineNumber();
-//					}
-//					v.className = className;
-//					v.methodName = methodName;
-//					v.line_no = currentLineNumber;
-//				}				
-//				// If this is in the CFG and it's a branch...
-//				if(in.equals(v.node) && v.isBranch() && !v.isMutation() && !v.isMutationBranch()) {
-//					mn.instructions.insert(v.node.getPrevious(), getInstrumentation(v.node.getOpcode(), v.id));
-//					//if(!v.isMutatedBranch()) {
-//						BranchPool.addBranch(v);
-//					//}
-//				}
-//			}
-//		}
-//	}	
-//	
-//	@SuppressWarnings("unchecked")
-//	private void analyzeDefUseVertices(MethodNode mn, Graph<CFGVertex, DefaultEdge> graph) {
-//		
-//		ControlFlowGraph completeCFG = getCompleteCFG(className, methodName);
-//		Iterator<AbstractInsnNode> j =  mn.instructions.iterator(); 
-//		while (j.hasNext()) { 
-//			
-//			AbstractInsnNode in = j.next();
-//			for(CFGVertex v : graph.vertexSet()) {
-//	
-//				if(in.equals(v.node)) 
-//					v.branchID = completeCFG.getVertex(v.id).branchID;
-//				
-//				if(Properties.CRITERION.equals("defuse") && in.equals(v.node) && (v.isDU())) {
-//
-//					// adding instrumentation for defuse-coverage
-//					mn.instructions.insert(v.node.getPrevious(), getInstrumentation(v, v.branchID));
-//
-//					// keeping track of definitions
-//					if(v.isDefinition())
-//						DefUsePool.addDefinition(v);
-//					
-//					// keeping track of uses					
-//					if(v.isUse())
-//						DefUsePool.addUse(v);
-//						
-//				}
-//		
-//			}
-//		}
-//	}
-//
-//	private boolean isUsable() {
-//		return !((this.access & Opcodes.ACC_SYNTHETIC) > 0 || (this.access & Opcodes.ACC_BRIDGE) > 0 ) 
-//				&& !methodName.contains("<clinit>")
-//				&& !(methodName.contains("<init>") && (access & Opcodes.ACC_PRIVATE) == Opcodes.ACC_PRIVATE);
-//	}
-//	
-//	public static void addCFG(String classname, String methodname, DirectedMultigraph<CFGVertex, DefaultEdge> graph) {
-//		if(!graphs.containsKey(classname)) {
-//			graphs.put(classname, new HashMap<String, ControlFlowGraph >());
-//			diameters.put(classname, new HashMap<String, Double>());
-//		}
-//		Map<String, ControlFlowGraph > methods = graphs.get(classname);
-//        logger.debug("Added CFG for class "+classname+" and method "+methodname);
-//		methods.put(methodname, new ControlFlowGraph(graph));
-//		FloydWarshall<CFGVertex,DefaultEdge> f = new FloydWarshall<CFGVertex,DefaultEdge>(graph);
-//		diameters.get(classname).put(methodname, f.getDiameter());
-//        logger.debug("Calculated diameter for "+classname+": "+f.getDiameter());
-//	}
-//	
-//	public static void addCompleteCFG(String classname, String methodname, DefaultDirectedGraph<CFGVertex, DefaultEdge> graph) {
-//		if(!completeGraphs.containsKey(classname)) {
-//			completeGraphs.put(classname, new HashMap<String, ControlFlowGraph >());
-//		}
-//		Map<String, ControlFlowGraph > methods = completeGraphs.get(classname);
-//        logger.debug("Added complete CFG for class "+classname+" and method "+methodname);
-//		methods.put(methodname, new ControlFlowGraph(graph));
-//	}	
-//	
-//	public static ControlFlowGraph getCFG(String classname, String methodname) {
-//		return graphs.get(classname).get(methodname);
-//	}
-//	
-//	public static ControlFlowGraph getCompleteCFG(String classname, String methodname) {
-//		return completeGraphs.get(classname).get(methodname);
-//	}	
-//}
-//=======
 /*
  * Copyright (C) 2010 Saarland University
  * 
@@ -575,40 +201,43 @@
 		return instrumentation;
 	}
 
-<<<<<<< HEAD
 	/**
 	 * Creates the instrumentation needed to track defs and uses
 	 * 
 	 */
-	private InsnList getInstrumentation(CFGVertex v, int currentBranch) {
+    private InsnList getInstrumentation(CFGVertex v, int currentBranch, boolean staticContext) {
 		InsnList instrumentation = new InsnList();
-		String methodID = className + "." + methodName;
-
-		switch (v.node.getOpcode()) {
-		case Opcodes.PUTFIELD:
-		case Opcodes.PUTSTATIC:
+
+if(v.isUse()) {
 			instrumentation.add(new LdcInsnNode(className));
 			instrumentation.add(new LdcInsnNode(v.getDUVariableName()));
 			instrumentation.add(new LdcInsnNode(methodName));
+			if(staticContext) {
+				instrumentation.add(new InsnNode(Opcodes.ACONST_NULL));
+			} else {
+				instrumentation.add(new VarInsnNode(Opcodes.ALOAD, 0));
+			}
 			instrumentation.add(new LdcInsnNode(currentBranch));
-			instrumentation.add(new LdcInsnNode(DefUsePool.getDefCounter()));
-			instrumentation.add(new MethodInsnNode(Opcodes.INVOKESTATIC,
-			        "de/unisb/cs/st/evosuite/testcase/ExecutionTracer",
-			        "passedFieldDefinition",
-			        "(Ljava/lang/String;Ljava/lang/String;Ljava/lang/String;II)V"));
-			break;
-		case Opcodes.GETFIELD:
-		case Opcodes.GETSTATIC:
+			instrumentation.add(new LdcInsnNode(DefUsePool.getUseCounter()));
+			instrumentation.add(new MethodInsnNode(Opcodes.INVOKESTATIC, "de/unisb/cs/st/evosuite/testcase/ExecutionTracer",
+					"passedUse", "(Ljava/lang/String;Ljava/lang/String;Ljava/lang/String;Ljava/lang/Object;II)V"));
+		}
+
+		if(v.isDefinition()) {
 			instrumentation.add(new LdcInsnNode(className));
 			instrumentation.add(new LdcInsnNode(v.getDUVariableName()));
 			instrumentation.add(new LdcInsnNode(methodName));
+			if(staticContext) {
+				instrumentation.add(new InsnNode(Opcodes.ACONST_NULL));
+			} else {
+				instrumentation.add(new VarInsnNode(Opcodes.ALOAD, 0));
+			}
 			instrumentation.add(new LdcInsnNode(currentBranch));
-			instrumentation.add(new LdcInsnNode(DefUsePool.getUseCounter()));
-			instrumentation.add(new MethodInsnNode(Opcodes.INVOKESTATIC,
-			        "de/unisb/cs/st/evosuite/testcase/ExecutionTracer", "passedFieldUse",
-			        "(Ljava/lang/String;Ljava/lang/String;Ljava/lang/String;II)V"));
-			break;
-		}
+			instrumentation.add(new LdcInsnNode(DefUsePool.getDefCounter()));
+			instrumentation.add(new MethodInsnNode(Opcodes.INVOKESTATIC, "de/unisb/cs/st/evosuite/testcase/ExecutionTracer",
+					"passedDefinition", "(Ljava/lang/String;Ljava/lang/String;Ljava/lang/String;Ljava/lang/Object;II)V"));
+		}
+		
 		return instrumentation;
 	}
 
@@ -661,47 +290,6 @@
 		}
 
 		return instrumentation;
-=======
-	/**
-	 * Creates the instrumentation needed to track defs and uses
-	 * 
-	 */
-	private InsnList getInstrumentation(CFGVertex v, int currentBranch, boolean staticContext) {
-		InsnList instrumentation = new InsnList();
-
-
-		if(v.isUse()) {
-			instrumentation.add(new LdcInsnNode(className));
-			instrumentation.add(new LdcInsnNode(v.getDUVariableName()));
-			instrumentation.add(new LdcInsnNode(methodName));
-			if(staticContext) {
-				instrumentation.add(new InsnNode(Opcodes.ACONST_NULL));
-			} else {
-				instrumentation.add(new VarInsnNode(Opcodes.ALOAD, 0));
-			}
-			instrumentation.add(new LdcInsnNode(currentBranch));
-			instrumentation.add(new LdcInsnNode(DefUsePool.getUseCounter()));
-			instrumentation.add(new MethodInsnNode(Opcodes.INVOKESTATIC, "de/unisb/cs/st/evosuite/testcase/ExecutionTracer",
-					"passedUse", "(Ljava/lang/String;Ljava/lang/String;Ljava/lang/String;Ljava/lang/Object;II)V"));
-		}
-
-		if(v.isDefinition()) {
-			instrumentation.add(new LdcInsnNode(className));
-			instrumentation.add(new LdcInsnNode(v.getDUVariableName()));
-			instrumentation.add(new LdcInsnNode(methodName));
-			if(staticContext) {
-				instrumentation.add(new InsnNode(Opcodes.ACONST_NULL));
-			} else {
-				instrumentation.add(new VarInsnNode(Opcodes.ALOAD, 0));
-			}
-			instrumentation.add(new LdcInsnNode(currentBranch));
-			instrumentation.add(new LdcInsnNode(DefUsePool.getDefCounter()));
-			instrumentation.add(new MethodInsnNode(Opcodes.INVOKESTATIC, "de/unisb/cs/st/evosuite/testcase/ExecutionTracer",
-					"passedDefinition", "(Ljava/lang/String;Ljava/lang/String;Ljava/lang/String;Ljava/lang/Object;II)V"));
-		}
-		
-		return instrumentation;
->>>>>>> edd1a690
 	}
 
 	@Override
@@ -972,4 +560,4 @@
 	public static ControlFlowGraph getCompleteCFG(String classname, String methodname) {
 		return completeGraphs.get(classname).get(methodname);
 	}
-}
+}