--- conflicted
+++ resolved
@@ -524,20 +524,6 @@
 			if (maxID < target.getId())
 				maxID = target.getId();
 		}
-<<<<<<< HEAD
-
-		//		if (minID < branchVertex.id) {
-		//			logger.error("DO-WHILE BRANCH"+branchVertex.branchID);
-		//			return;
-		//		}
-
-		markNodes(minID, maxID, branchVertex.branchId, true);
-
-		//		if(isWhileBranch(maxID)) // accepts for-loops when they dont have a return
-		//			logger.error("WHILE BRANCH");
-
-		//		logger.error("marking branch ids");
-=======
 //		if (minID < branchVertex.id) {
 //			logger.error("DO-WHILE BRANCH"+branchVertex.branchID);
 //			return;
@@ -546,7 +532,6 @@
 //		if(isWhileBranch(maxID)) // accepts for-loops when they dont have a return
 //			logger.error("WHILE BRANCH");
 //		logger.error("marking branch ids");
->>>>>>> 8eafa8b6
 		if (isIfBranch(maxID)) {
 			//			logger.error("IF BRANCH: "+branchVertex.branchID+" bytecode "+branchVertex.id);
 			CFGVertex prevVertex = getVertex(maxID - 1);
@@ -582,15 +567,6 @@
 			return false;
 		Set<DefaultEdge> prevOut = graph.outgoingEdgesOf(prevVertex);
 		if (prevOut.size() != 1) {
-<<<<<<< HEAD
-			//			logger.error("size "+prevOut.size());
-			//			logger.error(prevVertex.toString());
-			for (DefaultEdge edge : prevOut) {
-				//				logger.error(graph.getEdgeSource(edge).toString());
-				//				logger.error(graph.getEdgeTarget(edge).toString());
-			}
-=======
->>>>>>> 8eafa8b6
 			return false;
 		}
 		DefaultEdge backEdge = null;
