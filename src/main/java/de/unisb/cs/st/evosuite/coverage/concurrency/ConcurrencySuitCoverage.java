--- conflicted
+++ resolved
@@ -345,18 +345,11 @@
 			String className = LockRuntime.fieldAccToConcInstr.get(nextTuple.scheduleID).getClassName();
 			String methodName = LockRuntime.fieldAccToConcInstr.get(nextTuple.scheduleID).getMethodName();
 			RawControlFlowGraph completeCFG = CFGPool.getRawCFG(className, methodName);
-<<<<<<< HEAD
 			
 			assert(LockRuntime.fieldAccessIDToCFGVertex.containsKey(nextTuple.scheduleID));
 
 			if (!completeCFG.containsVertex(LockRuntime.fieldAccessIDToCFGVertex.get(nextTuple.scheduleID)) || //in this case the two accesses are in different methods
 					isAfter(nextTuple, history, completeCFG)) {
-=======
-			assert (LockRuntime.fieldAccessIDToCFGVertex.containsKey(nextTuple.scheduleID));
-			if (completeCFG.containsVertex(LockRuntime.fieldAccessIDToCFGVertex.get(nextTuple.scheduleID))
-			        || //in this case the two accesses are in different methods
-			        isAfter(nextTuple, history, completeCFG)) {
->>>>>>> feea2a27
 				SchedulingDecisionList newList = history.clone();
 				newList.add(nextTuple);
 				result.add(newList);
