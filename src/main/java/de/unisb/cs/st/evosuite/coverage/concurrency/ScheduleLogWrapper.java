/**
 * 
 */
package de.unisb.cs.st.evosuite.coverage.concurrency;

import java.io.PrintStream;
import java.lang.reflect.InvocationTargetException;
import java.lang.reflect.Type;
import java.util.List;
import java.util.Map;
import java.util.Set;

import org.apache.log4j.Logger;
import org.objectweb.asm.commons.GeneratorAdapter;

import de.unisb.cs.st.evosuite.assertion.Assertion;
import de.unisb.cs.st.evosuite.testcase.AbstractTestFactory;
import de.unisb.cs.st.evosuite.testcase.Scope;
import de.unisb.cs.st.evosuite.testcase.StatementInterface;
import de.unisb.cs.st.evosuite.testcase.TestCase;
import de.unisb.cs.st.evosuite.testcase.VariableReference;

/**
 * Wraps a StatementInterface and calls
 * 
 * @author Sebastian Steenbuck
 * 
 */
public class ScheduleLogWrapper implements StatementInterface {

<<<<<<< HEAD
	public interface callReporter{
		/**
		 * called directly before the statement 'caller' is entered by the thread threadID
		 * @param caller
		 * @param threadID
		 */
		public void callStart(StatementInterface caller, Integer threadID);
		
		/**
		 * called directly after the statement 'caller' is existed by the thread threadID
		 * @param caller
		 * @param threadID
		 */
		public void callEnd(StatementInterface caller, Integer threadID);
		
		/**
		 * Returns the schedule points which are used from within statement st.
		 * Note that the returned Integer Values are references to pointers in the schedule.
		 * So the Integer 5 stands for the 6th element in the schedule list
		 * @param st
		 * @return
		 */
		public Set<Integer> getScheduleIndicesForStatement(StatementInterface st);
=======
	public interface callReporter {
		public void callStart(StatementInterface caller, Integer threadID);

		public void callEnd(StatementInterface caller, Integer threadID);

		public Set<Integer> getScheduleForStatement(StatementInterface st);
>>>>>>> 2d0885ce
	}

	private static Logger logger = Logger.getLogger(ScheduleLogWrapper.class);

	public final StatementInterface wrapped;
	private callReporter callReporter;

	public ScheduleLogWrapper(StatementInterface wrapped) {
		assert (wrapped != null) : "undefined behaviour lurks behind one statement beeing executed by multiple threads";
		this.wrapped = wrapped;
	}

	@Override
	public StatementInterface clone() {
		throw new UnsupportedOperationException();
	}

	public void setCallReporter(callReporter callReporter) {
		;
		this.callReporter = callReporter;
	}

	/* (non-Javadoc)
	 * @see de.unisb.cs.st.evosuite.testcase.StatementInterface#addAssertion(de.unisb.cs.st.evosuite.assertion.Assertion)
	 */
	@Override
	public void addAssertion(Assertion assertion) {
		wrapped.addAssertion(assertion);
	}

	/* (non-Javadoc)
	 * @see de.unisb.cs.st.evosuite.testcase.StatementInterface#equals(de.unisb.cs.st.evosuite.testcase.StatementInterface)
	 */
	@Override
	public boolean equals(Object s) {
		if (s instanceof ScheduleLogWrapper) {
			return wrapped.equals(((ScheduleLogWrapper) s).wrapped);
		} else {
			return wrapped.equals(s);
		}
	}

	/* (non-Javadoc)
	 * @see de.unisb.cs.st.evosuite.testcase.StatementInterface#execute(de.unisb.cs.st.evosuite.testcase.Scope, java.io.PrintStream)
	 */
	@Override
	public Throwable execute(Scope scope, PrintStream out)
	        throws InvocationTargetException, IllegalArgumentException,
	        IllegalAccessException, InstantiationException {
		assert (LockRuntime.controller != null);
		assert (callReporter != null) : "SetCallReporter/2 must be called before a wrapped statement may be executed";
		try {
			callReporter.callStart(this,
			                       LockRuntime.controller.getThreadID(Thread.currentThread()));
		} catch (Throwable e) {
			logger.fatal("test", e);
		}
		Throwable t = wrapped.execute(scope, out);
		callReporter.callEnd(this,
		                     LockRuntime.controller.getThreadID(Thread.currentThread()));
		return t;
	}

	/* (non-Javadoc)
	 * @see de.unisb.cs.st.evosuite.testcase.StatementInterface#getAssertionCode()
	 */
	@Override
	public String getAssertionCode() {
		return wrapped.getAssertionCode();
	}

	/* (non-Javadoc)
	 * @see de.unisb.cs.st.evosuite.testcase.StatementInterface#getAssertions()
	 */
	@Override
	public Set<Assertion> getAssertions() {
		return wrapped.getAssertions();
	}

	/* (non-Javadoc)
	 * @see de.unisb.cs.st.evosuite.testcase.StatementInterface#getBytecode(org.objectweb.asm.commons.GeneratorAdapter, java.util.Map, java.lang.Throwable)
	 */
	@Override
	public void getBytecode(GeneratorAdapter mg, Map<Integer, Integer> locals,
	        Throwable exception) {
		wrapped.getBytecode(mg, locals, exception);
	}

	/* (non-Javadoc)
	 * @see de.unisb.cs.st.evosuite.testcase.StatementInterface#getCode()
	 */
	@Override
	public String getCode() {
		return wrapped.getCode();
	}

	/* (non-Javadoc)
	 * @see de.unisb.cs.st.evosuite.testcase.StatementInterface#getCode(java.lang.Throwable)
	 */
	@Override
	public String getCode(Throwable exception) {
		return wrapped.getCode(exception);
	}

	/* (non-Javadoc)
	 * @see de.unisb.cs.st.evosuite.testcase.StatementInterface#getDeclaredExceptions()
	 */
	@Override
	public Set<Class<?>> getDeclaredExceptions() {
		return wrapped.getDeclaredExceptions();
	}

	/* (non-Javadoc)
	 * @see de.unisb.cs.st.evosuite.testcase.StatementInterface#getPosition()
	 */
	@Override
	public int getPosition() {
		return wrapped.getPosition();
	}

	/* (non-Javadoc)
	 * @see de.unisb.cs.st.evosuite.testcase.StatementInterface#getReturnClass()
	 */
	@Override
	public Class<?> getReturnClass() {
		return wrapped.getReturnClass();
	}

	/* (non-Javadoc)
	 * @see de.unisb.cs.st.evosuite.testcase.StatementInterface#getReturnType()
	 */
	@Override
	public Type getReturnType() {
		return wrapped.getReturnType();
	}

	/* (non-Javadoc)
	 * @see de.unisb.cs.st.evosuite.testcase.StatementInterface#getReturnValue()
	 */
	@Override
	public VariableReference getReturnValue() {
		return wrapped.getReturnValue();
	}

	/* (non-Javadoc)
	 * @see de.unisb.cs.st.evosuite.testcase.StatementInterface#getUniqueVariableReferences()
	 */
	@Override
	public List<VariableReference> getUniqueVariableReferences() {
		return wrapped.getUniqueVariableReferences();
	}

	/* (non-Javadoc)
	 * @see de.unisb.cs.st.evosuite.testcase.StatementInterface#getVariableReferences()
	 */
	@Override
	public Set<VariableReference> getVariableReferences() {
		return wrapped.getVariableReferences();
	}

	/* (non-Javadoc)
	 * @see de.unisb.cs.st.evosuite.testcase.StatementInterface#replace(de.unisb.cs.st.evosuite.testcase.VariableReference, de.unisb.cs.st.evosuite.testcase.VariableReference)
	 */
	@Override
	public void replace(VariableReference var1, VariableReference var2) {
		wrapped.replace(var1, var2);
	}

	/* (non-Javadoc)
	 * @see de.unisb.cs.st.evosuite.testcase.StatementInterface#hasAssertions()
	 */
	@Override
	public boolean hasAssertions() {
		return wrapped.hasAssertions();
	}

	/* (non-Javadoc)
	 * @see de.unisb.cs.st.evosuite.testcase.StatementInterface#references(de.unisb.cs.st.evosuite.testcase.VariableReference)
	 */
	@Override
	public boolean references(VariableReference var) {
		return wrapped.references(var);
	}

	/* (non-Javadoc)
	 * @see de.unisb.cs.st.evosuite.testcase.StatementInterface#removeAssertion(de.unisb.cs.st.evosuite.assertion.Assertion)
	 */
	@Override
	public void removeAssertion(Assertion assertion) {
		wrapped.removeAssertion(assertion);
	}

	/* (non-Javadoc)
	 * @see de.unisb.cs.st.evosuite.testcase.StatementInterface#removeAssertions()
	 */
	@Override
	public void removeAssertions() {
		wrapped.removeAssertions();
	}

	@Override
	public StatementInterface clone(TestCase tc) {
		return new ScheduleLogWrapper(wrapped.clone(tc));
	}

	@Override
	public int hashCode() {
		return wrapped.hashCode();
	}

	/* (non-Javadoc)
	 * @see de.unisb.cs.st.evosuite.testcase.StatementInterface#isValid()
	 */
	@Override
	public boolean isValid() {
		return wrapped.isValid();
	}

	@Override
	public boolean same(StatementInterface s) {
		if (s instanceof ScheduleLogWrapper) {
			return wrapped.same(((ScheduleLogWrapper) s).wrapped);
		} else {
			return wrapped.same(s);
		}
	}

	/* (non-Javadoc)
	 * @see de.unisb.cs.st.evosuite.testcase.StatementInterface#isValidException(java.lang.Throwable)
	 */
	@Override
	public boolean isValidException(Throwable t) {
		// TODO Auto-generated method stub
		return true;
	}

	/* (non-Javadoc)
	 * @see de.unisb.cs.st.evosuite.testcase.StatementInterface#mutate(de.unisb.cs.st.evosuite.testcase.TestCase, de.unisb.cs.st.evosuite.testcase.AbstractTestFactory)
	 */
	@Override
	public boolean mutate(TestCase test, AbstractTestFactory factory) {
		return false;
	}

	/* (non-Javadoc)
	 * @see de.unisb.cs.st.evosuite.testcase.StatementInterface#SetRetval(de.unisb.cs.st.evosuite.testcase.VariableReference)
	 */
	@Override
	public void SetRetval(VariableReference newRetVal) {
		wrapped.SetRetval(newRetVal);
	}
}<|MERGE_RESOLUTION|>--- conflicted
+++ resolved
@@ -28,7 +28,6 @@
  */
 public class ScheduleLogWrapper implements StatementInterface {
 
-<<<<<<< HEAD
 	public interface callReporter{
 		/**
 		 * called directly before the statement 'caller' is entered by the thread threadID
@@ -52,14 +51,6 @@
 		 * @return
 		 */
 		public Set<Integer> getScheduleIndicesForStatement(StatementInterface st);
-=======
-	public interface callReporter {
-		public void callStart(StatementInterface caller, Integer threadID);
-
-		public void callEnd(StatementInterface caller, Integer threadID);
-
-		public Set<Integer> getScheduleForStatement(StatementInterface st);
->>>>>>> 2d0885ce
 	}
 
 	private static Logger logger = Logger.getLogger(ScheduleLogWrapper.class);
