--- conflicted
+++ resolved
@@ -461,16 +461,8 @@
 					System.out.println("goal NOT COVERED. fitness: " + fitness);
 					System.out.println("==============================================================");
 				}
-<<<<<<< HEAD
 				if(DefUseFitnessCalculations.traceCoversGoal(this, individual, result.getTrace()))
 					throw new IllegalStateException("calculation flawed. goal was covered but fitness was "+fitness);
-=======
-				if (DefUseFitnessCalculations.traceCoversGoal(this, individual,
-				                                              result.trace))
-					throw new IllegalStateException(
-					        "calculation flawed. goal was covered but fitness was "
-					                + fitness);
->>>>>>> 71c9aaa4
 			}
 		}
 	}
