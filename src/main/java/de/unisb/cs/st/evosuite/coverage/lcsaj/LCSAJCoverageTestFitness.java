--- conflicted
+++ resolved
@@ -89,33 +89,20 @@
 				continue;
 			}
 
-<<<<<<< HEAD
-			if (i == lcsaj.getInstructionID(instructions.get(i))) {
-				branch = result.getTrace().false_distances.get(c.branchId);
-				if (branch != 0.0)
-					fitness += approach + normalize(branch);
-				break;
-			}
-
-			else {
-				branch = result.getTrace().true_distances.get(c.branchId);
-				if (branch != 0.0)
-					fitness += normalize(branch);
-=======
 			if (current_instruction instanceof JumpInsnNode) {
 
 				JumpInsnNode current_jump = (JumpInsnNode) current_instruction;
 	
 				if (current_jump.getOpcode() != Opcodes.GOTO) {
 					if (lcsaj.getInstruction(i).equals(lcsaj.getLastJump())) {
-						branch = result.trace.true_distances.get(c.branchId);
+						branch = result.getTrace().true_distances.get(c.branchId);
 						if (branch != 0.0) {
 							fitness += normalize(branch);
 							break;
 						}
 					}
 					else {
-						branch = result.trace.false_distances.get(c.branchId);
+						branch = result.getTrace().false_distances.get(c.branchId);
 						if (branch != 0.0) {
 							fitness += approach + normalize(branch);
 							break;
@@ -125,7 +112,6 @@
 				else {
 					
 				}
->>>>>>> 71c9aaa4
 			}
 			approach--;
 		}
