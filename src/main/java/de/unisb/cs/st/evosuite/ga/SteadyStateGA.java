--- conflicted
+++ resolved
@@ -22,11 +22,7 @@
 import java.util.List;
 
 import de.unisb.cs.st.evosuite.Properties;
-<<<<<<< HEAD
-import de.unisb.cs.st.evosuite.ma.Connector;
-=======
 import de.unisb.cs.st.evosuite.utils.Randomness;
->>>>>>> f0faea66
 
 /**
  * Implementation of steady state GA
@@ -48,16 +44,15 @@
 	public SteadyStateGA(ChromosomeFactory<? extends Chromosome> factory) {
 		super(factory);
 
-		setReplacementFunction(new FitnessReplacementFunction(
-				selection_function));
+		setReplacementFunction(new FitnessReplacementFunction(selection_function));
 	}
 
 	protected boolean keepOffspring(Chromosome parent1, Chromosome parent2,
-			Chromosome offspring1, Chromosome offspring2) {
-		return (isBetterOrEqual(offspring1, parent1) && isBetterOrEqual(
-				offspring1, parent2))
-				|| (isBetterOrEqual(offspring2, parent1) && isBetterOrEqual(
-						offspring2, parent2));
+	        Chromosome offspring1, Chromosome offspring2) {
+		return (isBetterOrEqual(offspring1, parent1) && isBetterOrEqual(offspring1,
+		                                                                parent2))
+		        || (isBetterOrEqual(offspring2, parent1) && isBetterOrEqual(offspring2,
+		                                                                    parent2));
 	}
 
 	@Override
@@ -175,15 +170,9 @@
 			logger.info("Current iteration: " + current_iteration);
 			this.notifyIteration();
 			logger.info("Population size: " + population.size());
-			logger.info("Best individual has fitness: "
-					+ population.get(0).getFitness());
+			logger.info("Best individual has fitness: " + population.get(0).getFitness());
 			logger.info("Worst individual has fitness: "
-					+ population.get(population.size() - 1).getFitness());
-
-			if (Properties.MA_ACTIV) {
-			Connector.externalCall((GeneticAlgorithm) this); // call manual
-																// algorithm
-			}
+			        + population.get(population.size() - 1).getFitness());
 		}
 
 		notifySearchFinished();
