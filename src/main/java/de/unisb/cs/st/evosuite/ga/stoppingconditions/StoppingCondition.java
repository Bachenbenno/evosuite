package de.unisb.cs.st.evosuite.ga.stoppingconditions;

import de.unisb.cs.st.evosuite.ga.SearchListener;

public interface StoppingCondition extends SearchListener {

	/**
	 * How much of the budget have we used up
	 * 
	 * @return
	 */
	int getCurrentValue();

	/**
	 * Get upper limit of resources
	 * 
	 * Mainly used for toString()
	 * 
	 * @return limit
	 */
	int getLimit();

	boolean isFinished();

	/**
	 * Reset everything
	 */
	void reset();

	/**
	 * Set new upper limit of resources
	 * 
	 * @param limit
	 */
<<<<<<< HEAD
	void setLimit(int limit);
=======
	public abstract void setLimit(long limit);

	/**
	 * Get upper limit of resources
	 * 
	 * Mainly used for toString()
	 * 
	 * @return limit
	 */
	public abstract long getLimit();

	/**
	 * How much of the budget have we used up
	 * 
	 * @return
	 */
	public abstract long getCurrentValue();
	
	/**
	 * Force a specific amount of used up budget. Handle with care!
	 * 
	 * @param value The new amount of used up budget for this StoppingCondition
	 */
	public abstract void forceCurrentValue(long value);

	@Override
	public String toString() {
		StringBuilder r = new StringBuilder();
		String type = getType();
		type += " :";
		type = StringUtils.rightPad(type, 24);
		r.append(type);
		r.append(getValueString());
		if (isFinished())
			r.append(" Finished!");

		return r.toString();
	}
	
	public String getType() {
		String type = getClass().toString();
		try { // just to make sure
			type = type.substring(type.lastIndexOf(".") + 1);
		} catch (Exception e) {
		}
		// cut away "StoppingCondition" suffix
		if (type.endsWith("StoppingCondition"))
			type = type.substring(0, type.length() - 17);
		
		return type;
	}
	
	public String getValueString() {
		String value = NumberFormat.getIntegerInstance().format(getCurrentValue());
		value = StringUtils.leftPad(value, 12);
		String limit = NumberFormat.getIntegerInstance().format(getLimit());
		limit = StringUtils.rightPad(limit, 12);
		return value + " / " + limit;
	}
>>>>>>> 9cb330d6
}<|MERGE_RESOLUTION|>--- conflicted
+++ resolved
@@ -5,11 +5,19 @@
 public interface StoppingCondition extends SearchListener {
 
 	/**
+	 * Force a specific amount of used up budget. Handle with care!
+	 * 
+	 * @param value
+	 *            The new amount of used up budget for this StoppingCondition
+	 */
+	public abstract void forceCurrentValue(long value);
+
+	/**
 	 * How much of the budget have we used up
 	 * 
 	 * @return
 	 */
-	int getCurrentValue();
+	public abstract long getCurrentValue();
 
 	/**
 	 * Get upper limit of resources
@@ -18,7 +26,7 @@
 	 * 
 	 * @return limit
 	 */
-	int getLimit();
+	public abstract long getLimit();
 
 	boolean isFinished();
 
@@ -32,67 +40,5 @@
 	 * 
 	 * @param limit
 	 */
-<<<<<<< HEAD
-	void setLimit(int limit);
-=======
-	public abstract void setLimit(long limit);
-
-	/**
-	 * Get upper limit of resources
-	 * 
-	 * Mainly used for toString()
-	 * 
-	 * @return limit
-	 */
-	public abstract long getLimit();
-
-	/**
-	 * How much of the budget have we used up
-	 * 
-	 * @return
-	 */
-	public abstract long getCurrentValue();
-	
-	/**
-	 * Force a specific amount of used up budget. Handle with care!
-	 * 
-	 * @param value The new amount of used up budget for this StoppingCondition
-	 */
-	public abstract void forceCurrentValue(long value);
-
-	@Override
-	public String toString() {
-		StringBuilder r = new StringBuilder();
-		String type = getType();
-		type += " :";
-		type = StringUtils.rightPad(type, 24);
-		r.append(type);
-		r.append(getValueString());
-		if (isFinished())
-			r.append(" Finished!");
-
-		return r.toString();
-	}
-	
-	public String getType() {
-		String type = getClass().toString();
-		try { // just to make sure
-			type = type.substring(type.lastIndexOf(".") + 1);
-		} catch (Exception e) {
-		}
-		// cut away "StoppingCondition" suffix
-		if (type.endsWith("StoppingCondition"))
-			type = type.substring(0, type.length() - 17);
-		
-		return type;
-	}
-	
-	public String getValueString() {
-		String value = NumberFormat.getIntegerInstance().format(getCurrentValue());
-		value = StringUtils.leftPad(value, 12);
-		String limit = NumberFormat.getIntegerInstance().format(getLimit());
-		limit = StringUtils.rightPad(limit, 12);
-		return value + " / " + limit;
-	}
->>>>>>> 9cb330d6
+	void setLimit(long limit);
 }