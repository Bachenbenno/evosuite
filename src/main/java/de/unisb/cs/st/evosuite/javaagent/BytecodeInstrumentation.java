--- conflicted
+++ resolved
@@ -133,14 +133,8 @@
 		// if(logger.isDebugEnabled())
 
 		// Print out bytecode if debug is enabled
-<<<<<<< HEAD
-		// if(logger.isDebugEnabled())
-//		 cv = new TraceClassVisitor(cv, new
-//		 PrintWriter(System.out));
-=======
 		if (logger.isDebugEnabled())
 			cv = new TraceClassVisitor(cv, new PrintWriter(System.out));
->>>>>>> d74086c0
 
 		// Apply transformations to class under test and its owned
 		// classes
