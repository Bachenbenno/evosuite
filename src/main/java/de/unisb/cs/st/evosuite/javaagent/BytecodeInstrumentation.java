/*
 * Copyright (C) 2010 Saarland University
 * 
 * This file is part of EvoSuite.
 * 
 * EvoSuite is free software: you can redistribute it and/or modify it under the
 * terms of the GNU Lesser Public License as published by the Free Software
 * Foundation, either version 3 of the License, or (at your option) any later
 * version.
 * 
 * EvoSuite is distributed in the hope that it will be useful, but WITHOUT ANY
 * WARRANTY; without even the implied warranty of MERCHANTABILITY or FITNESS FOR
 * A PARTICULAR PURPOSE. See the GNU Lesser Public License for more details.
 * 
 * You should have received a copy of the GNU Lesser Public License along with
 * EvoSuite. If not, see <http://www.gnu.org/licenses/>.
 */

package de.unisb.cs.st.evosuite.javaagent;

import java.io.PrintWriter;
import java.lang.instrument.ClassFileTransformer;
import java.lang.instrument.IllegalClassFormatException;
import java.security.ProtectionDomain;
import java.util.ArrayList;
import java.util.List;

import org.objectweb.asm.ClassReader;
import org.objectweb.asm.ClassVisitor;
import org.objectweb.asm.ClassWriter;
import org.objectweb.asm.tree.ClassNode;
import org.objectweb.asm.util.CheckClassAdapter;
import org.objectweb.asm.util.TraceClassVisitor;
import org.slf4j.Logger;
import org.slf4j.LoggerFactory;

import de.unisb.cs.st.evosuite.Properties;
import de.unisb.cs.st.evosuite.cfg.CFGClassAdapter;
import de.unisb.cs.st.evosuite.primitives.PrimitiveClassAdapter;
import de.unisb.cs.st.evosuite.testcase.StaticTestCluster;

/**
 * The bytecode transformer - transforms bytecode depending on package and
 * whether it is the class under test
 * 
 * @author Gordon Fraser
 * 
 */
public class BytecodeInstrumentation implements ClassFileTransformer {

<<<<<<< HEAD
	private static Logger logger = LoggerFactory.getLogger(BytecodeInstrumentation.class);
=======
	protected static Logger logger = LoggerFactory.getLogger(BytecodeInstrumentation.class);
>>>>>>> 526ba7c1

	private static List<ClassAdapterFactory> externalPreVisitors = new ArrayList<ClassAdapterFactory>();

	private static List<ClassAdapterFactory> externalPostVisitors = new ArrayList<ClassAdapterFactory>();

	public static void addClassAdapter(ClassAdapterFactory factory) {
		externalPostVisitors.add(factory);
	}

	public static void addPreClassAdapter(ClassAdapterFactory factory) {
		externalPreVisitors.add(factory);
	}

	public boolean isJavaClass(String className) {
		return className.startsWith("java.") || className.startsWith("sun.")
		        || className.startsWith("javax.");
	}

<<<<<<< HEAD
	static {
		logger.info("Loading bytecode transformer for " + Properties.PROJECT_PREFIX);
=======
	public boolean isTargetProject(String className) {
		return className.startsWith(Properties.PROJECT_PREFIX)
		        && !className.startsWith("java.") && !className.startsWith("sun.")
		        && !className.startsWith("de.unisb.cs.st.evosuite")
		        && !className.startsWith("javax.")
		        && !className.startsWith("org.xml.sax");
	}

	private boolean isTargetClassName(String className) {
		// TODO: Need to replace this in the long term
		return StaticTestCluster.isTargetClassName(className);
	}

	private static boolean isJavaagent = false;

	public static boolean isJavaagent() {
		return isJavaagent;
>>>>>>> 526ba7c1
	}

	static {
		logger.info("Loading bytecode transformer for " + Properties.PROJECT_PREFIX);
	}
	
	public boolean isTargetProject(String className) {
		return className.startsWith(Properties.PROJECT_PREFIX);
	}

	/*
	 * (non-Javadoc)
	 * 
	 * @see
	 * java.lang.instrument.ClassFileTransformer#transform(java.lang.ClassLoader
	 * , java.lang.String, java.lang.Class, java.security.ProtectionDomain,
	 * byte[])
	 */
	@Override
	public byte[] transform(ClassLoader loader, String className,
<<<<<<< HEAD
			Class<?> classBeingRedefined, ProtectionDomain protectionDomain,
			byte[] classfileBuffer) throws IllegalClassFormatException {
=======
	        Class<?> classBeingRedefined, ProtectionDomain protectionDomain,
	        byte[] classfileBuffer) throws IllegalClassFormatException {
		isJavaagent = true;
>>>>>>> 526ba7c1
		if (className == null) {
			return classfileBuffer;
		}
		String classNameWithDots = className.replace('/', '.');

		// Some packages we shouldn't touch - hard-coded
		if (!isTargetProject(classNameWithDots)
		        && (classNameWithDots.startsWith("java")
		                || classNameWithDots.startsWith("sun")
		                || classNameWithDots.startsWith("org.aspectj.org.eclipse") || classNameWithDots.startsWith("org.mozilla.javascript.gen.c"))) {
			return classfileBuffer;
		}

		if (!isTargetProject(classNameWithDots)) {
			return classfileBuffer;
		}

		try {
			return transformBytes(className, new ClassReader(classfileBuffer));
		} catch (Throwable t) {
			logger.error("Transformation of class " + className + " failed", t);
			// TODO why all the redundant printStackTrace()s?
			// StringWriter writer = new StringWriter();
			// t.printStackTrace(new PrintWriter(writer));
			// logger.fatal(writer.getBuffer().toString());
			// LogManager.shutdown();
			System.out.flush();
			System.exit(0);
			// throw new RuntimeException(e.getMessage());
		}
		return classfileBuffer;
	}

	public byte[] transformBytes(String className, ClassReader reader) {
		String classNameWithDots = className.replace('/', '.');
		// logger.debug("Removing calls to System.exit() from class: "
		// + classNameWithDots);
		// classfileBuffer = systemExitTransformer
		// .transformBytecode(classfileBuffer);

		ClassWriter writer = new ClassWriter(ClassWriter.COMPUTE_MAXS);

		ClassVisitor cv = writer;
		// if(logger.isDebugEnabled())
		if (logger.isDebugEnabled())
			cv = new TraceClassVisitor(cv, new PrintWriter(System.out));

		// Apply transformations to class under test and its owned
		// classes
		if (isTargetClassName(classNameWithDots)) {
			// Print out bytecode if debug is enabled
			cv = new AccessibleClassAdapter(cv, className);
			// cv = new TraceClassVisitor(cv, new PrintWriter(System.out));
			// cv = new CheckClassAdapter(cv, true);
			// cv = new TraceClassVisitor(cv, new PrintWriter(System.out));
			for (ClassAdapterFactory factory : externalPostVisitors) {
				cv = factory.getVisitor(cv, className);
			}
			cv = new ExecutionPathClassAdapter(cv, className);
			cv = new CFGClassAdapter(cv, className);

			for (ClassAdapterFactory factory : externalPreVisitors) {
				cv = factory.getVisitor(cv, className);
			}

		} else if (Properties.MAKE_ACCESSIBLE) {
			// Convert protected/default access to public access
			cv = new AccessibleClassAdapter(cv, className);
		}

		// Collect constant values for the value pool
		cv = new PrimitiveClassAdapter(cv, className);

		// If we need to reset static constructors, make them
		// explicit methods
		if (Properties.STATIC_HACK) {
<<<<<<< HEAD
=======
			// cv = new CheckClassAdapter(cv);
>>>>>>> 526ba7c1
			cv = new StaticInitializationClassAdapter(cv, className);
		}

		if (classNameWithDots.equals(Properties.TARGET_CLASS)) {
			ClassNode cn = new ClassNode();
			reader.accept(cn, ClassReader.SKIP_FRAMES); //  | ClassReader.SKIP_DEBUG
			ComparisonTransformation cmp = new ComparisonTransformation(cn);
			cn = cmp.transform();

			if (Properties.STRING_REPLACEMENT) {
				StringTransformation st = new StringTransformation(cn);
				cn = st.transform();
			}

			cn.accept(cv);

			if (Properties.TT) {
				logger.info("Testability Transforming " + className);
				TestabilityTransformation tt = new TestabilityTransformation(cn);
				// cv = new TraceClassVisitor(writer, new
				// PrintWriter(System.out));
				cv = new TraceClassVisitor(cv, new PrintWriter(System.out));
				cv = new CheckClassAdapter(cv);
				tt.transform().accept(cv);
			}

		} else {
			reader.accept(cv, ClassReader.SKIP_FRAMES); //  | ClassReader.SKIP_DEBUG
		}

		// Print out bytecode if debug is enabled
		// if(logger.isDebugEnabled())
		// cv = new TraceClassVisitor(cv, new PrintWriter(System.out));
		return writer.toByteArray();
	}
	
	protected boolean isTargetClassName(String className) {
		return TestCluster.isTargetClassName(className);
	}

}<|MERGE_RESOLUTION|>--- conflicted
+++ resolved
@@ -48,12 +48,8 @@
  */
 public class BytecodeInstrumentation implements ClassFileTransformer {
 
-<<<<<<< HEAD
 	private static Logger logger = LoggerFactory.getLogger(BytecodeInstrumentation.class);
-=======
-	protected static Logger logger = LoggerFactory.getLogger(BytecodeInstrumentation.class);
->>>>>>> 526ba7c1
-
+	
 	private static List<ClassAdapterFactory> externalPreVisitors = new ArrayList<ClassAdapterFactory>();
 
 	private static List<ClassAdapterFactory> externalPostVisitors = new ArrayList<ClassAdapterFactory>();
@@ -71,10 +67,6 @@
 		        || className.startsWith("javax.");
 	}
 
-<<<<<<< HEAD
-	static {
-		logger.info("Loading bytecode transformer for " + Properties.PROJECT_PREFIX);
-=======
 	public boolean isTargetProject(String className) {
 		return className.startsWith(Properties.PROJECT_PREFIX)
 		        && !className.startsWith("java.") && !className.startsWith("sun.")
@@ -87,20 +79,9 @@
 		// TODO: Need to replace this in the long term
 		return StaticTestCluster.isTargetClassName(className);
 	}
-
-	private static boolean isJavaagent = false;
-
-	public static boolean isJavaagent() {
-		return isJavaagent;
->>>>>>> 526ba7c1
-	}
-
+	
 	static {
 		logger.info("Loading bytecode transformer for " + Properties.PROJECT_PREFIX);
-	}
-	
-	public boolean isTargetProject(String className) {
-		return className.startsWith(Properties.PROJECT_PREFIX);
 	}
 
 	/*
@@ -113,14 +94,8 @@
 	 */
 	@Override
 	public byte[] transform(ClassLoader loader, String className,
-<<<<<<< HEAD
 			Class<?> classBeingRedefined, ProtectionDomain protectionDomain,
 			byte[] classfileBuffer) throws IllegalClassFormatException {
-=======
-	        Class<?> classBeingRedefined, ProtectionDomain protectionDomain,
-	        byte[] classfileBuffer) throws IllegalClassFormatException {
-		isJavaagent = true;
->>>>>>> 526ba7c1
 		if (className == null) {
 			return classfileBuffer;
 		}
@@ -128,8 +103,8 @@
 
 		// Some packages we shouldn't touch - hard-coded
 		if (!isTargetProject(classNameWithDots)
-		        && (classNameWithDots.startsWith("java")
-		                || classNameWithDots.startsWith("sun")
+				&& (classNameWithDots.startsWith("java")
+						|| classNameWithDots.startsWith("sun")
 		                || classNameWithDots.startsWith("org.aspectj.org.eclipse") || classNameWithDots.startsWith("org.mozilla.javascript.gen.c"))) {
 			return classfileBuffer;
 		}
@@ -197,10 +172,6 @@
 		// If we need to reset static constructors, make them
 		// explicit methods
 		if (Properties.STATIC_HACK) {
-<<<<<<< HEAD
-=======
-			// cv = new CheckClassAdapter(cv);
->>>>>>> 526ba7c1
 			cv = new StaticInitializationClassAdapter(cv, className);
 		}
 
@@ -236,9 +207,5 @@
 		// cv = new TraceClassVisitor(cv, new PrintWriter(System.out));
 		return writer.toByteArray();
 	}
-	
-	protected boolean isTargetClassName(String className) {
-		return TestCluster.isTargetClassName(className);
-	}
 
 }