/*
 * Copyright (C) 2010 Saarland University
 * 
 * This file is part of EvoSuite.
 * 
 * EvoSuite is free software: you can redistribute it and/or modify it under the
 * terms of the GNU Lesser Public License as published by the Free Software
 * Foundation, either version 3 of the License, or (at your option) any later
 * version.
 * 
 * EvoSuite is distributed in the hope that it will be useful, but WITHOUT ANY
 * WARRANTY; without even the implied warranty of MERCHANTABILITY or FITNESS FOR
 * A PARTICULAR PURPOSE. See the GNU Lesser Public License for more details.
 * 
 * You should have received a copy of the GNU Lesser Public License along with
 * EvoSuite. If not, see <http://www.gnu.org/licenses/>.
 */

package de.unisb.cs.st.evosuite.junit;

import java.util.HashSet;
import java.util.Map.Entry;
import java.util.Set;

import org.apache.log4j.Logger;
import org.junit.runner.JUnitCore;

import de.unisb.cs.st.evosuite.ga.stoppingconditions.MaxStatementsStoppingCondition;
import de.unisb.cs.st.evosuite.mutation.HOM.HOMObserver;
import de.unisb.cs.st.evosuite.testcase.ExecutionResult;
import de.unisb.cs.st.evosuite.testcase.ExecutionTrace;
import de.unisb.cs.st.evosuite.testcase.ExecutionTracer;
import de.unisb.cs.st.evosuite.testcase.TestCase;
import de.unisb.cs.st.evosuite.testcase.TestCaseExecutor;
import de.unisb.cs.st.evosuite.testsuite.TestSuiteChromosome;

/**
 * @author Gordon Fraser
 * 
 */
public class JUnitTestSuite {

	private static Logger logger = Logger.getLogger(JUnitTestSuite.class);

	private Set<String> covered_methods;

	private Set<String> covered_branches_true;

	private Set<String> covered_branches_false;

	private final TestCaseExecutor executor = TestCaseExecutor.getInstance();

	public void runSuite(String name) {
		try {
			Class<?> forName = null;
			forName = Class.forName(name);
			logger.info("Running against JUnit test suite " + name);
			JUnitCore.runClasses(forName);
			ExecutionTrace trace = ExecutionTracer.getExecutionTracer().getTrace();

			covered_methods = new HashSet<String>();
			covered_branches_true = new HashSet<String>();
			covered_branches_false = new HashSet<String>();

			for (Entry<String, Integer> entry : trace.covered_methods.entrySet()) {
				if (!entry.getKey().contains("$"))
					covered_methods.add(entry.getKey());
			}

			for (Entry<String, Double> entry : trace.true_distances.entrySet()) {
				if (entry.getValue() == 0.0)
					if (!entry.getKey().contains("$"))
						covered_branches_true.add(entry.getKey());
			}

			for (Entry<String, Double> entry : trace.false_distances.entrySet()) {
				if (entry.getValue() == 0.0)
					if (!entry.getKey().contains("$"))
						covered_branches_false.add(entry.getKey());
			}

		} catch (ClassNotFoundException e) {
			e.printStackTrace();
		}
	}

	public void runSuite(TestSuiteChromosome chromosome) {
		covered_methods = new HashSet<String>();
		covered_branches_true = new HashSet<String>();
		covered_branches_false = new HashSet<String>();

		for (TestCase test : chromosome.getTests()) {
			ExecutionResult result = runTest(test);
			for (Entry<String, Integer> entry : result.getTrace().covered_methods.entrySet()) {
				//if(!entry.getKey().contains("$"))
				covered_methods.add(entry.getKey());
			}

			for (Entry<String, Double> entry : result.getTrace().true_distances.entrySet()) {
				if (entry.getValue() == 0.0)
					//if(!entry.getKey().contains("$"))
					covered_branches_true.add(entry.getKey());
			}

			for (Entry<String, Double> entry : result.getTrace().false_distances.entrySet()) {
				if (entry.getValue() == 0.0)
					//if(!entry.getKey().contains("$"))
					covered_branches_false.add(entry.getKey());
			}
		}
	}

	public Set<String> getCoveredMethods() {
		return covered_methods;
	}

	public Set<String> getTrueCoveredBranches() {
		return covered_branches_true;
	}

	public Set<String> getFalseCoveredBranches() {
		return covered_branches_false;
	}

	public ExecutionResult runTest(TestCase test) {

		ExecutionResult result = new ExecutionResult(test, null);

		try {
			logger.debug("Executing test");
			result = executor.execute(test);
			executor.setLogging(true);
<<<<<<< HEAD
			result.setTrace(ExecutionTracer.getExecutionTracer().getTrace());
=======

			int num = test.size();
			MaxStatementsStoppingCondition.statementsExecuted(num);
			result.touched.addAll(HOMObserver.getTouched());

>>>>>>> c51474f3
		} catch (Exception e) {
			System.out.println("TG: Exception caught: " + e);
			e.printStackTrace();
			logger.fatal("TG: Exception caught: ", e);
			System.exit(1);
		}

		return result;
	}

}<|MERGE_RESOLUTION|>--- conflicted
+++ resolved
@@ -130,15 +130,11 @@
 			logger.debug("Executing test");
 			result = executor.execute(test);
 			executor.setLogging(true);
-<<<<<<< HEAD
-			result.setTrace(ExecutionTracer.getExecutionTracer().getTrace());
-=======
 
 			int num = test.size();
 			MaxStatementsStoppingCondition.statementsExecuted(num);
 			result.touched.addAll(HOMObserver.getTouched());
 
->>>>>>> c51474f3
 		} catch (Exception e) {
 			System.out.println("TG: Exception caught: " + e);
 			e.printStackTrace();
