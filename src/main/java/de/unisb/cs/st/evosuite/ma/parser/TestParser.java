package de.unisb.cs.st.evosuite.ma.parser;

import japa.parser.JavaParser;
import japa.parser.ParseException;
import japa.parser.ast.CompilationUnit;
import japa.parser.ast.body.BodyDeclaration;
import japa.parser.ast.body.MethodDeclaration;
import japa.parser.ast.body.TypeDeclaration;
import japa.parser.ast.body.VariableDeclarator;
import japa.parser.ast.expr.ArrayAccessExpr;
import japa.parser.ast.expr.ArrayCreationExpr;
import japa.parser.ast.expr.AssignExpr;
import japa.parser.ast.expr.Expression;
import japa.parser.ast.expr.FieldAccessExpr;
import japa.parser.ast.expr.MethodCallExpr;
import japa.parser.ast.expr.NameExpr;
import japa.parser.ast.expr.ObjectCreationExpr;
import japa.parser.ast.expr.VariableDeclarationExpr;
import japa.parser.ast.stmt.ExpressionStmt;
import japa.parser.ast.stmt.Statement;
import japa.parser.ast.type.ClassOrInterfaceType;
import japa.parser.ast.type.PrimitiveType;
import japa.parser.ast.type.ReferenceType;
import japa.parser.ast.type.Type;
import japa.parser.ast.type.VoidType;
import japa.parser.ast.type.WildcardType;

import java.io.ByteArrayInputStream;
import java.io.IOException;
import java.io.InputStream;
import java.lang.reflect.Array;
import java.lang.reflect.Constructor;
import java.lang.reflect.Field;
import java.lang.reflect.Method;
import java.util.ArrayList;
import java.util.List;

import de.unisb.cs.st.evosuite.ga.GeneticAlgorithm;
import de.unisb.cs.st.evosuite.ma.gui.IGUI;
import de.unisb.cs.st.evosuite.testcase.AbstractStatement;
import de.unisb.cs.st.evosuite.testcase.ArrayIndex;
import de.unisb.cs.st.evosuite.testcase.ArrayReference;
import de.unisb.cs.st.evosuite.testcase.ArrayStatement;
import de.unisb.cs.st.evosuite.testcase.AssignmentStatement;
import de.unisb.cs.st.evosuite.testcase.BooleanPrimitiveStatement;
import de.unisb.cs.st.evosuite.testcase.BytePrimitiveStatement;
import de.unisb.cs.st.evosuite.testcase.CharPrimitiveStatement;
import de.unisb.cs.st.evosuite.testcase.ConstructorStatement;
import de.unisb.cs.st.evosuite.testcase.DefaultTestCase;
import de.unisb.cs.st.evosuite.testcase.DoublePrimitiveStatement;
import de.unisb.cs.st.evosuite.testcase.FieldReference;
import de.unisb.cs.st.evosuite.testcase.FloatPrimitiveStatement;
import de.unisb.cs.st.evosuite.testcase.IntPrimitiveStatement;
import de.unisb.cs.st.evosuite.testcase.LazyTestCluster;
import de.unisb.cs.st.evosuite.testcase.LongPrimitiveStatement;
import de.unisb.cs.st.evosuite.testcase.MethodStatement;
import de.unisb.cs.st.evosuite.testcase.PrimitiveStatement;
import de.unisb.cs.st.evosuite.testcase.ShortPrimitiveStatement;
import de.unisb.cs.st.evosuite.testcase.TestCase;
import de.unisb.cs.st.evosuite.testcase.VariableReference;

/**
 * @author Yury Pavlov
 * 
 */
/**
 * @author Yury Pavlov
 * 
 */
public class TestParser {

	private TypeTable tt;

	private final IGUI gui;

	private TestCase newTestCase;

	private TestCluster testCluster = TestCluster.getInstance();

	public TestParser(IGUI pgui) {
		gui = pgui;
	}

	/**
	 * Parse a testCase in form of {@link String} to List<StatementInterface>
	 * statements, create {@link TestCase} and save it to the List of tests in
	 * {@link GeneticAlgorithm}
	 * 
	 * @param testCode
	 *            to parse
	 * @throws IOException
	 */
	public TestCase parsTest(String testCode) throws IOException {
		CompilationUnit cu = null;
		tt = new TypeTable();

		testCode = "class DummyCl{void DummyMt(){" + testCode + "}}";
		InputStream inputStream = new ByteArrayInputStream(testCode.getBytes());

		try {
			cu = JavaParser.parse(inputStream);
		} catch (ParseException e) {
			gui.showParseException(e.getMessage());
			e.printStackTrace();
		} finally {
			inputStream.close();
		}

		List<Expression> exprStmts = getExpressionStmt(cu);
		newTestCase = new DefaultTestCase();
		for (Expression expr : exprStmts) {
			try {
				if (expr instanceof VariableDeclarationExpr) {
					VariableDeclarationExpr varDeclExpr = (VariableDeclarationExpr) expr;
					AbstractStatement newSttm = createVarSttm(varDeclExpr);
					newTestCase.addStatement(newSttm);
					addNewVarToTT(varDeclExpr, newSttm);
				}
				if (expr instanceof AssignExpr) {
					AssignExpr assignExpr = (AssignExpr) expr;
					newTestCase.addStatement(createAssignSttm(assignExpr));
				}
				if (expr instanceof MethodCallExpr) {
					MethodCallExpr methodCallExpr = (MethodCallExpr) expr;
					newTestCase.addStatement(createMethodSttm(methodCallExpr));
				}
			} catch (ParseException e) {
				gui.showParseException("Error in line: " + expr.getBeginLine()
				        + "\nMessage: " + e.getMessage());

				// if res == null, editor&co. stay unchanged
				newTestCase = null;
				break;
			}
		}
		// System.out.println("\n-------------------------------------------");
		// System.out.println(newTestCase.toCode());
		// System.out.println("===========================================");
		return newTestCase;
	}

	/**
	 * Create new Evosuite statements {@link VariableReference} from parsed code
	 * 
	 * @param varDeclExpr
	 * @return
	 * @throws ParseException
	 */
	private AbstractStatement createVarSttm(VariableDeclarationExpr varDeclExpr)
	        throws ParseException {
		Type parserType = varDeclExpr.getType();
		VariableDeclarator varDecl = varDeclExpr.getVars().get(0);

		if (parserType instanceof PrimitiveType) {
			if (varDecl.getInit() instanceof MethodCallExpr) {
				return createMethodSttm((MethodCallExpr) varDecl.getInit());
			} else {
				return createPrimitiveStatement(varDeclExpr);
			}
		}
		if (parserType instanceof ReferenceType) {
			return createReferenceType(varDeclExpr);
		}

		throw new ParseException(null, "Can not create variable statement.");
	}

	/**
	 * Convert the variable statement in parser form to the Evosuite statement
	 * 
	 * Boolean, Char, Byte, Short, Int, Long, Float, Double
	 * 
	 * @param newTestCase
	 * @param varDeclarator
	 * 
	 * @param parstype
	 *            type to convert
	 * @return res type of Evosuite
	 * @throws ParseException
	 */
	private PrimitiveStatement<?> createPrimitiveStatement(
	        VariableDeclarationExpr varDeclExpr) throws ParseException {

		PrimitiveType primType = (PrimitiveType) varDeclExpr.getType();
		String init = varDeclExpr.getVars().get(0).getInit().toString();

		switch (primType.getType()) {
		case Char:
			return new CharPrimitiveStatement(newTestCase, init.charAt(1));
		case Byte:
			return new BytePrimitiveStatement(newTestCase, Byte.parseByte(init));
		case Short:
			return new ShortPrimitiveStatement(newTestCase, Short.parseShort(init));
		case Int:
			return new IntPrimitiveStatement(newTestCase, Integer.parseInt(init));
		case Long:
			return new LongPrimitiveStatement(newTestCase, Long.parseLong(init));
		case Float:
			return new FloatPrimitiveStatement(newTestCase, Float.parseFloat(init));
		case Double:
			return new DoublePrimitiveStatement(newTestCase, Double.parseDouble(init));
		case Boolean:
			return new BooleanPrimitiveStatement(newTestCase, Boolean.parseBoolean(init));
		default:
			throw new ParseException(null, "Can't obtain primitive type.");
		}
	}

	/**
	 * 
	 * @param parserType
	 * @param newTestCase
	 * @param variableDeclarator
	 * @return
	 * @throws ParseException
	 */
	private AbstractStatement createReferenceType(VariableDeclarationExpr varDeclExpr)
	        throws ParseException {
		AbstractStatement res = null;
		Expression initExpr = varDeclExpr.getVars().get(0).getInit();
		Type parserType = varDeclExpr.getType();

		if (initExpr != null) {
			if (initExpr instanceof ObjectCreationExpr) {
				ObjectCreationExpr objCreatExpr = (ObjectCreationExpr) initExpr;

				Class<?> clazz = typeToClass(parserType);
				Class<?>[] paramTypes = typesToClasses(objCreatExpr.getTypeArgs());
				List<VariableReference> params = getVarRefs(objCreatExpr.getArgs());

				Constructor<?> constructor = null;
				try {
					constructor = clazz.getConstructor(paramTypes);
				} catch (SecurityException e) {
					e.printStackTrace();
				} catch (NoSuchMethodException e) {
					throw new ParseException(null,
							"No such method in this class.");
				}

				res = new ConstructorStatement(newTestCase, constructor, clazz, params);
			}
			if (initExpr instanceof ArrayCreationExpr) {
				ArrayCreationExpr arrayCreationExpr = (ArrayCreationExpr) initExpr;

				// Array can't be created with var. length
				int arraySize = Integer.parseInt(arrayCreationExpr.getDimensions().get(0).toString());
				Class<?> clazz = typeToClass(arrayCreationExpr.getType());

				// TODO check for the best way to get that@#%@#%^
				Object array = Array.newInstance(clazz, arraySize);

				res = new ArrayStatement(newTestCase, array.getClass(), arraySize);
			}
		} else {
			throw new ParseException(null,
<<<<<<< HEAD
			        "There is no right side of declaration ecpression!");
=======
					"There is no right side of declaration expression!");
>>>>>>> de90355c
		}

		return res;
	}

	/**
	 * @param methodCallExpr
	 * @param addStatement
	 * @return
	 * @throws ParseException
	 */
	private AbstractStatement createMethodSttm(MethodCallExpr methodCallExpr)
	        throws ParseException {

		Expression scope = methodCallExpr.getScope();
		List<Expression> args = methodCallExpr.getArgs();

		Class<?> clazz = typeToClass(getType(scope));

		String methodName = methodCallExpr.getName();
		Class<?>[] paramClasses = getVarClasses(args);

		Method method = getMethod(clazz, methodName, paramClasses);

		VariableReference callee = getVarRef(scope);
		List<VariableReference> paramReferences = getVarRefs(args);

		return new MethodStatement(newTestCase, method, callee,
		        method.getGenericReturnType(), paramReferences);
	}

	/**
	 * @param currentTestCase
	 * @param expression
	 * @param newTestCase
	 * @throws ParseException
	 */
	private AbstractStatement createAssignSttm(AssignExpr assignExpr)
	        throws ParseException {
		VariableReference varRef = getVarRef(assignExpr.getTarget());
		VariableReference valRef = getVarRef(assignExpr.getValue());

		if (varRef == null) {
			throw new ParseException(null, "Can not create or find var reference: "
			        + assignExpr.getTarget());
		}
		if (valRef == null) {
			throw new ParseException(null, "Can not create or find var reference: "
			        + assignExpr.getValue());
		}
		return new AssignmentStatement(newTestCase, varRef, valRef);
	}

	/**
	 * @param parserType
	 * @param varDeclarator
	 * @param newStatement
	 * @throws ParseException
	 */
	private void addNewVarToTT(VariableDeclarationExpr varDeclExpr,
	        AbstractStatement newStatement) throws ParseException {
		ArrayList<VariableReference> varRefArray = new ArrayList<VariableReference>();
		varRefArray.addAll(newStatement.getVariableReferences());
		VariableReference varRef = newStatement.getReturnValue();

<<<<<<< HEAD
		VariableReference varRef = null;
		for (VariableReference tVarRef : varRefArray) {
			if (varBinding.equals(tVarRef.getName())) {
				varRef = tVarRef;
			}
		}
		tt.addVar(new Var(varDeclExpr.getVars().get(0).getId().getName(), varBinding,
		        varDeclExpr.getType(), varRef));
=======
		tt.addVar(new Var(varDeclExpr.getVars().get(0).getId().getName(),
				varDeclExpr.getType(), varRef));
>>>>>>> de90355c
	}

	/**
	 * Return names of arguments in the method.
	 * 
	 * @param args
	 * @return
	 * @throws ParseException
	 */
	private List<VariableReference> getVarRefs(List<Expression> args)
	        throws ParseException {
		List<VariableReference> res = new ArrayList<VariableReference>();
		if (args != null) {
			for (Expression expr : args) {
				res.add(getVarRef(expr));
			}
		}
		return res;
	}

	private VariableReference getVarRef(Expression expr) throws ParseException {
		if (expr instanceof NameExpr) {
			String name = ((NameExpr) expr).getName();
			if (!isStatic(name)) {
				return tt.getVarReference(name);
			}
		}
		if (expr instanceof FieldAccessExpr) {
			FieldAccessExpr fieldAccExpr = (FieldAccessExpr) expr;
			VariableReference varRef = null;

			// if VariableRef stay null EvoSuite make this call as static
			if (!isStatic(fieldAccExpr.getScope().toString())) {
				varRef = tt.getVarReference(fieldAccExpr.getScope().toString());
			}
			// TODO check if static from another class
			return new FieldReference(newTestCase, getField(fieldAccExpr), varRef);
		}
		if (expr instanceof ArrayAccessExpr) {
			ArrayAccessExpr arrayAccExpr = (ArrayAccessExpr) expr;

			ArrayReference arrayRef = (ArrayReference) tt.getVarReference(arrayAccExpr.getName().toString());
			int arrayInd = Integer.parseInt(arrayAccExpr.getIndex().toString());

			return new ArrayIndex(newTestCase, arrayRef, arrayInd);
		}
		return null;
	}

	/**
	 * Return classes of vars.
	 * 
	 * @param args
	 * @return
	 * @throws ParseException
	 */
	private Class<?>[] getVarClasses(List<Expression> args) throws ParseException {
		List<Class<?>> tmpRes = new ArrayList<Class<?>>();

		if (args != null) {
			for (Expression expr : args) {
				if (expr instanceof NameExpr) {
					String varName = ((NameExpr) expr).getName();
					tmpRes.add(tt.getVarReference(varName).getVariableClass());
				}
				if (expr instanceof FieldAccessExpr) {
					tmpRes.add(getField(expr).getType());
				}
				if (expr instanceof ArrayAccessExpr) {
					String arrayName = ((ArrayAccessExpr) expr).getName().toString();
					tmpRes.add(tt.getVarReference(arrayName).getComponentClass());
				}
			}
		}
		Class<?>[] res = new Class<?>[tmpRes.size()];
		res = tmpRes.toArray(res);
		return res;
	}

	/**
	 * @throws ParseException
	 * 
	 */
	private Field getField(Expression expr) throws ParseException {
		FieldAccessExpr fieldExpr = (FieldAccessExpr) expr;

		Class<?> clazz = typeToClass(getType(fieldExpr.getScope()));

		try {
			return clazz.getField(fieldExpr.getField());
		} catch (SecurityException e) {
			e.printStackTrace();
		} catch (NoSuchFieldException e) {
			e.printStackTrace();
		}
		return null;
	}

	/**
	 * @param typeArgs
	 * @return
	 * @throws ParseException
	 */
	private Class<?>[] typesToClasses(List<Type> typeArgs) throws ParseException {
		if (typeArgs == null) {
			return null;
		}

		List<Class<?>> tmpRes = new ArrayList<Class<?>>();
		for (Type type : typeArgs) {
			tmpRes.add(typeToClass(type));
		}

		Class<?>[] res = new Class<?>[tmpRes.size()];
		res = tmpRes.toArray(res);
		return res;
	}

	/**
	 * @param typeArgs
	 * @return
	 * @throws ParseException
	 */
	private Class<?> typeToClass(Type parsType) throws ParseException {
		if (parsType instanceof PrimitiveType) {
			PrimitiveType primitiveParamType = (PrimitiveType) parsType;
			return primitiveTypeToClass(primitiveParamType);
		}
		if (parsType instanceof ReferenceType) {
			ReferenceType refType = (ReferenceType) parsType;
			return refTypeToClass(refType);
		}
		if (parsType instanceof ClassOrInterfaceType) {
			return coiTypeToClass(parsType);
		}
		if (parsType instanceof VoidType) {
			throw new ParseException(null, "Can not load class for VoidType.");
		}
		if (parsType instanceof WildcardType) {
			throw new ParseException(null, "Can not load class for WildcardType: "
			        + parsType);
		}
		return null;
	}

	/**
	 * @param primitiveParamType
	 * @return
	 * @throws ParseException
	 */
	private Class<?> primitiveTypeToClass(PrimitiveType primitiveParamType)
	        throws ParseException {
		switch (primitiveParamType.getType()) {
		case Char:
			return Character.TYPE;
		case Byte:
			return Byte.TYPE;
		case Short:
			return Short.TYPE;
		case Int:
			return Integer.TYPE;
		case Long:
			return Long.TYPE;
		case Float:
			return Float.TYPE;
		case Double:
			return Double.TYPE;
		case Boolean:
			return Boolean.TYPE;
		default:
			throw new ParseException(null,
			        "convertParams(Type parsType) can't obtain primitive Type");
		}
	}

	/**
	 * @param refType
	 * @return
	 * @throws ParseException
	 */
<<<<<<< HEAD
	private Class<?> refTypeToClass(ReferenceType refType) throws ParseException {
		String fullClassName = Properties.PROJECT_PREFIX + "." + refType.getType();
		try {
			// TODO - FIXXME
			return LazyTestCluster.classLoader.loadClass(fullClassName);
		} catch (ClassNotFoundException e) {
			e.printStackTrace();
			throw new ParseException(null, "Can not load class for ReferenceType: "
			        + fullClassName);
=======
	private Class<?> refTypeToClass(ReferenceType refType)
			throws ParseException {
		// String fullClassName = Properties.PROJECT_PREFIX + "."
		// + refType.getType();
		try {
			return testCluster.getClass(refType.getType().toString());
			// return TestCluster.classLoader.loadClass(fullClassName);
		} catch (ClassNotFoundException e) {
			try {
				return testCluster.importClass(gui.showChooseFileMenu());
			} catch (ClassNotFoundException e1) {
				throw new ParseException(null,
						"Can not load class for ReferenceType: "
								+ refType.getType());
			}
>>>>>>> de90355c
		}
	}

	/**
	 * @param parsType
	 * @return
	 * @throws ParseException
	 */
	private Class<?> coiTypeToClass(Type parsType) throws ParseException {
		// String fullClassName = Properties.PROJECT_PREFIX + "." + parsType;
		try {
<<<<<<< HEAD
			// TODO - FIXXME
			return LazyTestCluster.classLoader.loadClass(fullClassName);
		} catch (ClassNotFoundException e) {
			e.printStackTrace();
			throw new ParseException(null,
			        "Can not load class for ClassOrInterfaceType: " + fullClassName);
=======
			return testCluster.getClass(parsType.toString());
			// return TestCluster.classLoader.loadClass(fullClassName);
		} catch (ClassNotFoundException e) {
			try {
				return testCluster.importClass(gui.showChooseFileMenu());
			} catch (ClassNotFoundException e1) {
				throw new ParseException(null,
						"Can not load class for ClassOrInterfaceType: "
								+ parsType);
			}
>>>>>>> de90355c
		}
	}

	/**
	 * @param clazz
	 * @param methodName
	 * @param parameterTypes
	 * @return
	 * @throws ParseException
	 */
	private Method getMethod(Class<?> clazz, String methodName, Class<?>[] parameterTypes)
	        throws ParseException {
		try {
			return clazz.getMethod(methodName, parameterTypes);
		} catch (SecurityException e) {
			e.printStackTrace();
			throw new ParseException(null, "SecurityException by getMethod.");
		} catch (NoSuchMethodException e) {
			e.printStackTrace();
			String classNames = "";
			for (Class<?> paramType : parameterTypes) {
				classNames += paramType.getName() + " ";
			}
			throw new ParseException(null, "Can not find the method: " + methodName
			        + " with parameter(s): " + classNames);
		}
	}

	/**
	 * Return parser's type of expr. F.e. int instance.fieldInt it's
	 * type(instance). It is impossible to obtain type of field here. But we can
	 * load class and get field's class from there. See getVarClasses.
	 * 
	 * @param expr
	 * @return
	 * @throws ParseException
	 */
	private Type getType(Expression expr) throws ParseException {
		if (expr instanceof NameExpr) {
			String name = ((NameExpr) expr).getName();
			if (isStatic(name)) {
				return new ClassOrInterfaceType(0, 0, 0, 0, null, name, null);
			} else {
				return tt.getType(name);
			}
		}
		if (expr instanceof FieldAccessExpr) {
			FieldAccessExpr fieldAcExpr = (FieldAccessExpr) expr;

			if (!isStatic(fieldAcExpr.getScope().toString())) {
				return tt.getType(fieldAcExpr.getScope());
			}
		}
		return null;
	}

	/**
	 * Return parsed expression statements of new {@link TestCase} from GUI
	 * Editor
	 * 
	 * @param cu
	 */
	private List<Expression> getExpressionStmt(CompilationUnit cu) {
		List<Expression> res = new ArrayList<Expression>();
		TypeDeclaration typeDeclaration = cu.getTypes().get(0);
		BodyDeclaration member = typeDeclaration.getMembers().get(0);
		// There is only one method in new TestCase - Dummy
		MethodDeclaration method = null;

		if (member instanceof MethodDeclaration) {
			method = (MethodDeclaration) member;
		}

		for (Statement statement : method.getBody().getStmts()) {
			// probably all statements of TestCase are ExpressionStmt
			if (statement instanceof ExpressionStmt) {
				res.add(((ExpressionStmt) statement).getExpression());
			}
		}

		return res;
	}

	/**
	 * @param varName
	 * @return
	 */
	public static boolean isStatic(String varName) {
		return Character.isUpperCase(varName.charAt(0));
	}

}<|MERGE_RESOLUTION|>--- conflicted
+++ resolved
@@ -254,11 +254,7 @@
 			}
 		} else {
 			throw new ParseException(null,
-<<<<<<< HEAD
-			        "There is no right side of declaration ecpression!");
-=======
 					"There is no right side of declaration expression!");
->>>>>>> de90355c
 		}
 
 		return res;
@@ -324,19 +320,8 @@
 		varRefArray.addAll(newStatement.getVariableReferences());
 		VariableReference varRef = newStatement.getReturnValue();
 
-<<<<<<< HEAD
-		VariableReference varRef = null;
-		for (VariableReference tVarRef : varRefArray) {
-			if (varBinding.equals(tVarRef.getName())) {
-				varRef = tVarRef;
-			}
-		}
-		tt.addVar(new Var(varDeclExpr.getVars().get(0).getId().getName(), varBinding,
-		        varDeclExpr.getType(), varRef));
-=======
 		tt.addVar(new Var(varDeclExpr.getVars().get(0).getId().getName(),
 				varDeclExpr.getType(), varRef));
->>>>>>> de90355c
 	}
 
 	/**
@@ -517,17 +502,6 @@
 	 * @return
 	 * @throws ParseException
 	 */
-<<<<<<< HEAD
-	private Class<?> refTypeToClass(ReferenceType refType) throws ParseException {
-		String fullClassName = Properties.PROJECT_PREFIX + "." + refType.getType();
-		try {
-			// TODO - FIXXME
-			return LazyTestCluster.classLoader.loadClass(fullClassName);
-		} catch (ClassNotFoundException e) {
-			e.printStackTrace();
-			throw new ParseException(null, "Can not load class for ReferenceType: "
-			        + fullClassName);
-=======
 	private Class<?> refTypeToClass(ReferenceType refType)
 			throws ParseException {
 		// String fullClassName = Properties.PROJECT_PREFIX + "."
@@ -543,7 +517,6 @@
 						"Can not load class for ReferenceType: "
 								+ refType.getType());
 			}
->>>>>>> de90355c
 		}
 	}
 
@@ -555,14 +528,6 @@
 	private Class<?> coiTypeToClass(Type parsType) throws ParseException {
 		// String fullClassName = Properties.PROJECT_PREFIX + "." + parsType;
 		try {
-<<<<<<< HEAD
-			// TODO - FIXXME
-			return LazyTestCluster.classLoader.loadClass(fullClassName);
-		} catch (ClassNotFoundException e) {
-			e.printStackTrace();
-			throw new ParseException(null,
-			        "Can not load class for ClassOrInterfaceType: " + fullClassName);
-=======
 			return testCluster.getClass(parsType.toString());
 			// return TestCluster.classLoader.loadClass(fullClassName);
 		} catch (ClassNotFoundException e) {
@@ -573,7 +538,6 @@
 						"Can not load class for ClassOrInterfaceType: "
 								+ parsType);
 			}
->>>>>>> de90355c
 		}
 	}
 
