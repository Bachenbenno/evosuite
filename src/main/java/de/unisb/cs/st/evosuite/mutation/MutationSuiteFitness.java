/*
 * Copyright (C) 2010 Saarland University
 * 
 * This file is part of EvoSuite.
 * 
 * EvoSuite is free software: you can redistribute it and/or modify it under the
 * terms of the GNU Lesser Public License as published by the Free Software
 * Foundation, either version 3 of the License, or (at your option) any later
 * version.
 * 
 * EvoSuite is distributed in the hope that it will be useful, but WITHOUT ANY
 * WARRANTY; without even the implied warranty of MERCHANTABILITY or FITNESS FOR
 * A PARTICULAR PURPOSE. See the GNU Lesser Public License for more details.
 * 
 * You should have received a copy of the GNU Lesser Public License along with
 * EvoSuite. If not, see <http://www.gnu.org/licenses/>.
 */

package de.unisb.cs.st.evosuite.mutation;

import java.util.List;

import de.unisb.cs.st.evosuite.assertion.ComparisonTraceObserver;
import de.unisb.cs.st.evosuite.assertion.InspectorTraceObserver;
import de.unisb.cs.st.evosuite.assertion.NullOutputObserver;
import de.unisb.cs.st.evosuite.assertion.PrimitiveFieldTraceObserver;
import de.unisb.cs.st.evosuite.assertion.PrimitiveOutputTraceObserver;
import de.unisb.cs.st.evosuite.ga.Chromosome;
import de.unisb.cs.st.evosuite.ga.stoppingconditions.MaxStatementsStoppingCondition;
import de.unisb.cs.st.evosuite.mutation.HOM.HOMObserver;
import de.unisb.cs.st.evosuite.mutation.HOM.HOMSwitcher;
import de.unisb.cs.st.evosuite.testcase.ExecutionObserver;
import de.unisb.cs.st.evosuite.testcase.ExecutionResult;
import de.unisb.cs.st.evosuite.testcase.TestCase;
import de.unisb.cs.st.evosuite.testcase.TestChromosome;
import de.unisb.cs.st.evosuite.testcase.TestFitnessFunction;
import de.unisb.cs.st.evosuite.testsuite.TestSuiteChromosome;
import de.unisb.cs.st.evosuite.testsuite.TestSuiteFitnessFunction;
import de.unisb.cs.st.javalanche.mutation.results.Mutation;

/**
 * @author Gordon Fraser
 * 
 */
public class MutationSuiteFitness extends TestSuiteFitnessFunction {

	private final List<TestFitnessFunction> goals;

	private final HOMSwitcher hom_switcher = new HOMSwitcher();

	protected List<ExecutionObserver> observers;

	protected PrimitiveOutputTraceObserver primitive_observer = new PrimitiveOutputTraceObserver();
	protected ComparisonTraceObserver comparison_observer = new ComparisonTraceObserver();
	protected InspectorTraceObserver inspector_observer = new InspectorTraceObserver();
	protected PrimitiveFieldTraceObserver field_observer = new PrimitiveFieldTraceObserver();
	protected NullOutputObserver null_observer = new NullOutputObserver();

	public MutationSuiteFitness() {
		MutationGoalFactory factory = new MutationGoalFactory();
		goals = factory.getCoverageGoals();
		executor.addObserver(primitive_observer);
		executor.addObserver(comparison_observer);
		executor.addObserver(inspector_observer);
		executor.addObserver(field_observer);
		executor.addObserver(null_observer);
	}

	public int getNumGoals() {
		return goals.size();
	}

	@Override
	public ExecutionResult runTest(TestCase test) {
		return runTest(test, null);
	}

	/**
	 * Execute a test case
	 * 
	 * @param test
	 *            The test case to execute
	 * @param mutant
	 *            The mutation to active (null = no mutation)
	 * 
	 * @return Result of the execution
	 */
	public ExecutionResult runTest(TestCase test, Mutation mutant) {

		ExecutionResult result = new ExecutionResult(test, mutant);
		try {
			logger.debug("Executing test");
			HOMObserver.resetTouched(); // TODO - is this the right place?
			if (mutant != null) {
				hom_switcher.switchOn(mutant);
				executor.setLogging(false);
			}

			result = executor.execute(test);
			executor.setLogging(true);

			if (mutant != null)
				hom_switcher.switchOff(mutant);
<<<<<<< HEAD
			result.setTrace(ExecutionTracer.getExecutionTracer().getTrace());
			// result.output_trace = executor.getTrace();
=======

			int num = test.size();
			MaxStatementsStoppingCondition.statementsExecuted(num);
			result.touched.addAll(HOMObserver.getTouched());

>>>>>>> 71c9aaa4
			result.comparison_trace = comparison_observer.getTrace();
			result.primitive_trace = primitive_observer.getTrace();
			result.inspector_trace = inspector_observer.getTrace();
			result.field_trace = field_observer.getTrace();
			result.null_trace = null_observer.getTrace();

			// for(TestObserver observer : observers) {
			// observer.testResult(result);
			// }
		} catch (Exception e) {
			System.out.println("TG: Exception caught: " + e);
			e.printStackTrace();
			System.exit(1);
		}

		// System.out.println("TG: Killed "+result.getNumKilled()+" out of "+mutants.size());
		return result;
	}

	/*
	 * (non-Javadoc)
	 * 
	 * @see
	 * de.unisb.cs.st.evosuite.ga.FitnessFunction#getFitness(de.unisb.cs.st.
	 * evosuite.ga.Chromosome)
	 */
	@Override
	public double getFitness(Chromosome individual) {

		double fitness = 0.0;
		// execute test on original
		TestSuiteChromosome suite = (TestSuiteChromosome) individual;
		List<ExecutionResult> results = runTestSuite(suite);

		for (ExecutionResult result : results) {
			TestChromosome chromosome = new TestChromosome();
			chromosome.test = result.test;
			for (TestFitnessFunction goal : goals) {
				// TODO: Only execute test again if mutant is covered
				if (!MutationTimeoutStoppingCondition.isDisabled(((MutationTestFitness) goal).getTargetMutation()))
					fitness += goal.getFitness(chromosome, result);
				else
					logger.debug("Skipping timed out mutation");
			}
		}

		return fitness;
	}
}<|MERGE_RESOLUTION|>--- conflicted
+++ resolved
@@ -101,16 +101,11 @@
 
 			if (mutant != null)
 				hom_switcher.switchOff(mutant);
-<<<<<<< HEAD
-			result.setTrace(ExecutionTracer.getExecutionTracer().getTrace());
-			// result.output_trace = executor.getTrace();
-=======
 
 			int num = test.size();
 			MaxStatementsStoppingCondition.statementsExecuted(num);
 			result.touched.addAll(HOMObserver.getTouched());
 
->>>>>>> 71c9aaa4
 			result.comparison_trace = comparison_observer.getTrace();
 			result.primitive_trace = primitive_observer.getTrace();
 			result.inspector_trace = inspector_observer.getTrace();
