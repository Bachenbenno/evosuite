--- conflicted
+++ resolved
@@ -199,11 +199,7 @@
 	public boolean mutate(TestCase test) {
 		List<PrimitiveStatement<?>> p = new ArrayList<PrimitiveStatement<?>>();
 		for (StatementInterface s : test) {
-<<<<<<< HEAD
-			if (s instanceof PrimitiveStatement) {
-=======
 			if (s instanceof PrimitiveStatement<?>) {
->>>>>>> 289f444f
 				PrimitiveStatement<?> ps = (PrimitiveStatement<?>) s;
 				Class<?> t = ps.getReturnClass();
 				if (t.equals(Integer.class) || t.equals(int.class)) {
@@ -234,24 +230,14 @@
 	}
 
 	@SuppressWarnings("unchecked")
-<<<<<<< HEAD
 	private boolean mutate(BranchCondition condition,
 	        List<PrimitiveStatement<?>> statements) {
-		HashSet<Constraint<?>> constraints = new HashSet<Constraint<?>>();
-		constraints.addAll(condition.reachingConstraints);
-		//constraints.addAll(condition.localConstraints);
-		Constraint<Long> c = (Constraint<Long>) condition.localConstraints.iterator().next();
-		constraints.add(new IntegerConstraint(c.getLeftOperand(),
-		        c.getComparator().not(), c.getRightOperand()));
-=======
-	private boolean mutate(BranchCondition condition, List<PrimitiveStatement<?>> statements) {
 		HashSet<Constraint<?>> constraints = new HashSet<Constraint<?>>();
 		constraints.addAll(condition.reachingConstraints);
 		//constraints.addAll(condition.localConstraints);
 		Constraint<?> c = condition.localConstraints.iterator().next();
 		constraints.add(new IntegerConstraint((Expression<Long>) c.getLeftOperand(),
 		        c.getComparator().not(), (Expression<Long>) c.getRightOperand()));
->>>>>>> 289f444f
 		logger.info("Converting constraints");
 		//SMTSolver solver = new SMTSolver();
 		//solver.setup();
@@ -274,13 +260,9 @@
 					if (val instanceof Long) {
 						Long value = (Long) val;
 						logger.info("New value is " + value);
-<<<<<<< HEAD
 						@SuppressWarnings("rawtypes")
 						PrimitiveStatement p = statements.get(num);
 						p.setValue(value.intValue());
-=======
-						((PrimitiveStatement<Long>) statements.get(num)).setValue(value);
->>>>>>> 289f444f
 					} else {
 						logger.info("New value is not long " + val);
 					}
@@ -305,75 +287,7 @@
 		if (conditions.isEmpty())
 			return false;
 
-<<<<<<< HEAD
 		BranchCondition condition = Randomness.choice(conditions);
 		return mutate(condition, statements);
-=======
-		//for (BranchCondition condition : conditions) {
-		//	logger.info("Branch has bytecode index: "
-		//	        + condition.ins.getInstructionIndex());
-		//}
-		BranchCondition condition = Randomness.choice(conditions);
-		return mutate(condition, statements);
-
-		/*
-
-		jpf.mytest.generator.execution.TestCase jpfTest = new jpf.mytest.generator.execution.TestCase(
-		        new IntegerNextChoiceProvider(), new IntegerNextChoiceProvider(),
-		        className, classPath, null);
-		PathConstraintGathererParent pcg = jpfTest.getPCG();
-		for (gov.nasa.jpf.Error error : jpfTest.getErrors()) {
-			logger.info("Found error: " + error.getDescription());
-			logger.info(error.getDetails());
-		}
-		int num_constraints = pcg.getNumberOfPathConstraints();
-		if (num_constraints <= 0) {
-			logger.info("Empty Constraint<?> set");
-			return false;
-		}
-
-		Random random = new Random();
-		int c = random.nextInt(num_constraints);
-		if (!pcg.isNegatable(c)) {
-			logger.info("Is not negatable");
-			return false;
-		}
-
-		// pcg.getCondition(...).getName()
-
-		Map<String, Object> values = jpfTest.getPCG().getAlternativePath(c);
-		logger.info("Concolic execution done.");
-		if (values != null && !values.isEmpty()) {
-			int num = 0;
-
-			for (Object val : values.values()) {
-				//			Object val = values.values().toArray()[0];
-				if (val != null) {
-					if (val instanceof Long) {
-						Long value = (Long) val;
-						logger.info("New value is " + value);
-						statements.get(num).setValue(value.intValue());
-					} else {
-						logger.info("New value is not long " + val);
-					}
-				} else {
-					logger.info("New value is null");
-
-				}
-				num++;
-			}
-			return true;
-			//logger.info("Created value: " + values.values().toArray()[0]);
-		} else {
-			if (values == null) {
-				logger.info("Return value is null");
-			} else {
-				logger.info("Return value is empty");
-				return false;
-			}
-		}
-		return false;
-		*/
->>>>>>> 289f444f
 	}
 }