--- conflicted
+++ resolved
@@ -21,6 +21,7 @@
 import gov.nasa.jpf.search.Search;
 
 import java.util.HashMap;
+import java.util.Map;
 
 import org.apache.log4j.Logger;
 
@@ -51,20 +52,13 @@
 	}
 
 	private HashTableSet<Constraint<?>> pathConstraints;
-<<<<<<< HEAD
 	private final Map<Integer, HashTableSet<Constraint<?>>> storedStateMap;
-=======
-	private final HashMap<Integer, HashTableSet<Constraint<?>>> storedStateMap;
->>>>>>> e715c5ae
 
 	public static void init() {
 		ins = new PathConstraint();
 	}
 
-<<<<<<< HEAD
-=======
 	@SuppressWarnings("unchecked")
->>>>>>> e715c5ae
 	public HashTableSet<Constraint<?>> getCurrentConstraints() {
 		return (HashTableSet<Constraint<?>>) pathConstraints.clone();
 	}
