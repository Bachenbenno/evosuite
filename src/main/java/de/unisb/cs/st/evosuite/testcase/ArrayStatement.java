/**
 * Copyright (C) 2011,2012 Gordon Fraser, Andrea Arcuri and EvoSuite
 * contributors
 *
 * This file is part of EvoSuite.
 *
 * EvoSuite is free software: you can redistribute it and/or modify it under the
 * terms of the GNU Public License as published by the Free Software Foundation,
 * either version 3 of the License, or (at your option) any later version.
 *
 * EvoSuite is distributed in the hope that it will be useful, but WITHOUT ANY
 * WARRANTY; without even the implied warranty of MERCHANTABILITY or FITNESS FOR
 * A PARTICULAR PURPOSE. See the GNU Public License for more details.
 *
 * You should have received a copy of the GNU Public License along with
 * EvoSuite. If not, see <http://www.gnu.org/licenses/>.
 */
package de.unisb.cs.st.evosuite.testcase;

import java.io.PrintStream;
import java.lang.reflect.AccessibleObject;
import java.lang.reflect.Array;
import java.lang.reflect.InvocationTargetException;
import java.util.ArrayList;
import java.util.Arrays;
import java.util.HashSet;
import java.util.List;
import java.util.Map;
import java.util.Set;

import org.objectweb.asm.Type;
import org.objectweb.asm.commons.GeneratorAdapter;

import de.unisb.cs.st.evosuite.Properties;
import de.unisb.cs.st.evosuite.utils.LoggingUtils;
import de.unisb.cs.st.evosuite.utils.Randomness;

/**
 * An array statement creates a new array
 * 
 * @author Gordon Fraser
 * 
 */
public class ArrayStatement extends AbstractStatement {
	
	public static int determineDimensions(java.lang.reflect.Type type) {
		String name = type.toString().replace("class", "").trim();
	    int count = 0;
	    for (int i=0; i < name.length(); i++) {
	        if (name.charAt(i) == '[') {
	             count++;
	        }
	    }
	    return count;
	}
	
	private static int[] createRandom(int dimensions) {
		int[] result = new int[dimensions];
		for (int idx = 0; idx < dimensions; idx++) {
			result[idx] = Randomness.nextInt(Properties.MAX_ARRAY) + 1;
		}
		return result;
	}

	private static final long serialVersionUID = -2858236370873914156L;

	private int[] lengths;

	public ArrayStatement(TestCase tc, ArrayReference arrayReference) {
		this(tc, arrayReference, createRandom(determineDimensions(arrayReference.getType())));
	}
	
	public ArrayStatement(TestCase tc, java.lang.reflect.Type type) {
		this(tc, type, createRandom(determineDimensions(type)));
	}

	public ArrayStatement(TestCase tc, java.lang.reflect.Type type, int length) {
		this(tc, type, new int[] {length});
	}

	public ArrayStatement(TestCase tc, java.lang.reflect.Type type, int[] length) {
		this(tc, new ArrayReference(tc, new GenericClass(type), length), length);
	}
	
	public ArrayStatement(TestCase tc, ArrayReference arrayReference, int[] length) {
		super(tc, arrayReference);
		this.lengths = length;
	}
	
	public int size() {
		assert lengths.length == 1;
		return lengths[0];
	}

	public void setSize(int size) {
		assert lengths.length == 1;
		this.lengths[0] = size;
	}

	@Override
	public StatementInterface copy(TestCase newTestCase, int offset) {
		ArrayStatement copy = new ArrayStatement(newTestCase, retval.getType(), lengths);
		// copy.assertions = copyAssertions(newTestCase, offset);
		return copy;
	}

	@Override
	public boolean equals(Object s) {
		if (this == s)
			return true;
		if (s == null)
			return false;
		if (getClass() != s.getClass())
			return false;

		ArrayStatement as = (ArrayStatement) s;
		if (!Arrays.equals(lengths, as.lengths))
			return false;
		if (retval.equals(as.retval)) {
			return true;
		} else {
			return false;
		}

		// if (!Arrays.equals(variables, other.variables))
		// return false;

	}

	@Override
	public Throwable execute(Scope scope, PrintStream out)
	        throws InvocationTargetException, IllegalArgumentException,
	        IllegalAccessException, InstantiationException {
		// Add array variable to pool
		try {
			retval.setObject(scope,
			                 Array.newInstance((Class<?>) retval.getComponentType(),
			                                   lengths));
		} catch (CodeUnderTestException e) {
			exceptionThrown = e.getCause();
		}
		return exceptionThrown;

	}

	@Override
	public Set<VariableReference> getVariableReferences() {
		Set<VariableReference> references = new HashSet<VariableReference>();
		references.add(retval);
		return references;
	}

	/* (non-Javadoc)
	 * @see de.unisb.cs.st.evosuite.testcase.StatementInterface#replace(de.unisb.cs.st.evosuite.testcase.VariableReference, de.unisb.cs.st.evosuite.testcase.VariableReference)
	 */
	@Override
	public void replace(VariableReference var1, VariableReference var2) {
	}

	@Override
	public int hashCode() {
		final int prime = 31;
		int result = retval.hashCode();
		result = prime * result + Arrays.hashCode(lengths);	
		return result;
	}

	/*
	 * (non-Javadoc)
	 * 
	 * @see
	 * de.unisb.cs.st.evosuite.testcase.Statement#getBytecode(org.objectweb.
	 * asm.commons.GeneratorAdapter)
	 */
	@Override
	public void getBytecode(GeneratorAdapter mg, Map<Integer, Integer> locals,
	        Throwable exception) {
		if (lengths.length > 1) {
			throw new RuntimeException("Not yet implemented for multidimensional arrays!");
		}
		mg.push(lengths[0]);
		mg.newArray(Type.getType((Class<?>) retval.getComponentType()));
		retval.storeBytecode(mg, locals);
	}

	/*
	 * (non-Javadoc)
	 * 
	 * @see
	 * de.unisb.cs.st.evosuite.testcase.Statement#getUniqueVariableReferences()
	 */
	@Override
	public List<VariableReference> getUniqueVariableReferences() {
		return new ArrayList<VariableReference>(getVariableReferences());
	}

	/* (non-Javadoc)
	 * @see de.unisb.cs.st.evosuite.testcase.StatementInterface#isValid()
	 */
	@Override
	public boolean isValid() {
		return super.isValid();
	}

	@Override
	public boolean same(StatementInterface s) {
		if (this == s)
			return true;
		if (s == null)
			return false;
		if (getClass() != s.getClass())
			return false;

		ArrayStatement as = (ArrayStatement) s;
		if (!Arrays.equals(lengths, as.lengths))
			return false;
		if (retval.same(as.retval)) {
			return true;
		} else {
			return false;
		}
	}

	/* (non-Javadoc)
	 * @see de.unisb.cs.st.evosuite.testcase.AbstractStatement#mutate(de.unisb.cs.st.evosuite.testcase.TestCase, de.unisb.cs.st.evosuite.testcase.AbstractTestFactory)
	 */
	@Override
	public boolean mutate(TestCase test, AbstractTestFactory factory) {
		int maxAssignment = 0;
		for (StatementInterface statement : test) {
			for (VariableReference var : statement.getVariableReferences()) {
				if (var.getAdditionalVariableReference() == this.retval) {
					VariableReference currentVar = var;
					while (currentVar instanceof FieldReference) {
						currentVar = ((FieldReference) currentVar).getSource();
					}
					if (!(currentVar instanceof ArrayIndex)) {
						LoggingUtils.getEvoLogger().error("Found assignment to array without ArrayIndex:");
						LoggingUtils.getEvoLogger().error(test.toCode());
						LoggingUtils.getEvoLogger().error(statement.getPosition() + ", "
						                                          + statement.getCode());
					}
					ArrayIndex index = (ArrayIndex) currentVar;
					maxAssignment = Math.max(maxAssignment, index.getArrayIndex());
				}
			}
		}

<<<<<<< HEAD
		int newLength = length;
		while (newLength == length) {
			if (Randomness.nextDouble() <= Properties.RANDOM_PERTURBATION) {
				newLength = Randomness.nextInt(maxAssignment,
				                               Math.max(maxAssignment + 1,
				                                        Properties.MAX_ARRAY)) + 1;
			} else {
				int max = Math.min(Math.abs(length - maxAssignment - 1),
				                   Properties.MAX_DELTA);
=======
		int dim = Randomness.nextInt(lengths.length - 1);
		int newLength = lengths[dim];
		while (newLength == lengths[dim]) {
			if (Randomness.nextDouble() <= Properties.RANDOM_PERTURBATION)
				newLength = Randomness.nextInt(maxAssignment, Properties.MAX_ARRAY) + 1;
			else {
				int max = Math.min(Math.abs(lengths[dim] - maxAssignment), Properties.MAX_DELTA);
>>>>>>> 1db927c6
				if (max > 0)
					newLength = lengths[dim] + Randomness.nextInt(2 * max) - max;
				else
					newLength = lengths[dim] + Randomness.nextInt(Properties.MAX_DELTA);
			}
		}

<<<<<<< HEAD
		// TODO: Need to make sure this doesn't happen by construction
		if (newLength <= 0)
			newLength = 1;

		logger.debug("Changing array length from " + length + " to " + newLength);
		setSize(newLength);
=======
		logger.debug("Changing array length from " + lengths[dim] + " to " + newLength);
		lengths[dim] = newLength;
>>>>>>> 1db927c6
		return true;
	}

	@Override
	public AccessibleObject getAccessibleObject() {
		return null;
	}

	@Override
	public boolean isAssignmentStatement() {
		return false;
	}

	public void setLengths(int[] lengths) {
		this.lengths = lengths;
	}
	
	public int[] getLengths() {
		return lengths;
	}
}<|MERGE_RESOLUTION|>--- conflicted
+++ resolved
@@ -15,6 +15,7 @@
  * You should have received a copy of the GNU Public License along with
  * EvoSuite. If not, see <http://www.gnu.org/licenses/>.
  */
+
 package de.unisb.cs.st.evosuite.testcase;
 
 import java.io.PrintStream;
@@ -246,25 +247,15 @@
 			}
 		}
 
-<<<<<<< HEAD
-		int newLength = length;
-		while (newLength == length) {
-			if (Randomness.nextDouble() <= Properties.RANDOM_PERTURBATION) {
-				newLength = Randomness.nextInt(maxAssignment,
-				                               Math.max(maxAssignment + 1,
-				                                        Properties.MAX_ARRAY)) + 1;
-			} else {
-				int max = Math.min(Math.abs(length - maxAssignment - 1),
-				                   Properties.MAX_DELTA);
-=======
 		int dim = Randomness.nextInt(lengths.length - 1);
 		int newLength = lengths[dim];
 		while (newLength == lengths[dim]) {
-			if (Randomness.nextDouble() <= Properties.RANDOM_PERTURBATION)
-				newLength = Randomness.nextInt(maxAssignment, Properties.MAX_ARRAY) + 1;
-			else {
-				int max = Math.min(Math.abs(lengths[dim] - maxAssignment), Properties.MAX_DELTA);
->>>>>>> 1db927c6
+			if (Randomness.nextDouble() <= Properties.RANDOM_PERTURBATION) {
+				newLength = Randomness.nextInt(maxAssignment, 
+											   Math.max(maxAssignment + 1,
+													   	Properties.MAX_ARRAY)) + 1;
+			} else {
+				int max = Math.min(Math.abs(lengths[dim] - maxAssignment - 1), Properties.MAX_DELTA);
 				if (max > 0)
 					newLength = lengths[dim] + Randomness.nextInt(2 * max) - max;
 				else
@@ -272,17 +263,12 @@
 			}
 		}
 
-<<<<<<< HEAD
 		// TODO: Need to make sure this doesn't happen by construction
 		if (newLength <= 0)
 			newLength = 1;
-
-		logger.debug("Changing array length from " + length + " to " + newLength);
-		setSize(newLength);
-=======
+		
 		logger.debug("Changing array length from " + lengths[dim] + " to " + newLength);
 		lengths[dim] = newLength;
->>>>>>> 1db927c6
 		return true;
 	}
 
