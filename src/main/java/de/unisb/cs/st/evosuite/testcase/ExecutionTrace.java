/*
 * Copyright (C) 2010 Saarland University
 * 
 * This file is part of EvoSuite.
 * 
 * EvoSuite is free software: you can redistribute it and/or modify it under the
 * terms of the GNU Lesser Public License as published by the Free Software
 * Foundation, either version 3 of the License, or (at your option) any later
 * version.
 * 
 * EvoSuite is distributed in the hope that it will be useful, but WITHOUT ANY
 * WARRANTY; without even the implied warranty of MERCHANTABILITY or FITNESS FOR
 * A PARTICULAR PURPOSE. See the GNU Lesser Public License for more details.
 * 
 * You should have received a copy of the GNU Lesser Public License along with
 * EvoSuite. If not, see <http://www.gnu.org/licenses/>.
 */

package de.unisb.cs.st.evosuite.testcase;

import java.util.ArrayList;
import java.util.Collections;
import java.util.Deque;
import java.util.HashMap;
import java.util.LinkedList;
import java.util.List;
import java.util.Map;
import java.util.Map.Entry;

import org.apache.log4j.Logger;

import de.unisb.cs.st.evosuite.Properties;
import de.unisb.cs.st.evosuite.coverage.branch.BranchPool;
import de.unisb.cs.st.evosuite.coverage.concurrency.ConcurrencyTracer;
import de.unisb.cs.st.evosuite.coverage.dataflow.DefUse;
import de.unisb.cs.st.evosuite.coverage.dataflow.DefUsePool;
import de.unisb.cs.st.evosuite.coverage.dataflow.Definition;
import de.unisb.cs.st.evosuite.coverage.dataflow.Use;
import de.unisb.cs.st.javalanche.mutation.results.Mutation;

/**
 * Keep a trace of the program execution
 * 
 * @author Gordon Fraser
 * 
 */
public class ExecutionTrace {

	private static Logger logger = Logger.getLogger(ExecutionTrace.class);

	public static boolean trace_calls = false;

	public static void disableTraceCalls() {
		trace_calls = false;
	}

	public static void enableTraceCalls() {
		trace_calls = true;
	}
	
 	//used schedule
	//#TODO steenbuck this should be somewhere else. This is not nice. We should be able to infer from THIS if concurrencyTracer is filled
	public ConcurrencyTracer concurrencyTracer;

	public class MethodCall {
		public String class_name;
		public String method_name;
		public List<Integer> line_trace;
		public List<Integer> branch_trace;
		public List<Double> true_distance_trace;
		public List<Double> false_distance_trace;
		public List<Integer> defuse_counter_trace;
		public int methodId;
		public int callingObjectID;

		public MethodCall(String className, String methodName, int methodId,
		        int callingObjectID) {
			class_name = className;
			method_name = methodName;
			line_trace = new ArrayList<Integer>();
			branch_trace = new ArrayList<Integer>();
			true_distance_trace = new ArrayList<Double>();
			false_distance_trace = new ArrayList<Double>();
			defuse_counter_trace = new ArrayList<Integer>();
			this.methodId = methodId;
			this.callingObjectID = callingObjectID;
		}

		@Override
		public String toString() {
			StringBuffer ret = new StringBuffer();
			ret.append(class_name);
			ret.append(":");
			ret.append(method_name);
			ret.append("\n");
			// ret.append("Lines: ");
			// for(Integer line : line_trace) {
			// ret.append(" "+line);
			// }
			// ret.append("\n");
			ret.append("Branches: ");
			for (Integer branch : branch_trace) {
				ret.append(" " + branch);
			}
			ret.append("\n");
			ret.append("True Distances: ");
			for (Double distance : true_distance_trace) {
				ret.append(" " + distance);
			}
			ret.append("False Distances: ");
			for (Double distance : false_distance_trace) {
				ret.append(" " + distance);
			}
			ret.append("\n");
			return ret.toString();
		}

		@Override
		public MethodCall clone() {
			MethodCall copy = new MethodCall(class_name, method_name, methodId,
			        callingObjectID);
			copy.line_trace = new ArrayList<Integer>(line_trace);
			copy.branch_trace = new ArrayList<Integer>(branch_trace);
			copy.true_distance_trace = new ArrayList<Double>(true_distance_trace);
			copy.false_distance_trace = new ArrayList<Double>(false_distance_trace);
			copy.defuse_counter_trace = new ArrayList<Integer>(defuse_counter_trace);
			return copy;
		}
	}

	// finished_calls;
	public List<MethodCall> finished_calls = new ArrayList<MethodCall>();

	// active calls
	Deque<MethodCall> stack = new LinkedList<MethodCall>();

	// Coverage information
	public Map<String, Map<String, Map<Integer, Integer>>> coverage = new HashMap<String, Map<String, Map<Integer, Integer>>>();

	// Data information
	public Map<String, Map<String, Map<Integer, Integer>>> return_data = new HashMap<String, Map<String, Map<Integer, Integer>>>();

	// Refactoring

	// for each Variable-Name these maps hold the data for which objectID 
	// at which time (duCounter) which Definition or Use was passed
	public Map<String, HashMap<Integer, HashMap<Integer, Integer>>> passedDefinitions = new HashMap<String, HashMap<Integer, HashMap<Integer, Integer>>>();
	public Map<String, HashMap<Integer, HashMap<Integer, Integer>>> passedUses = new HashMap<String, HashMap<Integer, HashMap<Integer, Integer>>>();

	public Map<String, Integer> covered_methods = new HashMap<String, Integer>();
	public Map<String, Integer> covered_predicates = new HashMap<String, Integer>();
	public Map<String, Double> true_distances = new HashMap<String, Double>();
	public Map<String, Double> false_distances = new HashMap<String, Double>();

	// number of seen Definitions and uses for indexing purposes
	private int duCounter = 0;

	// for defuse-coverage it is important to keep track of all the objects that called the ExecutionTracer
	private int objectCounter = 0;
	public Map<Integer, Object> knownCallerObjects = Collections.synchronizedMap(new HashMap<Integer, Object>());

	// to differentiate between different MethodCalls
	private int methodId = 0;

	public ExecutionTrace() {
		stack.add(new MethodCall("", "", 0, 0)); // Main method
	}

	/**
	 * Add a new method call to stack
	 * 
	 * @param classname
	 * @param methodname
	 */
	public void enteredMethod(String classname, String methodname, Object caller) {
		String id = classname + "." + methodname;
		if (!covered_methods.containsKey(id))
			covered_methods.put(id, 1);
		else
			covered_methods.put(id, covered_methods.get(id) + 1);

		if (trace_calls) {
			int callingObjectID = registerObject(caller);
			methodId++;
			MethodCall call = new MethodCall(classname, methodname, methodId,
			        callingObjectID);
			if (Properties.CRITERION.equals("defuse")) {
				call.branch_trace.add(-1);
				call.true_distance_trace.add(1.0);
				call.false_distance_trace.add(0.0);
				call.defuse_counter_trace.add(duCounter);
				// TODO line_trace ?
			}
			stack.push(call);
		}
	}

	/**
	 * Pop last method call from stack
	 * 
	 * @param classname
	 * @param methodname
	 */
	public void exitMethod(String classname, String methodname) {
		if (trace_calls) {

			if (!stack.isEmpty() && !(stack.peek().method_name.equals(methodname))) {
				logger.debug("Expecting " + stack.peek().method_name + ", got "
				        + methodname);
				if (stack.peek().method_name.equals("")
				        && !stack.peek().branch_trace.isEmpty()) {
					logger.info("Found main method");
					finished_calls.add(stack.pop());
				} else {
					// Usually, this happens if we use mutation testing and the
					// mutation
					// causes an unexpected exception or timeout
					stack.pop();
				}
			} else {
				finished_calls.add(stack.pop());
			}
		}
	}

	/**
	 * Add line to currently active method call
	 * 
	 * @param line
	 */
	public void linePassed(String className, String methodName, int line) {
		if (trace_calls) {
			if (stack.isEmpty()) {
				logger.warn("Method stack is empty: " + className + "." + methodName);
			} else {
				stack.peek().line_trace.add(line);
			}
		}
		if (!coverage.containsKey(className))
			coverage.put(className, new HashMap<String, Map<Integer, Integer>>());

		if (!coverage.get(className).containsKey(methodName))
			coverage.get(className).put(methodName, new HashMap<Integer, Integer>());

		if (!coverage.get(className).get(methodName).containsKey(line))
			coverage.get(className).get(methodName).put(line, 1);
		else
			coverage.get(className).get(methodName).put(line,
			                                            coverage.get(className).get(methodName).get(line) + 1);
	}

	public void returnValue(String className, String methodName, int value) {
		if (!return_data.containsKey(className))
			return_data.put(className, new HashMap<String, Map<Integer, Integer>>());

		if (!return_data.get(className).containsKey(methodName))
			return_data.get(className).put(methodName, new HashMap<Integer, Integer>());

		if (!return_data.get(className).get(methodName).containsKey(value)) {
			// logger.info("Got return value "+value);
			return_data.get(className).get(methodName).put(value, 1);
		} else {
			// logger.info("Got return value again "+value);
			return_data.get(className).get(methodName).put(value,
			                                               return_data.get(className).get(methodName).get(value) + 1);
		}
	}

	/**
	 * Add branch to currently active method call
	 * 
	 * @param branch
	 * @param true_distance
	 * @param false_distance
	 */
	public void branchPassed(int branch, int bytecode_id, double true_distance,
	        double false_distance) {

		updateTopStackMethodCall(branch, bytecode_id, true_distance, false_distance);

		String id = "" + branch;
		if (!covered_predicates.containsKey(id))
			covered_predicates.put(id, 1);
		else
			covered_predicates.put(id, covered_predicates.get(id) + 1);

		if (!true_distances.containsKey(id))
			true_distances.put(id, true_distance);
		else
			true_distances.put(id, Math.min(true_distances.get(id), true_distance));

		if (!false_distances.containsKey(id))
			false_distances.put(id, false_distance);
		else
			false_distances.put(id, Math.min(false_distances.get(id), false_distance));
	}

	/**
	 * Adds trace information to the active MethodCall in this.stack
	 */
	private void updateTopStackMethodCall(int branch, int bytecode_id,
	        double true_distance, double false_distance) {

		if (trace_calls) {
			stack.peek().branch_trace.add(bytecode_id);
			stack.peek().true_distance_trace.add(true_distance);
			stack.peek().false_distance_trace.add(false_distance);
<<<<<<< HEAD
			if (Properties.CRITERION.equals("defuse")) {
=======
			// TODO line_trace ?
			if(Properties.CRITERION.equals("defuse")) {
>>>>>>> 8eafa8b6
				stack.peek().defuse_counter_trace.add(duCounter);
			}
		}
	}

	/**
	 * Adds Definition-Use-Coverage trace information for the given definition.
	 * 
	 * Registers the given caller-Object Traces the occurrence of the given
	 * definition in the passedDefs-field Sets the given definition as the
	 * currently active one for the definitionVariable in the
	 * activeDefinitions-field Adds fake trace information to the currently
	 * active MethodCall in this.stack
	 */
	public void definitionPassed(String className, String varName, String methodName,
	        Object caller, int branchID, int defID) {

		if (!trace_calls) // TODO ???
			return;

		Definition def = DefUsePool.getDefinitionByDefId(defID);
		if (def == null)
			throw new IllegalStateException(
			        "expect DefUsePool to known defIDs that are passed by instrumented code");

		int objectID = registerObject(caller);

		// if this is a static variable, treat objectID as zero for consistency in the representation of static data
		if (objectID != 0 && def.isStaticDU())
			objectID = 0;
		if (passedDefinitions.get(varName) == null)
			passedDefinitions.put(varName,
			                      new HashMap<Integer, HashMap<Integer, Integer>>());
		HashMap<Integer, Integer> defs = passedDefinitions.get(varName).get(objectID);
		if (defs == null)
			defs = new HashMap<Integer, Integer>();
		defs.put(duCounter, defID);
		passedDefinitions.get(varName).put(objectID, defs);

		//		logger.trace(duCounter+": set active definition for var "+def.getDUVariableName()+" on object "+objectID+" to Def "+defID);
		duCounter++;
	}

	/**
	 * Adds Definition-Use-Coverage trace information for the given use.
	 * 
	 * Registers the given caller-Object Traces the occurrence of the given use
	 * in the passedUses-field
	 */
	public void usePassed(String className, String varName, String methodName,
	        Object caller, int branchID, int useID) {

		if (!trace_calls) // TODO ???
			return;

		int objectID = registerObject(caller);

		// if this is a static variable, treat objectID as zero for consistency in the representation of static data
		if (objectID != 0) {
			Use use = DefUsePool.getUseByUseId(useID);
			if (use == null)
				throw new IllegalStateException(
				        "expect DefUsePool to known defIDs that are passed by instrumented code");
			if (use.isStaticDU())
				objectID = 0;
		}
		if (passedUses.get(varName) == null)
			passedUses.put(varName, new HashMap<Integer, HashMap<Integer, Integer>>());

		HashMap<Integer, Integer> uses = passedUses.get(varName).get(objectID);
		if (uses == null)
			uses = new HashMap<Integer, Integer>();

		uses.put(duCounter, useID);
		passedUses.get(varName).put(objectID, uses);
		duCounter++;
	}

	/**
	 * Returns the objecectId for the given object.
	 * 
	 * The ExecutionTracer keeps track of all objects it gets called from in
	 * order to distinguish them later in the fitness calculation for the
	 * defuse-Coverage-Criterion.
	 */
	private int registerObject(Object caller) {
		if (caller == null)
			return 0;
		for (Integer objectId : knownCallerObjects.keySet()) {
			if (knownCallerObjects.get(objectId) == caller)
				return objectId;
		}
		// object unknown so far
		objectCounter++;
		knownCallerObjects.put(objectCounter, caller);
		return objectCounter;
	}

	/**
	 * Returns a copy of this trace where all MethodCall-information traced from
	 * objects other then the one identified by the given objectID is removed
	 * from the finished_calls-field
	 * 
	 * WARNING: this will not affect this.true_distances and other fields of
	 * ExecutionTrace this only affects the finished_calls field (which should
	 * suffice for BranchCoverageFitness-calculation)
	 */
	public ExecutionTrace getTraceForObject(int objectId) {
		ExecutionTrace r = clone();
		ArrayList<Integer> removableCalls = new ArrayList<Integer>();
		for (int i = 0; i < r.finished_calls.size(); i++) {
			MethodCall call = r.finished_calls.get(i);
			if (call.callingObjectID != objectId && call.callingObjectID != 0)
				removableCalls.add(i);
		}
		removeFinishCalls(r, removableCalls);
		return r;
	}

	/**
<<<<<<< HEAD
	 * Returns a copy of this trace where all MethodCall-information associated
	 * with duCounters outside the range of the given duCounterStart and end is
	 * removed from the finished_calls-traces
=======
	 * Returns a copy of this trace where all MethodCall-information 
	 * associated with duCounters outside the range of the given duCounter-Start and -End 
	 * is removed from the finished_calls-traces
>>>>>>> 8eafa8b6
	 * 
	 * finished_calls without any point in the trace at which the given
	 * duCounter range is hit are removed completely
	 * 
<<<<<<< HEAD
	 * Also traces for methods other then the one that holds the given targetUse
	 * are removed as well as trace information for the branch of the given
	 * targetUse The latter is because this method only gets called when the
	 * given Use was not active in the given duCounter-range, and since
	 * useFitness calculation is on branch level and the branch of the use can
	 * be passed before the use is passed this can lead to a flawed useFitness.
	 * 
	 * 
	 * WARNING: this will not affect this.true_distances and other fields of
	 * ExecutionTrace this only affects the finished_calls field (which should
	 * suffice for BranchCoverageFitness-calculation)
	 */
	public ExecutionTrace getTraceInDUCounterRange(Use targetUse, int duCounterStart,
	        int duCounterEnd) {
		if (duCounterStart > duCounterEnd)
			throw new IllegalArgumentException("start has to be lesser or equal end");

=======
	 * Also traces for methods other then the one that holds the given targetDU are removed
	 * as well as trace information that would pass the branch of the given targetDU
	 * If wantToCoverTargetDU is false instead those targetDUBranch information is
	 * removed that would pass the alternative branch of targetDU
	 * 
	 * The latter is because this method only gets called when the given targetDU was not active
	 * in the given duCounter-range if and only if wantToCoverTargetDU is set, 
	 * and since useFitness calculation is on branch level and the branch of the 
	 * targetDU can be passed before the targetDU is passed this can lead
	 * to a flawed branchFitness.
	 *  
	 * 
	 * WARNING: this will not affect this.true_distances and other fields of ExecutionTrace
	 * 			this only affects the finished_calls field 
	 * 			(which should suffice for BranchCoverageFitness-calculation)
	*/	
	public ExecutionTrace getTraceInDUCounterRange(DefUse targetDU, 
			boolean wantToCoverTargetDU, int duCounterStart, int duCounterEnd) {
		
		if(duCounterStart>duCounterEnd)
			throw new IllegalArgumentException("start has to be lesser or equal end");
		/*
>>>>>>> 8eafa8b6
		// DONE: bug
		// this still has a major flaw: s. MeanTestClass.mean():
		// right now its like we map branches to activeDefenitions
		// but especially in the root branch of a method
		// activeDefenitions change during execution time
		// FIX: in order to avoid these false positives remove all information 
		//		for a certain branch if some information for that branch is supposed to be removed
		//  subTodo	since branchPassed() only gets called when a branch is passed initially
		// 			fake calls to branchPassed() have to be made whenever a DU is passed 
		// 			s. definitionPassed(), usePassed() and addFakeActiveMethodCallInformation()

		// DONE: new bug
		// 	turns out thats an over-approximation that makes it 
		// 	impossible to cover some potentially coverable goals
<<<<<<< HEAD
		// FIX	you only have to cut out the other branch-trace-information, if
		// 		the use comes after the overwriting definition

=======
		
>>>>>>> 8eafa8b6
		// completely new:
		// if your definition gets overwritten in a trace
		// the resulting fitness should be the fitness of not taking the branch with the overwriting definition
		// DONE: in order to do that don't remove older trace information for an overwritten branch
		// 		 but rather set the true and false distance of that previous branch information to the distance of not taking the overwriting branch
		// done differently: s. DefUseCoverageTestFitness.getFitness()
<<<<<<< HEAD

=======
		 */
		
>>>>>>> 8eafa8b6
		ExecutionTrace r = clone();
		Branch targetDUBranch = BranchPool.getBranch(targetDU.getBranchId());
		ArrayList<Integer> removableCalls = new ArrayList<Integer>();
		for (int callPos = 0; callPos < r.finished_calls.size(); callPos++) {
			MethodCall call = r.finished_calls.get(callPos);
<<<<<<< HEAD
			// check if call is for the method of targetUse
			if (!call.method_name.equals(targetUse.toString())) {
=======
			// check if call is for the method of targetDU
			if(!call.method_name.equals(targetDU.getMethodName())){
>>>>>>> 8eafa8b6
				removableCalls.add(callPos);
				continue;
			}
			ArrayList<Integer> removableIndices = new ArrayList<Integer>();
<<<<<<< HEAD
			for (int i = 0; i < call.defuse_counter_trace.size(); i++) {
				int currentDUCounter = call.defuse_counter_trace.get(0);
				int currentBranchBytecode = call.branch_trace.get(i);

				if (currentDUCounter < duCounterStart || currentDUCounter > duCounterEnd
				        || currentBranchBytecode == targetUseBranchBytecode)
=======
			for(int i = 0;i<call.defuse_counter_trace.size();i++) {
				int currentDUCounter = call.defuse_counter_trace.get(i);
				int currentBranchBytecode = call.branch_trace.get(i);
				
				if(currentDUCounter<duCounterStart || currentDUCounter > duCounterEnd)
>>>>>>> 8eafa8b6
					removableIndices.add(i);
				else if(currentBranchBytecode == targetDUBranch.getBytecodeId()) {
					// only remove this point in the trace if it would cover targetDU
					boolean targetExpressionValue = targetDU.getCFGVertex().branchExpressionValue;
					if(wantToCoverTargetDU)
						targetExpressionValue = !targetExpressionValue;
					if(targetExpressionValue) {
						// TODO as mentioned in CFGVertex.branchExpressionValue-comment: flip it!
						if(call.true_distance_trace.get(i) == 0.0)
							removableIndices.add(i);
					} else {
						if(call.false_distance_trace.get(i) == 0.0)
							removableIndices.add(i);
					}
							
					
				}
			}
			removeFromFinishCall(call, removableIndices);
			if (call.defuse_counter_trace.size() == 0)
				removableCalls.add(callPos);
		}
		removeFinishCalls(r, removableCalls);
		return r;
	}

	/**
	 * Removes from the given ExecutionTrace all finished_calls with an index in
	 * removableCalls
	 */
	private static void removeFinishCalls(ExecutionTrace trace,
	        ArrayList<Integer> removableCalls) {
		Collections.sort(removableCalls);
		for (int i = removableCalls.size() - 1; i >= 0; i--) {
			int toRemove = removableCalls.get(i);
			MethodCall removed = trace.finished_calls.remove(toRemove);
			if (removed == null)
				throw new IllegalStateException(
				        "trace.finished_calls not allowed to contain null");
		}
	}

	/**
	 * Removes from the given MethodCall all trace information with an index in
	 * removableIndices
	 */
	private static void removeFromFinishCall(MethodCall call,
<<<<<<< HEAD
	        ArrayList<Integer> removableIndices) {

=======
			ArrayList<Integer> removableIndices) {
		// TODO: line_trace?	
		//check if call is sane
		if(!(call.true_distance_trace.size() == call.false_distance_trace.size()
				&& call.false_distance_trace.size() == call.defuse_counter_trace.size()
				&& call.defuse_counter_trace.size() == call.branch_trace.size()))
			throw new IllegalStateException("insane MethodCall: traces should all be of equal size");
>>>>>>> 8eafa8b6
		Collections.sort(removableIndices);
		for (int i = removableIndices.size() - 1; i >= 0; i--) {
			int removableIndex = removableIndices.get(i);
			Integer removedBranch = call.branch_trace.remove(removableIndex);
			Double removedTrue = call.true_distance_trace.remove(removableIndex);
			Double removedFalse = call.false_distance_trace.remove(removableIndex);
			Integer removedCounter = call.defuse_counter_trace.remove(removableIndex);
			if (removedCounter == null || removedBranch == null || removedTrue == null
			        || removedFalse == null)
				throw new IllegalStateException(
				        "trace.finished_calls-traces not allowed to contain null");
		}
	}

	/**
	 * Reset to 0
	 */
	public void clear() {
		finished_calls = new ArrayList<MethodCall>();
		stack = new LinkedList<MethodCall>();

		// stack.clear();
		// finished_calls.clear();
		stack.add(new MethodCall("", "", 0, 0)); // Main method
		coverage = new HashMap<String, Map<String, Map<Integer, Integer>>>();
		return_data = new HashMap<String, Map<String, Map<Integer, Integer>>>();

		methodId = 0;
		duCounter = 0;
		objectCounter = 0;
		knownCallerObjects = new HashMap<Integer, Object>();
		true_distances = new HashMap<String, Double>();
		false_distances = new HashMap<String, Double>();
		covered_methods = new HashMap<String, Integer>();
		covered_predicates = new HashMap<String, Integer>();
		passedDefinitions = new HashMap<String, HashMap<Integer, HashMap<Integer, Integer>>>();
		passedUses = new HashMap<String, HashMap<Integer, HashMap<Integer, Integer>>>();
	}

	/**
	 * Create a deep copy
	 */
	@Override
	public ExecutionTrace clone() {

		ExecutionTrace copy = new ExecutionTrace();
		for (MethodCall call : finished_calls) {
			copy.finished_calls.add(call.clone());
		}
		// copy.finished_calls.addAll(finished_calls);
		copy.coverage = new HashMap<String, Map<String, Map<Integer, Integer>>>();
		if (coverage != null)
			copy.coverage.putAll(coverage);
		copy.return_data = new HashMap<String, Map<String, Map<Integer, Integer>>>();
		copy.return_data.putAll(return_data);
		/*
		 * if(stack != null && !stack.isEmpty() && stack.peek().method_name !=
		 * null && stack.peek().method_name.equals("")) {
		 * logger.info("Copying main method");
		 * copy.finished_calls.add(stack.peek()); }
		 */
		copy.true_distances.putAll(true_distances);
		copy.false_distances.putAll(false_distances);
		copy.covered_methods.putAll(covered_methods);
		copy.covered_predicates.putAll(covered_predicates);
		copy.passedDefinitions.putAll(passedDefinitions);
		copy.passedUses.putAll(passedUses);
		copy.methodId = methodId;
		copy.duCounter = duCounter;
		copy.objectCounter = objectCounter;
		copy.knownCallerObjects.putAll(knownCallerObjects);
		return copy;
	}

	public void finishCalls() {
		while (!stack.isEmpty()) {
			finished_calls.add(stack.pop());
		}
	}

	public boolean isMethodExecuted(Mutation m) {
		String classname = m.getClassName();
		String methodname = m.getMethodName();

		return (coverage.containsKey(classname) && coverage.get(classname).containsKey(methodname));
	}

	/**
	 * Returns a String containing the information in passedDefs and passedUses
	 * 
	 * Used for Definition-Use-Coverage-debugging
	 */
	public String toDefUseTraceInformation() {
		StringBuffer r = new StringBuffer();
<<<<<<< HEAD
		for (String var : passedDefinitions.keySet()) {
			r.append("  for variable: " + var + ": ");
			for (Integer objectID : passedDefinitions.get(var).keySet()) {
				if (passedDefinitions.get(var).keySet().size() > 1)
					r.append("\n\ton object " + objectID + ": ");
				r.append(toDefUseTraceInformation(var, objectID));
=======
		for(String var : passedDefinitions.keySet()) {
			r.append("  for variable: "+var+": ");
			for(Integer objectId : passedDefinitions.get(var).keySet()) {
				if(passedDefinitions.get(var).keySet().size()>1)
					r.append("\n\ton object "+objectId+": ");
				r.append(toDefUseTraceInformation(var, objectId));
>>>>>>> 8eafa8b6
			}
			r.append("\n  ");
		}
		return r.toString();
	}

	/**
	 * Returns a String containing the information in passedDefs and passedUses
	 * for the given variable
	 * 
	 * Used for Definition-Use-Coverage-debugging
	 */
<<<<<<< HEAD
	public String toDefUseTraceInformation(String var, int objectID) {
		if (passedDefinitions.get(var) == null)
			return "";
		if (objectID == -1 && passedDefinitions.get(var).keySet().size() == 1)
			objectID = (Integer) passedDefinitions.get(var).keySet().toArray()[0];
		if (passedDefinitions.get(var).get(objectID) == null) {
=======
	public String toDefUseTraceInformation(String var, int objectId) {
		if(passedDefinitions.get(var) == null)
			return "";
		if(objectId == -1 && passedDefinitions.get(var).keySet().size() == 1)
			objectId = (Integer)passedDefinitions.get(var).keySet().toArray()[0];
		if(passedDefinitions.get(var).get(objectId) == null) {
>>>>>>> 8eafa8b6
			return "";
		}
		// gather all DUs
		String[] duTrace = new String[this.duCounter];
		for (int i = 0; i < this.duCounter; i++) {
			duTrace[i] = "";
		}
<<<<<<< HEAD
		for (Integer duPos : passedDefinitions.get(var).get(objectID).keySet())
			duTrace[duPos] = "Def " + passedDefinitions.get(var).get(objectID).get(duPos);
		if (passedUses.get(var) != null && passedUses.get(var).get(objectID) != null)
			for (Integer duPos : passedUses.get(var).get(objectID).keySet())
				duTrace[duPos] = "Use " + passedUses.get(var).get(objectID).get(duPos);
=======
		for(Integer duPos : passedDefinitions.get(var).get(objectId).keySet())
			duTrace[duPos] = "("+duPos+":Def "+passedDefinitions.get(var).get(objectId).get(duPos)+")";
		if(passedUses.get(var) != null && passedUses.get(var).get(objectId) != null)
			for(Integer duPos : passedUses.get(var).get(objectId).keySet())
				duTrace[duPos] = "("+duPos+":Use "+passedUses.get(var).get(objectId).get(duPos)+")";
>>>>>>> 8eafa8b6
		// build up the String
		StringBuffer r = new StringBuffer();
		for (String s : duTrace) {
			r.append(s);
			if (s.length() > 0)
				r.append(", ");
		}
		// remove last ", "
		String traceString = r.toString();
		if (traceString.length() > 2)
			return traceString.substring(0, traceString.length() - 2);
		return traceString;
	}

	@Override
	public String toString() {
		StringBuffer ret = new StringBuffer();
		for (MethodCall m : finished_calls) {
			ret.append(m);
		}
		ret.append("\nCovered methods: ");
		for (Entry<String, Integer> entry : covered_methods.entrySet()) {
			ret.append(entry.getKey() + ": " + entry.getValue() + ", ");
		}
		ret.append("\nCovered predicates: ");
		for (Entry<String, Integer> entry : covered_predicates.entrySet()) {
			ret.append(entry.getKey() + ": " + entry.getValue() + ", ");
		}
		ret.append("\nTrue distances: ");
		for (Entry<String, Double> entry : true_distances.entrySet()) {
			ret.append(entry.getKey() + ": " + entry.getValue() + ", ");
		}
		ret.append("\nFalse distances: ");
		for (Entry<String, Double> entry : false_distances.entrySet()) {
			ret.append(entry.getKey() + ": " + entry.getValue() + ", ");
		}
		return ret.toString();
	}

	@Override
	public int hashCode() {
		final int prime = 31;
		int result = 1;
		result = prime * result + ((coverage == null) ? 0 : coverage.hashCode());
		result = prime * result
		        + ((finished_calls == null) ? 0 : finished_calls.hashCode());
		result = prime * result + ((return_data == null) ? 0 : return_data.hashCode());
		result = prime * result + ((stack == null) ? 0 : stack.hashCode());
		return result;
	}

	@Override
	public boolean equals(Object obj) {
		if (this == obj)
			return true;
		if (obj == null)
			return false;
		if (getClass() != obj.getClass())
			return false;
		ExecutionTrace other = (ExecutionTrace) obj;
		if (coverage == null) {
			if (other.coverage != null)
				return false;
		} else if (!coverage.equals(other.coverage))
			return false;
		if (finished_calls == null) {
			if (other.finished_calls != null)
				return false;
		} else if (!finished_calls.equals(other.finished_calls))
			return false;
		if (return_data == null) {
			if (other.return_data != null)
				return false;
		} else if (!return_data.equals(other.return_data))
			return false;
		if (stack == null) {
			if (other.stack != null)
				return false;
		} else if (!stack.equals(other.stack))
			return false;
		return true;
	}

}<|MERGE_RESOLUTION|>--- conflicted
+++ resolved
@@ -30,6 +30,7 @@
 import org.apache.log4j.Logger;
 
 import de.unisb.cs.st.evosuite.Properties;
+import de.unisb.cs.st.evosuite.coverage.branch.Branch;
 import de.unisb.cs.st.evosuite.coverage.branch.BranchPool;
 import de.unisb.cs.st.evosuite.coverage.concurrency.ConcurrencyTracer;
 import de.unisb.cs.st.evosuite.coverage.dataflow.DefUse;
@@ -57,8 +58,8 @@
 	public static void enableTraceCalls() {
 		trace_calls = true;
 	}
-	
- 	//used schedule
+
+	//used schedule
 	//#TODO steenbuck this should be somewhere else. This is not nice. We should be able to infer from THIS if concurrencyTracer is filled
 	public ConcurrencyTracer concurrencyTracer;
 
@@ -305,12 +306,8 @@
 			stack.peek().branch_trace.add(bytecode_id);
 			stack.peek().true_distance_trace.add(true_distance);
 			stack.peek().false_distance_trace.add(false_distance);
-<<<<<<< HEAD
+			// TODO line_trace ?
 			if (Properties.CRITERION.equals("defuse")) {
-=======
-			// TODO line_trace ?
-			if(Properties.CRITERION.equals("defuse")) {
->>>>>>> 8eafa8b6
 				stack.peek().defuse_counter_trace.add(duCounter);
 			}
 		}
@@ -431,61 +428,36 @@
 	}
 
 	/**
-<<<<<<< HEAD
 	 * Returns a copy of this trace where all MethodCall-information associated
-	 * with duCounters outside the range of the given duCounterStart and end is
-	 * removed from the finished_calls-traces
-=======
-	 * Returns a copy of this trace where all MethodCall-information 
-	 * associated with duCounters outside the range of the given duCounter-Start and -End 
+	 * with duCounters outside the range of the given duCounter-Start and -End
 	 * is removed from the finished_calls-traces
->>>>>>> 8eafa8b6
 	 * 
 	 * finished_calls without any point in the trace at which the given
 	 * duCounter range is hit are removed completely
 	 * 
-<<<<<<< HEAD
-	 * Also traces for methods other then the one that holds the given targetUse
-	 * are removed as well as trace information for the branch of the given
-	 * targetUse The latter is because this method only gets called when the
-	 * given Use was not active in the given duCounter-range, and since
-	 * useFitness calculation is on branch level and the branch of the use can
-	 * be passed before the use is passed this can lead to a flawed useFitness.
+	 * Also traces for methods other then the one that holds the given targetDU
+	 * are removed as well as trace information that would pass the branch of
+	 * the given targetDU If wantToCoverTargetDU is false instead those
+	 * targetDUBranch information is removed that would pass the alternative
+	 * branch of targetDU
+	 * 
+	 * The latter is because this method only gets called when the given
+	 * targetDU was not active in the given duCounter-range if and only if
+	 * wantToCoverTargetDU is set, and since useFitness calculation is on branch
+	 * level and the branch of the targetDU can be passed before the targetDU is
+	 * passed this can lead to a flawed branchFitness.
 	 * 
 	 * 
 	 * WARNING: this will not affect this.true_distances and other fields of
 	 * ExecutionTrace this only affects the finished_calls field (which should
 	 * suffice for BranchCoverageFitness-calculation)
 	 */
-	public ExecutionTrace getTraceInDUCounterRange(Use targetUse, int duCounterStart,
-	        int duCounterEnd) {
+	public ExecutionTrace getTraceInDUCounterRange(DefUse targetDU,
+	        boolean wantToCoverTargetDU, int duCounterStart, int duCounterEnd) {
+
 		if (duCounterStart > duCounterEnd)
 			throw new IllegalArgumentException("start has to be lesser or equal end");
-
-=======
-	 * Also traces for methods other then the one that holds the given targetDU are removed
-	 * as well as trace information that would pass the branch of the given targetDU
-	 * If wantToCoverTargetDU is false instead those targetDUBranch information is
-	 * removed that would pass the alternative branch of targetDU
-	 * 
-	 * The latter is because this method only gets called when the given targetDU was not active
-	 * in the given duCounter-range if and only if wantToCoverTargetDU is set, 
-	 * and since useFitness calculation is on branch level and the branch of the 
-	 * targetDU can be passed before the targetDU is passed this can lead
-	 * to a flawed branchFitness.
-	 *  
-	 * 
-	 * WARNING: this will not affect this.true_distances and other fields of ExecutionTrace
-	 * 			this only affects the finished_calls field 
-	 * 			(which should suffice for BranchCoverageFitness-calculation)
-	*/	
-	public ExecutionTrace getTraceInDUCounterRange(DefUse targetDU, 
-			boolean wantToCoverTargetDU, int duCounterStart, int duCounterEnd) {
-		
-		if(duCounterStart>duCounterEnd)
-			throw new IllegalArgumentException("start has to be lesser or equal end");
 		/*
->>>>>>> 8eafa8b6
 		// DONE: bug
 		// this still has a major flaw: s. MeanTestClass.mean():
 		// right now its like we map branches to activeDefenitions
@@ -500,71 +472,46 @@
 		// DONE: new bug
 		// 	turns out thats an over-approximation that makes it 
 		// 	impossible to cover some potentially coverable goals
-<<<<<<< HEAD
-		// FIX	you only have to cut out the other branch-trace-information, if
-		// 		the use comes after the overwriting definition
-
-=======
 		
->>>>>>> 8eafa8b6
 		// completely new:
 		// if your definition gets overwritten in a trace
 		// the resulting fitness should be the fitness of not taking the branch with the overwriting definition
 		// DONE: in order to do that don't remove older trace information for an overwritten branch
 		// 		 but rather set the true and false distance of that previous branch information to the distance of not taking the overwriting branch
 		// done differently: s. DefUseCoverageTestFitness.getFitness()
-<<<<<<< HEAD
-
-=======
 		 */
-		
->>>>>>> 8eafa8b6
+
 		ExecutionTrace r = clone();
 		Branch targetDUBranch = BranchPool.getBranch(targetDU.getBranchId());
 		ArrayList<Integer> removableCalls = new ArrayList<Integer>();
 		for (int callPos = 0; callPos < r.finished_calls.size(); callPos++) {
 			MethodCall call = r.finished_calls.get(callPos);
-<<<<<<< HEAD
-			// check if call is for the method of targetUse
-			if (!call.method_name.equals(targetUse.toString())) {
-=======
 			// check if call is for the method of targetDU
-			if(!call.method_name.equals(targetDU.getMethodName())){
->>>>>>> 8eafa8b6
+			if (!call.method_name.equals(targetDU.getMethodName())) {
 				removableCalls.add(callPos);
 				continue;
 			}
 			ArrayList<Integer> removableIndices = new ArrayList<Integer>();
-<<<<<<< HEAD
 			for (int i = 0; i < call.defuse_counter_trace.size(); i++) {
-				int currentDUCounter = call.defuse_counter_trace.get(0);
-				int currentBranchBytecode = call.branch_trace.get(i);
-
-				if (currentDUCounter < duCounterStart || currentDUCounter > duCounterEnd
-				        || currentBranchBytecode == targetUseBranchBytecode)
-=======
-			for(int i = 0;i<call.defuse_counter_trace.size();i++) {
 				int currentDUCounter = call.defuse_counter_trace.get(i);
 				int currentBranchBytecode = call.branch_trace.get(i);
-				
-				if(currentDUCounter<duCounterStart || currentDUCounter > duCounterEnd)
->>>>>>> 8eafa8b6
+
+				if (currentDUCounter < duCounterStart || currentDUCounter > duCounterEnd)
 					removableIndices.add(i);
-				else if(currentBranchBytecode == targetDUBranch.getBytecodeId()) {
+				else if (currentBranchBytecode == targetDUBranch.getBytecodeId()) {
 					// only remove this point in the trace if it would cover targetDU
 					boolean targetExpressionValue = targetDU.getCFGVertex().branchExpressionValue;
-					if(wantToCoverTargetDU)
+					if (wantToCoverTargetDU)
 						targetExpressionValue = !targetExpressionValue;
-					if(targetExpressionValue) {
+					if (targetExpressionValue) {
 						// TODO as mentioned in CFGVertex.branchExpressionValue-comment: flip it!
-						if(call.true_distance_trace.get(i) == 0.0)
+						if (call.true_distance_trace.get(i) == 0.0)
 							removableIndices.add(i);
 					} else {
-						if(call.false_distance_trace.get(i) == 0.0)
+						if (call.false_distance_trace.get(i) == 0.0)
 							removableIndices.add(i);
 					}
-							
-					
+
 				}
 			}
 			removeFromFinishCall(call, removableIndices);
@@ -596,18 +543,13 @@
 	 * removableIndices
 	 */
 	private static void removeFromFinishCall(MethodCall call,
-<<<<<<< HEAD
 	        ArrayList<Integer> removableIndices) {
-
-=======
-			ArrayList<Integer> removableIndices) {
 		// TODO: line_trace?	
 		//check if call is sane
-		if(!(call.true_distance_trace.size() == call.false_distance_trace.size()
-				&& call.false_distance_trace.size() == call.defuse_counter_trace.size()
-				&& call.defuse_counter_trace.size() == call.branch_trace.size()))
-			throw new IllegalStateException("insane MethodCall: traces should all be of equal size");
->>>>>>> 8eafa8b6
+		if (!(call.true_distance_trace.size() == call.false_distance_trace.size()
+		        && call.false_distance_trace.size() == call.defuse_counter_trace.size() && call.defuse_counter_trace.size() == call.branch_trace.size()))
+			throw new IllegalStateException(
+			        "insane MethodCall: traces should all be of equal size");
 		Collections.sort(removableIndices);
 		for (int i = removableIndices.size() - 1; i >= 0; i--) {
 			int removableIndex = removableIndices.get(i);
@@ -702,21 +644,12 @@
 	 */
 	public String toDefUseTraceInformation() {
 		StringBuffer r = new StringBuffer();
-<<<<<<< HEAD
 		for (String var : passedDefinitions.keySet()) {
 			r.append("  for variable: " + var + ": ");
-			for (Integer objectID : passedDefinitions.get(var).keySet()) {
+			for (Integer objectId : passedDefinitions.get(var).keySet()) {
 				if (passedDefinitions.get(var).keySet().size() > 1)
-					r.append("\n\ton object " + objectID + ": ");
-				r.append(toDefUseTraceInformation(var, objectID));
-=======
-		for(String var : passedDefinitions.keySet()) {
-			r.append("  for variable: "+var+": ");
-			for(Integer objectId : passedDefinitions.get(var).keySet()) {
-				if(passedDefinitions.get(var).keySet().size()>1)
-					r.append("\n\ton object "+objectId+": ");
+					r.append("\n\ton object " + objectId + ": ");
 				r.append(toDefUseTraceInformation(var, objectId));
->>>>>>> 8eafa8b6
 			}
 			r.append("\n  ");
 		}
@@ -729,21 +662,12 @@
 	 * 
 	 * Used for Definition-Use-Coverage-debugging
 	 */
-<<<<<<< HEAD
-	public String toDefUseTraceInformation(String var, int objectID) {
+	public String toDefUseTraceInformation(String var, int objectId) {
 		if (passedDefinitions.get(var) == null)
 			return "";
-		if (objectID == -1 && passedDefinitions.get(var).keySet().size() == 1)
-			objectID = (Integer) passedDefinitions.get(var).keySet().toArray()[0];
-		if (passedDefinitions.get(var).get(objectID) == null) {
-=======
-	public String toDefUseTraceInformation(String var, int objectId) {
-		if(passedDefinitions.get(var) == null)
-			return "";
-		if(objectId == -1 && passedDefinitions.get(var).keySet().size() == 1)
-			objectId = (Integer)passedDefinitions.get(var).keySet().toArray()[0];
-		if(passedDefinitions.get(var).get(objectId) == null) {
->>>>>>> 8eafa8b6
+		if (objectId == -1 && passedDefinitions.get(var).keySet().size() == 1)
+			objectId = (Integer) passedDefinitions.get(var).keySet().toArray()[0];
+		if (passedDefinitions.get(var).get(objectId) == null) {
 			return "";
 		}
 		// gather all DUs
@@ -751,19 +675,13 @@
 		for (int i = 0; i < this.duCounter; i++) {
 			duTrace[i] = "";
 		}
-<<<<<<< HEAD
-		for (Integer duPos : passedDefinitions.get(var).get(objectID).keySet())
-			duTrace[duPos] = "Def " + passedDefinitions.get(var).get(objectID).get(duPos);
-		if (passedUses.get(var) != null && passedUses.get(var).get(objectID) != null)
-			for (Integer duPos : passedUses.get(var).get(objectID).keySet())
-				duTrace[duPos] = "Use " + passedUses.get(var).get(objectID).get(duPos);
-=======
-		for(Integer duPos : passedDefinitions.get(var).get(objectId).keySet())
-			duTrace[duPos] = "("+duPos+":Def "+passedDefinitions.get(var).get(objectId).get(duPos)+")";
-		if(passedUses.get(var) != null && passedUses.get(var).get(objectId) != null)
-			for(Integer duPos : passedUses.get(var).get(objectId).keySet())
-				duTrace[duPos] = "("+duPos+":Use "+passedUses.get(var).get(objectId).get(duPos)+")";
->>>>>>> 8eafa8b6
+		for (Integer duPos : passedDefinitions.get(var).get(objectId).keySet())
+			duTrace[duPos] = "(" + duPos + ":Def "
+			        + passedDefinitions.get(var).get(objectId).get(duPos) + ")";
+		if (passedUses.get(var) != null && passedUses.get(var).get(objectId) != null)
+			for (Integer duPos : passedUses.get(var).get(objectId).keySet())
+				duTrace[duPos] = "(" + duPos + ":Use "
+				        + passedUses.get(var).get(objectId).get(duPos) + ")";
 		// build up the String
 		StringBuffer r = new StringBuffer();
 		for (String s : duTrace) {
