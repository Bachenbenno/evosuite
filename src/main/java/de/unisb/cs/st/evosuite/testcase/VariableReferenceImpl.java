--- conflicted
+++ resolved
@@ -364,19 +364,11 @@
 
 		if (this.getStPosition() != r.getStPosition())
 			return false;
-<<<<<<< HEAD
 		
 		if(this.type.equals(r.getGenericClass()))
 			return true;
 		
 		return false;
-=======
-
-		if (this.type.equals(r.getGenericClass()))
-			;
-
-		return true;
->>>>>>> ecc8b2a2
 	}
 
 	@Override
