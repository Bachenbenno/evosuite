/*
 * Copyright (C) 2010 Saarland University
 * 
 * This file is part of the GA library.
 * 
 * GA is free software: you can redistribute it and/or modify it under the terms
 * of the GNU Lesser Public License as published by the Free Software
 * Foundation, either version 3 of the License, or (at your option) any later
 * version.
 * 
 * GA is distributed in the hope that it will be useful, but WITHOUT ANY
 * WARRANTY; without even the implied warranty of MERCHANTABILITY or FITNESS FOR
 * A PARTICULAR PURPOSE. See the GNU Lesser Public License for more details.
 * 
 * You should have received a copy of the GNU Lesser Public License along with
 * GA. If not, see <http://www.gnu.org/licenses/>.
 */

package de.unisb.cs.st.evosuite.utils;

import java.io.Serializable;
import java.util.Collection;
import java.util.Collections;
import java.util.List;
import java.util.Random;

import org.slf4j.Logger;
import org.slf4j.LoggerFactory;

/**
 * Unique random number accessor
 * 
 * @author Gordon Fraser
 * 
 */
public class Randomness implements Serializable {

	private static final long serialVersionUID = -5934455398558935937L;

	private static Logger logger = LoggerFactory.getLogger(Randomness.class);

	private static long seed = 0;

	private static Random random = null;

	private static Randomness instance = new Randomness();

	private Randomness() {
		String seed_parameter = System.getProperty("random.seed");
		if (seed_parameter != null) {
			try {
				seed = Long.parseLong(seed_parameter);
				logger.info("Random seed: {}", seed);
			} catch (Exception e) {
				seed = System.currentTimeMillis();
				logger.warn("Could not parse parameter \"{}\", using random seed: {}",
				            seed_parameter, seed);
			}
		} else {
			seed = System.currentTimeMillis();
			logger.info("No seed given. Using {}.", seed);
		}
		random = new MersenneTwister(seed);
	}

	public static Randomness getInstance() {
		if (instance == null) {
			instance = new Randomness();
		}
		return instance;
	}

	public static boolean nextBoolean() {
		return random.nextBoolean();
	}

	public static int nextInt(int max) {
		return random.nextInt(max);
	}

	public static int nextInt(int min, int max) {
		return random.nextInt(max - min) + min;
	}

	public static int nextInt() {
		return random.nextInt();
	}

	public static char nextChar() {
		return (char) (random.nextInt(127));
		//return random.nextChar();
	}

	public static short nextShort() {
		return (short) (random.nextInt(2 * 32767) - 32767);
	}

	public static long nextLong() {
		return random.nextLong();
	}

	public static byte nextByte() {
		return (byte) (random.nextInt(256) - 128);
	}

	public static double nextDouble() {
		return random.nextDouble();
	}

	public static float nextFloat() {
		return random.nextFloat();
	}

	public static void setSeed(long seed) {
		Randomness.seed = seed;
		random.setSeed(seed);
	}

	public static long getSeed() {
		return seed;
	}

	public static <T> T choice(List<T> list) {
		if (list.isEmpty())
			return null;

		int position = random.nextInt(list.size());
		return list.get(position);
	}

	@SuppressWarnings("unchecked")
<<<<<<< HEAD
	public static <T> T choice(Collection<T> collection) {
		if (collection.isEmpty())
			return null;

		int position = random.nextInt(collection.size());
		return (T) collection.toArray()[position];
	}
	
	@SuppressWarnings("unchecked")
	public static <T> T choice(Set<T> set) {
=======
	public static <T> T choice(Collection<T> set) {
>>>>>>> f82ce171
		if (set.isEmpty())
			return null;

		int position = random.nextInt(set.size());
		return (T) set.toArray()[position];
	}

	public static <T> T choice(T... elements) {
		if (elements.length == 0)
			return null;

		int position = random.nextInt(elements.length);
		return elements[position];
	}

	public static void shuffle(List<?> list) {
		Collections.shuffle(list, random);
	}

	public static String nextString(int length) {
		char[] characters = new char[length];
		for (int i = 0; i < length; i++)
			characters[i] = nextChar();
		return new String(characters);
	}
}<|MERGE_RESOLUTION|>--- conflicted
+++ resolved
@@ -127,22 +127,9 @@
 		int position = random.nextInt(list.size());
 		return list.get(position);
 	}
-
-	@SuppressWarnings("unchecked")
-<<<<<<< HEAD
-	public static <T> T choice(Collection<T> collection) {
-		if (collection.isEmpty())
-			return null;
-
-		int position = random.nextInt(collection.size());
-		return (T) collection.toArray()[position];
-	}
 	
 	@SuppressWarnings("unchecked")
-	public static <T> T choice(Set<T> set) {
-=======
 	public static <T> T choice(Collection<T> set) {
->>>>>>> f82ce171
 		if (set.isEmpty())
 			return null;
 
