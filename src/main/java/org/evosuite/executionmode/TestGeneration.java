--- conflicted
+++ resolved
@@ -42,9 +42,8 @@
 
 	private static Logger logger = LoggerFactory.getLogger(TestGeneration.class);
 	
-	public static List<TestGenerationResult> executeTestGeneration(Options options, List<String> javaOpts,
+	public static List<List<TestGenerationResult>> executeTestGeneration(Options options, List<String> javaOpts,
 			CommandLine line) {
-		
 		
 		Strategy strategy = getChosenStrategy(javaOpts, line);
 		
@@ -52,7 +51,8 @@
 			strategy = Strategy.EVOSUITE;
 		} 
 
-		List<TestGenerationResult> results = new ArrayList<TestGenerationResult>();
+		//List<TestGenerationResult> results = new ArrayList<TestGenerationResult>(); // FIXME: remove me
+		List<List<TestGenerationResult>> results = new ArrayList<List<TestGenerationResult>>();
 
 		String cp = ClassPathHandler.getInstance().getTargetProjectClasspath();
 		if(cp==null || cp.isEmpty()){
@@ -82,9 +82,10 @@
 	}
 
 
-	private static List<TestGenerationResult> generateTestsLegacy(Properties.Strategy strategy,
+	private static List<List<TestGenerationResult>> generateTestsLegacy(Properties.Strategy strategy,
 	        List<String> args) {
-		List<TestGenerationResult> results = new ArrayList<TestGenerationResult>();
+		//List<TestGenerationResult> results = new ArrayList<TestGenerationResult>(); // FIXME: remove me
+	    List<List<TestGenerationResult>> results = new ArrayList<List<TestGenerationResult>>();
 		
 		ClassPathHandler.getInstance().getTargetProjectClasspath();
 		LoggingUtils.getEvoLogger().info("* Using .task files in "
@@ -127,9 +128,10 @@
 		return strategy;
 	}
 	
-	private static List<TestGenerationResult> generateTestsPrefix(Properties.Strategy strategy, String prefix,
+	private static List<List<TestGenerationResult>> generateTestsPrefix(Properties.Strategy strategy, String prefix,
 	        List<String> args) {
-		List<TestGenerationResult> results = new ArrayList<TestGenerationResult>();
+		//List<TestGenerationResult> results = new ArrayList<TestGenerationResult>(); // FIXME: remove me
+	    List<List<TestGenerationResult>> results = new ArrayList<List<TestGenerationResult>>();
 		
 		String cp = ClassPathHandler.getInstance().getTargetProjectClasspath();
 		Set<String> classes = new HashSet<String>();
@@ -181,20 +183,17 @@
 		return false;
 	}
 	
-	private static List<TestGenerationResult> generateTests(Properties.Strategy strategy, String target,
+	private static List<List<TestGenerationResult>> generateTests(Properties.Strategy strategy, String target,
 	        List<String> args) {
 		
-<<<<<<< HEAD
 		//LoggingUtils.getEvoLogger().info("Going to generate test cases for class: "+target);
-=======
-		LoggingUtils.getEvoLogger().info("* Going to generate test cases for class: "+target);
->>>>>>> 7185671f
 		
 		String classPath = ClassPathHandler.getInstance().getEvoSuiteClassPath();		
 		String cp = ClassPathHandler.getInstance().getTargetProjectClasspath();
 		
 		if (!findTargetClass(target)) {
-			return Arrays.asList(new TestGenerationResult[]{TestGenerationResultBuilder.buildErrorResult("Could not find target class") });
+			//return Arrays.asList(new TestGenerationResult[]{TestGenerationResultBuilder.buildErrorResult("Could not find target class") }); // FIXME: remove me
+		    return Arrays.asList(Arrays.asList(new TestGenerationResult[]{TestGenerationResultBuilder.buildErrorResult("Could not find target class") }));
 		}	
 
 		if (!classPath.isEmpty())
@@ -467,7 +466,7 @@
 		/*
 		 * FIXME: it is unclear what is the relation between TestGenerationResult and writeStatistics()
 		 */
-		List<TestGenerationResult> results = SearchStatistics.getInstance().getTestGenerationResults();
+		List<List<TestGenerationResult>> results = SearchStatistics.getInstance().getTestGenerationResults();
 		SearchStatistics.clearInstance();
 
 		handler.closeServer();
@@ -488,7 +487,8 @@
 		if(hasFailed){
 			logger.error("failed to write statistics data");
 			//note: cannot throw exception because would require refactoring of many SystemTests
-			return new ArrayList<TestGenerationResult>();
+			//return new ArrayList<TestGenerationResult>(); // FIXME: remove me
+			return new ArrayList<List<TestGenerationResult>>();
 		}
 		
 		return results;
@@ -580,9 +580,10 @@
 		return stringToBePrependedToBootclasspath;
 	}
 	
-	private static List<TestGenerationResult> generateTestsTarget(Properties.Strategy strategy, String target,
+	private static List<List<TestGenerationResult>> generateTestsTarget(Properties.Strategy strategy, String target,
 	        List<String> args) {
-		List<TestGenerationResult> results = new ArrayList<TestGenerationResult>();
+		//List<TestGenerationResult> results = new ArrayList<TestGenerationResult>(); // FIXME: remove me
+	    List<List<TestGenerationResult>> results = new ArrayList<List<TestGenerationResult>>();
 		String cp = ClassPathHandler.getInstance().getTargetProjectClasspath();
 		
 		Set<String> classes = ResourceList.getAllClasses(target, false);
