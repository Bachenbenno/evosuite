--- conflicted
+++ resolved
@@ -22,10 +22,7 @@
 import java.io.Serializable;
 import java.util.HashSet;
 import java.util.Set;
-<<<<<<< HEAD
-=======
 
->>>>>>> 0bdaf782
 public abstract class Constraint<T extends Object> implements Serializable {
 
 	private static final long serialVersionUID = 7547747352755232472L;
@@ -136,16 +133,6 @@
 	protected static double normalize(double x) {
 		return x / (x + 1.0);
 	}
-<<<<<<< HEAD
-	
-	public Set<Variable<?>> getVariables() {
-		Set<Variable<?>> variables = new HashSet<Variable<?>>();
-		variables.addAll(getLeftOperand().getVariables());
-		variables.addAll(getRightOperand().getVariables());
-		
-		return variables;
-	}
-=======
 
 	public Set<Variable<?>> getVariables() {
 		Set<Variable<?>> result = new HashSet<Variable<?>>();
@@ -153,6 +140,4 @@
 		result.addAll(this.getRightOperand().getVariables());
 		return result;
 	}
-
->>>>>>> 0bdaf782
 }