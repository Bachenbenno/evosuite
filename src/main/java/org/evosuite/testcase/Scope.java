/**
 * Copyright (C) 2011,2012 Gordon Fraser, Andrea Arcuri and EvoSuite
 * contributors
 * 
 * This file is part of EvoSuite.
 * 
 * EvoSuite is free software: you can redistribute it and/or modify it under the
 * terms of the GNU Public License as published by the Free Software Foundation,
 * either version 3 of the License, or (at your option) any later version.
 * 
 * EvoSuite is distributed in the hope that it will be useful, but WITHOUT ANY
 * WARRANTY; without even the implied warranty of MERCHANTABILITY or FITNESS FOR
 * A PARTICULAR PURPOSE. See the GNU Public License for more details.
 * 
 * You should have received a copy of the GNU Public License along with
 * EvoSuite. If not, see <http://www.gnu.org/licenses/>.
 */
package org.evosuite.testcase;

import java.lang.reflect.Array;
import java.lang.reflect.Modifier;
import java.lang.reflect.Type;
import java.util.ArrayList;
import java.util.Collection;
import java.util.Collections;
import java.util.HashMap;
import java.util.HashSet;
import java.util.List;
import java.util.Map;
import java.util.Map.Entry;
import java.util.Set;

/**
 * This class represents the state of a test case execution
 * 
 * @author Gordon Fraser
 */
public class Scope {

	private final Map<VariableReference, Object> pool;

	/**
	 * Constructor
	 */
	public Scope() {
		pool = Collections.synchronizedMap(new HashMap<VariableReference, Object>());
	}

	/**
	 * Set variable to new value
	 * 
	 * @param reference
	 *            VariableReference
	 * @param o
	 *            Value
	 */
	public synchronized void setObject(VariableReference reference, Object o) {
		// Learn some dynamic information about this object
		if (reference instanceof ArrayReference) {
			ArrayReference arrayRef = (ArrayReference) reference;
			if (o != null && !o.getClass().isArray())
				System.out.println("Trying to access object of class " + o.getClass()
				        + " as array: " + o);
			else if (o != null) {
				Object value = o;
				List<Integer> lengths = new ArrayList<Integer>();
				int idx = 0;
				while ((value != null) && value.getClass().isArray()) {
					if (idx == lengths.size()) {
						lengths.add(Array.getLength(value));
					} else {
						lengths.set(idx, Array.getLength(value));
					}
					if (Array.getLength(value) == 0)
						break;
<<<<<<< HEAD

=======
>>>>>>> de6f375a
					value = Array.get(value, 0);
					idx++;
				}
				arrayRef.setLengths(lengths);
			} else
				arrayRef.setArrayLength(0);
		}

		// TODO: Changing array types might invalidate array assignments - how to treat this properly?
		if (o != null && !o.getClass().equals(reference.getVariableClass())
		        && !reference.isPrimitive() && !o.getClass().isArray()) { // && !(reference instanceof ArrayReference)) {
			if (Modifier.isPublic(o.getClass().getModifiers())
			        && !o.getClass().isAnonymousClass()
			        && !o.getClass().getName().matches(".*\\.\\d+$")
			        && !o.getClass().getName().matches(".*\\$\\d+$")
			        && !o.getClass().getName().startsWith("sun."))
				reference.setType(o.getClass());
		}
		pool.put(reference, o);
	}

	/**
	 * Debug output
	 */
	public void printPool() {
		for (Entry<VariableReference, Object> entry : pool.entrySet()) {
			System.out.println("Pool: " + entry.getKey().getName() + ", "
			        + entry.getKey().getType() + " : " + entry.getValue());
		}
	}

	/**
	 * Get current value of variable
	 * 
	 * @param reference
	 *            VariableReference we are looking for
	 * @return Current value of reference
	 */
	public synchronized Object getObject(VariableReference reference) {
		return pool.get(reference);
	}

	/**
	 * Get all elements in scope of type
	 * 
	 * @param type
	 *            Class we are looking for
	 * @return List of VariableReferences
	 */
	public List<VariableReference> getElements(Type type) {
		List<VariableReference> refs = new ArrayList<VariableReference>();
		for (Entry<VariableReference, Object> entry : pool.entrySet()) {
			if (type.equals(entry.getKey().getType())
			        || (entry.getValue() != null && type.equals(entry.getValue().getClass()))) {
				refs.add(entry.getKey());
			}
		}
		/*
		 * for(VariableReference ref : pool.keySet()) {
		 * 
		 * // TODO: Exact match because it is used for comparison only at the
		 * moment if(ref.getType().equals(type)) refs.add(ref); }
		 */
		return refs;
	}

	/**
	 * Get all objects in scope
	 * 
	 * @return Collection of all Objects
	 */
	public Collection<Object> getObjects() {
		return pool.values();
	}

	/**
	 * Get all objects of a given type in scope
	 * 
	 * @return Collection of all Objects
	 * @param type
	 *            a {@link java.lang.reflect.Type} object.
	 */
	// TODO: Need to add all fields and stuff as well?
	public Collection<Object> getObjects(Type type) {
		Set<Object> objects = new HashSet<Object>();
		for (Object o : pool.values()) {
			if (o.getClass().equals(type))
				objects.add(o);
		}
		return objects;
	}
}<|MERGE_RESOLUTION|>--- conflicted
+++ resolved
@@ -73,10 +73,6 @@
 					}
 					if (Array.getLength(value) == 0)
 						break;
-<<<<<<< HEAD
-
-=======
->>>>>>> de6f375a
 					value = Array.get(value, 0);
 					idx++;
 				}
